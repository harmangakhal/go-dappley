--- conflicted
+++ resolved
@@ -4,6 +4,9 @@
 	"context"
 	"flag"
 	"fmt"
+	"math/rand"
+	"time"
+
 	"github.com/dappley/go-dappley/client"
 	"github.com/dappley/go-dappley/common"
 	"github.com/dappley/go-dappley/config"
@@ -13,24 +16,17 @@
 	"github.com/dappley/go-dappley/rpc/pb"
 	logger "github.com/sirupsen/logrus"
 	"google.golang.org/grpc"
-	"math/rand"
-	"time"
 )
 
 var (
 	password             = "testpassword"
 	maxWallet            = 10
-<<<<<<< HEAD
-	initialAmount        = uint64(100)
-	blockReward          = uint64(10)
-=======
 	initialAmount        = uint64(10)
->>>>>>> 0b44d419
 	maxDefaultSendAmount = uint64(5)
 	sendInterval         = time.Duration(1000) //ms
-	checkBalanceInterval = time.Duration(10) //s
+	checkBalanceInterval = time.Duration(10)   //s
 	fundTimeout          = time.Duration(time.Minute * 5)
-	currBalance 		 = make(map[string]uint64)
+	currBalance          = make(map[string]uint64)
 )
 
 func main() {
@@ -58,29 +54,18 @@
 	}).Info("Funding completed. Script Starts.")
 	displayBalances(rpcClient, addresses)
 
-<<<<<<< HEAD
 	ticker := time.NewTicker(time.Millisecond * sendInterval).C
-	getBalanceTicker := time.NewTicker(time.Minute).C
+	currHeight := getBlockHeight(rpcClient)
 	for {
-		select {
-		case <-ticker:
-			sendRandomTransactions(adminClient, rpcClient, addresses)
-		case <-getBalanceTicker:
-			displayBalances(rpcClient, addresses)
-=======
-	ticker := time.NewTicker(time.Millisecond* sendInterval).C
-	currHeight := getBlockHeight(rpcClient)
-	for{
 		select {
 		case <-ticker:
 			height := getBlockHeight(rpcClient)
 			if height > currHeight {
 				displayBalances(rpcClient, addresses)
 				currHeight = height
-			}else{
+			} else {
 				sendRandomTransactions(adminClient, addresses)
 			}
->>>>>>> 0b44d419
 		}
 	}
 }
@@ -192,79 +177,46 @@
 	}
 }
 
-<<<<<<< HEAD
-func sendRandomTransactions(adminClient rpcpb.AdminServiceClient, rpcClient rpcpb.RpcServiceClient, addresses []core.Address) {
-=======
-func sendRandomTransactions(adminClient rpcpb.AdminServiceClient, addresses []core.Address){
->>>>>>> 0b44d419
+func sendRandomTransactions(adminClient rpcpb.AdminServiceClient, addresses []core.Address) {
 
 	fromIndex := getAddrWithBalance(addresses)
 	toIndex := rand.Intn(maxWallet)
 	for toIndex == fromIndex {
 		toIndex = rand.Intn(maxWallet)
 	}
-<<<<<<< HEAD
-	sendAmount := calcSendAmount(rpcClient, addresses[fromIndex].String(), addresses[toIndex].String())
+	sendAmount := calcSendAmount(addresses[fromIndex].String(), addresses[toIndex].String())
 	err := sendTransaction(adminClient, addresses[fromIndex].String(), addresses[toIndex].String(), sendAmount)
 	if err != nil {
-=======
-	sendAmount := calcSendAmount(addresses[fromIndex].String(), addresses[toIndex].String())
-	err :=  sendTransaction(adminClient, addresses[fromIndex].String(), addresses[toIndex].String(), sendAmount)
-	if err!=nil {
->>>>>>> 0b44d419
-		logger.WithFields(logger.Fields{
-			"From":   addresses[fromIndex].String(),
-			"to":     addresses[toIndex].String(),
-			"amount": sendAmount,
-<<<<<<< HEAD
-			"error":  err,
-		}).Warn("send transaction failed!")
-=======
-			"error" : err,
-			"fromBal" : currBalance[addresses[fromIndex].String()],
-			"toBal" : currBalance[addresses[toIndex].String()],
+		logger.WithFields(logger.Fields{
+			"From":    addresses[fromIndex].String(),
+			"to":      addresses[toIndex].String(),
+			"amount":  sendAmount,
+			"error":   err,
+			"fromBal": currBalance[addresses[fromIndex].String()],
+			"toBal":   currBalance[addresses[toIndex].String()],
 		}).Panic("send transaction failed!")
->>>>>>> 0b44d419
 		return
 	}
 	logger.WithFields(logger.Fields{
-		"From":   addresses[fromIndex].String(),
-		"to":     addresses[toIndex].String(),
-		"amount": sendAmount,
-<<<<<<< HEAD
-		"error":  err,
+		"From":    addresses[fromIndex].String(),
+		"to":      addresses[toIndex].String(),
+		"amount":  sendAmount,
+		"error":   err,
+		"fromBal": currBalance[addresses[fromIndex].String()],
+		"toBal":   currBalance[addresses[toIndex].String()],
 	}).Info("Transaction Sent!")
 }
 
-func calcSendAmount(rpcClient rpcpb.RpcServiceClient, from, to string) uint64 {
-	fromBalance, _ := getBalance(rpcClient, from)
-	toBalance, _ := getBalance(rpcClient, to)
-	difference := fromBalance - toBalance
-=======
-		"error" : err,
-		"fromBal" : currBalance[addresses[fromIndex].String()],
-		"toBal" : currBalance[addresses[toIndex].String()],
-	}).Info("Transaction Sent!")
-}
-
-func calcSendAmount(from, to string) uint64{
-	fromBalance, _  := currBalance[from]
-	toBalance, _  := currBalance[to]
->>>>>>> 0b44d419
+func calcSendAmount(from, to string) uint64 {
+	fromBalance, _ := currBalance[from]
+	toBalance, _ := currBalance[to]
 	amount := uint64(0)
 	if fromBalance < toBalance {
 		amount = 1
-<<<<<<< HEAD
-	} else if difference == 0 {
-		amount = uint64(fromBalance - 1)
+	} else if fromBalance == toBalance {
+		amount = fromBalance - 1
 	} else {
-		amount = uint64(difference / 3)
-=======
-	}else if fromBalance==toBalance {
-		amount = fromBalance - 1
-	}else{
-		amount = (fromBalance-toBalance)/3
->>>>>>> 0b44d419
+		amount = (fromBalance - toBalance) / 3
 	}
 
 	if amount == 0 {
@@ -273,19 +225,11 @@
 	return amount
 }
 
-<<<<<<< HEAD
-func getAddrWithBalance(rpcClient rpcpb.RpcServiceClient, addresses []core.Address) int {
-=======
-func getAddrWithBalance(addresses []core.Address) int{
->>>>>>> 0b44d419
+func getAddrWithBalance(addresses []core.Address) int {
 	fromIndex := rand.Intn(maxWallet)
 	amount := currBalance[addresses[fromIndex].String()]
 	//TODO: add time out to this loop
-<<<<<<< HEAD
-	for err != nil || amount <= int64(maxDefaultSendAmount+1) {
-=======
 	for amount <= maxDefaultSendAmount+1 {
->>>>>>> 0b44d419
 		fromIndex = rand.Intn(maxWallet)
 		amount = currBalance[addresses[fromIndex].String()]
 	}
@@ -301,7 +245,7 @@
 		Walletpath: client.GetWalletFilePath(),
 		Data:       "",
 	})
-	if err!=nil{
+	if err != nil {
 		return err
 	}
 	currBalance[from] -= amount
@@ -320,14 +264,9 @@
 			}).Warn("Get wallet balance failed")
 		}
 		logger.WithFields(logger.Fields{
-<<<<<<< HEAD
 			"address": addr.String(),
 			"amount":  amount,
-=======
-			"address" 	: addr.String(),
-			"amount"	: amount,
-			"record"	: currBalance[addr.String()],
->>>>>>> 0b44d419
+			"record":  currBalance[addr.String()],
 		}).Info("wallet balance")
 		currBalance[addr.String()] = uint64(amount)
 	}
@@ -341,16 +280,16 @@
 	return response.Amount, err
 }
 
-func getBlockHeight(rpcClient rpcpb.RpcServiceClient) uint64{
+func getBlockHeight(rpcClient rpcpb.RpcServiceClient) uint64 {
 	resp, err := rpcClient.RpcGetBlockchainInfo(
 		context.Background(),
 		&rpcpb.GetBlockchainInfoRequest{})
-	if err!=nil{
+	if err != nil {
 		logger.Panic("Can not get block height. err:", err)
 	}
 	return resp.BlockHeight
 }
 
-func isBalanceSufficient(addr string, amount uint64) bool{
+func isBalanceSufficient(addr string, amount uint64) bool {
 	return currBalance[addr] >= amount
 }