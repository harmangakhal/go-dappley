--- conflicted
+++ resolved
@@ -70,11 +70,7 @@
 	bcs := make([]*core.Blockchain, len(files))
 	addr := core.NewAddress(genesisAddr)
 	for i := 0; i < len(files); i++ {
-<<<<<<< HEAD
-		bc := core.CreateBlockchain(addr, files[i].db, nil, 128)
-=======
 		bc := core.CreateBlockchain(addr, files[i].db, nil, 20)
->>>>>>> dfb0ef8d
 		bcs[i] = bc
 	}
 	max, index := getMaxHeightOfDifferentStart(files)
