package main

import (
	"bufio"
	"flag"
	"fmt"
	"os"
	"strconv"
	"strings"

	"github.com/dappley/go-dappley/config"
	"github.com/dappley/go-dappley/config/pb"
	"github.com/dappley/go-dappley/consensus"
	"github.com/dappley/go-dappley/storage"
	tool "github.com/dappley/go-dappley/tool/src"
)

const (
	genesisAddr           = "121yKAXeG4cw6uaGCBYjWk9yTWmMkhcoDD"
	genesisFilePath       = "conf/genesis.conf"
	defaultPassword       = "password"
	defaultTimeBetweenBlk = 3
)

func main() {
	// var filePath string
	numberBuffer := flag.Int("number", 1, "an int")

	flag.Parse()
	genesisConf := &configpb.DynastyConfig{}
	config.LoadConfig(genesisFilePath, genesisConf)
	fmt.Println("load genesis file")
	number := *numberBuffer
	files := make([]tool.FileInfo, number)
	maxProducers := (int)(genesisConf.GetMaxProducers())
	dynasty := consensus.NewDynastyWithConfigProducers(genesisConf.GetProducers(), maxProducers)
	keys := tool.LoadPrivateKey()
	for i := 0; i < number; i++ {
		reader := bufio.NewReader(os.Stdin)
		//enter filename
		fmt.Printf("Enter file name for blockchain%d: \n", i+1)
		text, _ := reader.ReadString('\n')
		text = strings.TrimSuffix(text, "\n")
		db := storage.OpenDatabase(text)
		defer db.Close()
		files[i].Db = db
		//enter blockchain height
		fmt.Printf("Enter max height for blockchain%d: \n", i+1)
		height, _ := reader.ReadString('\n')
		height = strings.TrimSuffix(height, "\n")
		iheight, _ := strconv.Atoi(height)
		files[i].Height = iheight
		//enter height of blockchain have different with other block (0 means no different)
		fmt.Printf("Enter a different starting height for blockchain%d(0 for no different): \n", i+1)
		different, _ := reader.ReadString('\n')
		different = strings.TrimSuffix(different, "\n")
		idifferent, _ := strconv.Atoi(different)
		if iheight <= idifferent || idifferent < 1 {
			files[i].DifferentFrom = iheight
		} else {
<<<<<<< HEAD
			files[i].differentFrom = idifferent
		}

	}

	generateNewBlockChain(files)
}

func generateNewBlockChain(files []fileInfo) {
	bcs := make([]*core.Blockchain, len(files))
	addr := core.NewAddress(genesisAddr)
	for i := 0; i < len(files); i++ {
		bc := core.CreateBlockchain(addr, files[i].db, nil, 20, nil)
		bcs[i] = bc
	}
	max, index := getMaxHeightOfDifferentStart(files)
	for i := 0; i < max; i++ {
		tailBlk, _ := bcs[index].GetTailBlock()
		b := core.NewBlock([]*core.Transaction{core.MockTransaction()}, tailBlk)
		b.SetHash(b.CalculateHash())
		for idx := 0; idx < len(files); idx++ {
			if files[idx].differentFrom >= i {
				bcs[idx].AddBlockToTail(b)
			}
=======
			files[i].DifferentFrom = idifferent
>>>>>>> ea28fc1e
		}

	}

	tool.GenerateNewBlockChain(files, dynasty, keys)
}<|MERGE_RESOLUTION|>--- conflicted
+++ resolved
@@ -58,34 +58,8 @@
 		if iheight <= idifferent || idifferent < 1 {
 			files[i].DifferentFrom = iheight
 		} else {
-<<<<<<< HEAD
-			files[i].differentFrom = idifferent
-		}
 
-	}
-
-	generateNewBlockChain(files)
-}
-
-func generateNewBlockChain(files []fileInfo) {
-	bcs := make([]*core.Blockchain, len(files))
-	addr := core.NewAddress(genesisAddr)
-	for i := 0; i < len(files); i++ {
-		bc := core.CreateBlockchain(addr, files[i].db, nil, 20, nil)
-		bcs[i] = bc
-	}
-	max, index := getMaxHeightOfDifferentStart(files)
-	for i := 0; i < max; i++ {
-		tailBlk, _ := bcs[index].GetTailBlock()
-		b := core.NewBlock([]*core.Transaction{core.MockTransaction()}, tailBlk)
-		b.SetHash(b.CalculateHash())
-		for idx := 0; idx < len(files); idx++ {
-			if files[idx].differentFrom >= i {
-				bcs[idx].AddBlockToTail(b)
-			}
-=======
 			files[i].DifferentFrom = idifferent
->>>>>>> ea28fc1e
 		}
 
 	}
