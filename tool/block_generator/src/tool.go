package tool

import (
	"encoding/json"
	"fmt"
	"io/ioutil"
	"os"

	"github.com/dappley/go-dappley/client"
	"github.com/dappley/go-dappley/common"
	"github.com/dappley/go-dappley/consensus"
	"github.com/dappley/go-dappley/core"
	"github.com/dappley/go-dappley/logic"
	"github.com/dappley/go-dappley/storage"
	logger "github.com/sirupsen/logrus"
)

const (
	genesisAddr           = "121yKAXeG4cw6uaGCBYjWk9yTWmMkhcoDD"
	genesisFilePath       = "conf/genesis.conf"
	defaultPassword       = "password"
	defaultTimeBetweenBlk = 5
	contractFunctionCall  = "{\"function\":\"record\",\"args\":[\"dEhFf5mWTSe67mbemZdK3WiJh8FcCayJqm\",\"4\"]}"
	contractFilePath      = "contract/test_contract.js"
)

var (
	password    = "testpassword"
	maxWallet   = 4
	currBalance = make(map[string]uint64)
	numOfTx     = 100
	numOfScTx   = 0
	time        = int64(1532392928)
)

type FileInfo struct {
	Height        int
	DifferentFrom int
	Db            *storage.LevelDB
}

type Key struct {
	Key     string `json:"key"`
	Address string `json:"address"`
}

type Keys struct {
	Keys []Key `json:"keys"`
}

type GeneralConfigs struct {
	NumOfNormalTx int
	NumOfScTx     int
}

func GenerateNewBlockChain(files []FileInfo, d *consensus.Dynasty, keys Keys, config GeneralConfigs) {
	bcs := make([]*core.Blockchain, len(files))
	addr := core.NewAddress(genesisAddr)
	numOfTx = config.NumOfNormalTx
	numOfScTx = config.NumOfScTx
<<<<<<< HEAD
	for i := range files {
		bc := core.CreateBlockchain(addr, files[i].Db, nil, 2000, nil)
=======
	for i := range files{
		bc := core.CreateBlockchain(addr, files[i].Db, nil, 2000, nil, 1000000)
>>>>>>> d1421c42
		bcs[i] = bc
	}

	for i, p := range d.GetProducers() {
		logger.WithFields(logger.Fields{
			"producer": p,
		}).Info("Producer:", i)
	}

	wm, err := logic.GetWalletManager(client.GetWalletFilePath())
	if err != nil {
		logger.Panic("Cannot get wallet manager.")
	}
	addrs := CreateWallet(wm)
	producer := core.NewAddress(d.ProducerAtATime(time))
	key := keys.getPrivateKeyByAddress(producer)
	logic.SetMinerKeyPair(key)

	//max, index := GetMaxHeightOfDifferentStart(files)
	//fund every miner
	parentBlks := make([]*core.Block, len(files))
	utxoIndexes := make([]*core.UTXOIndex, len(files))
	for i := range files {
		parentBlks[i], _ = bcs[i].GetTailBlock()
		utxoIndexes[i] = core.NewUTXOIndex(bcs[i].GetUtxoCache())
		for j := 0; j < len(d.GetProducers()); j++ {
			b := generateBlock(utxoIndexes[i], parentBlks[i], bcs[i], d, keys, []*core.Transaction{})
			bcs[i].AddBlockToDb(b)
			parentBlks[i] = b
		}
	}

	//fund from miner
	fundingBlock := generateFundingBlock(utxoIndexes[0], parentBlks[0], bcs[0], d, keys, addrs[0], key)
	for idx := range files {
		bcs[idx].AddBlockToDb(fundingBlock)
	}
	parentBlks[0] = fundingBlock

	//deploy smart contract
	scblock, scAddr := generateSmartContractDeploymentBlock(utxoIndexes[0], parentBlks[0], bcs[0], d, keys, addrs[0], wm)
	logger.Info("smart contract address:", scAddr.String())
	for idx := range files {
		bcs[idx].AddBlockToDb(scblock)
	}
	parentBlks[0] = scblock

	for i, file := range files {
		makeBlockChainToSize(utxoIndexes[i], parentBlks[i], bcs[i], file.Height, d, keys, addrs, wm, scAddr)
	}

}

func GetMaxHeightOfDifferentStart(files []FileInfo) (int, int) {
	max := 0
	index := 0
	for i, file := range files {
		if max < file.DifferentFrom {
			max = file.DifferentFrom
			index = i
		}
	}
	return max, index
}

func makeBlockChainToSize(utxoIndex *core.UTXOIndex, parentBlk *core.Block, bc *core.Blockchain, size int, d *consensus.Dynasty, keys Keys, addrs []core.Address, wm *client.WalletManager, scAddr core.Address) {

	tailBlk := parentBlk
	for tailBlk.GetHeight() < uint64(size) {
		txs := generateTransactions(utxoIndex, addrs, wm, scAddr)
		b := generateBlock(utxoIndex, tailBlk, bc, d, keys, txs)
		bc.AddBlockToDb(b)
		tailBlk = b
	}
	bc.GetDb().Put([]byte("tailBlockHash"), tailBlk.GetHash())
}

func generateBlock(utxoIndex *core.UTXOIndex, parentBlk *core.Block, bc *core.Blockchain, d *consensus.Dynasty, keys Keys, txs []*core.Transaction) *core.Block {
	producer := core.NewAddress(d.ProducerAtATime(time))
	key := keys.getPrivateKeyByAddress(producer)
	cbtx := core.NewCoinbaseTX(producer, "", parentBlk.GetHeight()+1, common.NewAmount(0))
	txs = append(txs, &cbtx)
	utxoIndex.UpdateUtxo(&cbtx)
	b := core.NewBlockWithTimestamp(txs, parentBlk, time)
	hash := b.CalculateHashWithNonce(0)
	b.SetHash(hash)
	b.SetNonce(0)
	b.SignBlock(key, hash)
	time = time + defaultTimeBetweenBlk
	logger.WithFields(logger.Fields{
		"producer":  producer.String(),
		"timestamp": time,
		"blkHeight": b.GetHeight(),
	}).Info("Tool:Generating Block...")
	return b
}

func generateFundingBlock(utxoIndex *core.UTXOIndex, parentBlk *core.Block, bc *core.Blockchain, d *consensus.Dynasty, keys Keys, fundAddr core.Address, minerPrivKey string) *core.Block {
	logger.Info("generate funding Block")
	tx := generateFundingTransaction(utxoIndex, fundAddr, minerPrivKey)
	return generateBlock(utxoIndex, parentBlk, bc, d, keys, []*core.Transaction{tx})
}

func generateSmartContractDeploymentBlock(utxoIndex *core.UTXOIndex, parentBlk *core.Block, bc *core.Blockchain, d *consensus.Dynasty, keys Keys, fundAddr core.Address, wm *client.WalletManager) (*core.Block, core.Address) {
	logger.Info("generate smart contract deployment block")
	tx := generateSmartContractDeploymentTransaction(utxoIndex, fundAddr, wm)

	return generateBlock(utxoIndex, parentBlk, bc, d, keys, []*core.Transaction{tx}), tx.Vout[0].PubKeyHash.GenerateAddress()
}

func generateSmartContractDeploymentTransaction(utxoIndex *core.UTXOIndex, sender core.Address, wm *client.WalletManager) *core.Transaction {
	senderWallet := wm.GetWalletByAddress(sender)
	if senderWallet == nil || len(senderWallet.Addresses) == 0 {
		logger.Panic("Can not find sender wallet")
	}
	pubKeyHash, _ := core.NewUserPubKeyHash(senderWallet.GetKeyPair().PublicKey)

	data, err := ioutil.ReadFile(contractFilePath)
	if err != nil {
		logger.WithError(err).WithFields(logger.Fields{
			"file_path": contractFilePath,
		}).Panic("Unable to read smart contract file!")
	}
	contract := string(data)
	tx := newTransaction(sender, core.Address{}, senderWallet.GetKeyPair(), utxoIndex, pubKeyHash, common.NewAmount(1), contract)
	utxoIndex.UpdateUtxo(tx)
	currBalance[sender.String()] -= 1
	return tx
}

func generateFundingTransaction(utxoIndex *core.UTXOIndex, fundAddr core.Address, minerPrivKey string) *core.Transaction {
	initFund := uint64(1000000)
	initFundAmount := common.NewAmount(initFund)
	minerKeyPair := core.GetKeyPairByString(minerPrivKey)
	pkh, _ := core.NewUserPubKeyHash(minerKeyPair.PublicKey)

	tx := newTransaction(minerKeyPair.GenerateAddress(false), fundAddr, minerKeyPair, utxoIndex, pkh, initFundAmount, "")
	utxoIndex.UpdateUtxo(tx)
	currBalance[fundAddr.String()] = initFund
	return tx
}

func generateTransactions(utxoIndex *core.UTXOIndex, addrs []core.Address, wm *client.WalletManager, scAddr core.Address) []*core.Transaction {
	pkhmap := getPubKeyHashes(addrs, wm)
	txs := []*core.Transaction{}
	for i := 0; i < numOfTx; i++ {
		contract := ""
		tx := generateTransaction(addrs, wm, utxoIndex, pkhmap, contract, scAddr)
		utxoIndex.UpdateUtxo(tx)
		txs = append(txs, tx)
	}
	for i := 0; i < numOfScTx; i++ {
		contract := contractFunctionCall
		tx := generateTransaction(addrs, wm, utxoIndex, pkhmap, contract, scAddr)
		utxoIndex.UpdateUtxo(tx)
		txs = append(txs, tx)
	}
	return txs
}

func getPubKeyHashes(addrs []core.Address, wm *client.WalletManager) map[core.Address]core.PubKeyHash {
	res := make(map[core.Address]core.PubKeyHash)
	for _, addr := range addrs {
		wallet := wm.GetWalletByAddress(addr)
		pubKeyHash, _ := core.NewUserPubKeyHash(wallet.GetKeyPair().PublicKey)
		res[addr] = pubKeyHash
	}
	return res
}

func generateTransaction(addrs []core.Address, wm *client.WalletManager, utxoIndex *core.UTXOIndex, pkhmap map[core.Address]core.PubKeyHash, contract string, scAddr core.Address) *core.Transaction {
	sender, receiver := getSenderAndReceiver(addrs)
	amount := common.NewAmount(1)
	senderWallet := wm.GetWalletByAddress(sender)
	if senderWallet == nil || len(senderWallet.Addresses) == 0 {
		logger.Panic("Can not find sender wallet")
	}
	if contract != "" {
		receiver = scAddr
	}
	tx := newTransaction(sender, receiver, senderWallet.GetKeyPair(), utxoIndex, pkhmap[sender], amount, contract)
	currBalance[sender.String()] -= 1
	currBalance[receiver.String()] += 1

	return tx
}

func newTransaction(sender, receiver core.Address, senderKeyPair *core.KeyPair, utxoIndex *core.UTXOIndex, senderPkh core.PubKeyHash, amount *common.Amount, contract string) *core.Transaction {
	utxos, _ := utxoIndex.GetUTXOsByAmount([]byte(senderPkh), amount)

	tx, err := core.NewUTXOTransaction(utxos, sender, receiver, amount, senderKeyPair, common.NewAmount(0), contract)

	if err != nil {
		logger.WithError(err).Panic("Create transaction failed!")
	}

	return &tx
}

func getSenderAndReceiver(addrs []core.Address) (sender, receiver core.Address) {
	for i, addr := range addrs {
		if currBalance[addr.String()] > 1000 {
			sender = addr
			if i == maxWallet {
				receiver = addrs[0]
			} else {
				receiver = addrs[i+1]
			}
			return
		}
	}
	for key, val := range currBalance {
		logger.WithFields(logger.Fields{
			"addr": key,
			"val":  val,
		}).Info("Current Balance")
	}
	logger.Panic("getSenderAndReceiver failed")
	return
}

func CreateRandomTransactions([]core.Address) []*core.Transaction {
	return nil
}

func CreateWallet(wm *client.WalletManager) []core.Address {

	addresses := wm.GetAddresses()
	numOfWallets := len(addresses)
	for i := numOfWallets; i < maxWallet; i++ {
		_, err := logic.CreateWalletWithpassphrase(password)
		if err != nil {
			logger.WithError(err).Panic("Cannot create new wallet.")
		}
	}

	addresses = wm.GetAddresses()
	logger.WithFields(logger.Fields{
		"addresses": addresses,
	}).Info("Wallets are created")
	return addresses
}

func LoadPrivateKey() Keys {
	jsonFile, err := os.Open("conf/key.json")
	if err != nil {
		fmt.Println(err)
	}
	defer jsonFile.Close()
	byteValue, _ := ioutil.ReadAll(jsonFile)
	var keys Keys

	json.Unmarshal(byteValue, &keys)

	return keys
}

func (k Keys) getPrivateKeyByAddress(address core.Address) string {
	for _, key := range k.Keys {
		if key.Address == address.Address {
			return key.Key
		}
	}
	return ""
}<|MERGE_RESOLUTION|>--- conflicted
+++ resolved
@@ -20,8 +20,8 @@
 	genesisFilePath       = "conf/genesis.conf"
 	defaultPassword       = "password"
 	defaultTimeBetweenBlk = 5
-	contractFunctionCall  = "{\"function\":\"record\",\"args\":[\"dEhFf5mWTSe67mbemZdK3WiJh8FcCayJqm\",\"4\"]}"
-	contractFilePath      = "contract/test_contract.js"
+	contractFunctionCall   = "{\"function\":\"record\",\"args\":[\"dEhFf5mWTSe67mbemZdK3WiJh8FcCayJqm\",\"4\"]}"
+	contractFilePath	  = "contract/test_contract.js"
 )
 
 var (
@@ -48,9 +48,9 @@
 	Keys []Key `json:"keys"`
 }
 
-type GeneralConfigs struct {
+type GeneralConfigs struct{
 	NumOfNormalTx int
-	NumOfScTx     int
+	NumOfScTx int
 }
 
 func GenerateNewBlockChain(files []FileInfo, d *consensus.Dynasty, keys Keys, config GeneralConfigs) {
@@ -58,20 +58,15 @@
 	addr := core.NewAddress(genesisAddr)
 	numOfTx = config.NumOfNormalTx
 	numOfScTx = config.NumOfScTx
-<<<<<<< HEAD
-	for i := range files {
-		bc := core.CreateBlockchain(addr, files[i].Db, nil, 2000, nil)
-=======
 	for i := range files{
 		bc := core.CreateBlockchain(addr, files[i].Db, nil, 2000, nil, 1000000)
->>>>>>> d1421c42
 		bcs[i] = bc
 	}
 
-	for i, p := range d.GetProducers() {
+	for i, p := range d.GetProducers(){
 		logger.WithFields(logger.Fields{
-			"producer": p,
-		}).Info("Producer:", i)
+			"producer" : p,
+		}).Info("Producer:",i)
 	}
 
 	wm, err := logic.GetWalletManager(client.GetWalletFilePath())
@@ -88,7 +83,7 @@
 	parentBlks := make([]*core.Block, len(files))
 	utxoIndexes := make([]*core.UTXOIndex, len(files))
 	for i := range files {
-		parentBlks[i], _ = bcs[i].GetTailBlock()
+		parentBlks[i],_ = bcs[i].GetTailBlock()
 		utxoIndexes[i] = core.NewUTXOIndex(bcs[i].GetUtxoCache())
 		for j := 0; j < len(d.GetProducers()); j++ {
 			b := generateBlock(utxoIndexes[i], parentBlks[i], bcs[i], d, keys, []*core.Transaction{})
@@ -113,7 +108,7 @@
 	parentBlks[0] = scblock
 
 	for i, file := range files {
-		makeBlockChainToSize(utxoIndexes[i], parentBlks[i], bcs[i], file.Height, d, keys, addrs, wm, scAddr)
+		makeBlockChainToSize(utxoIndexes[i],parentBlks[i], bcs[i], file.Height, d, keys, addrs, wm, scAddr)
 	}
 
 }
@@ -139,7 +134,7 @@
 		bc.AddBlockToDb(b)
 		tailBlk = b
 	}
-	bc.GetDb().Put([]byte("tailBlockHash"), tailBlk.GetHash())
+	bc.GetDb().Put([]byte("tailBlockHash"),tailBlk.GetHash())
 }
 
 func generateBlock(utxoIndex *core.UTXOIndex, parentBlk *core.Block, bc *core.Blockchain, d *consensus.Dynasty, keys Keys, txs []*core.Transaction) *core.Block {
@@ -155,27 +150,27 @@
 	b.SignBlock(key, hash)
 	time = time + defaultTimeBetweenBlk
 	logger.WithFields(logger.Fields{
-		"producer":  producer.String(),
+		"producer" : producer.String(),
 		"timestamp": time,
-		"blkHeight": b.GetHeight(),
+		"blkHeight" : b.GetHeight(),
 	}).Info("Tool:Generating Block...")
 	return b
 }
 
-func generateFundingBlock(utxoIndex *core.UTXOIndex, parentBlk *core.Block, bc *core.Blockchain, d *consensus.Dynasty, keys Keys, fundAddr core.Address, minerPrivKey string) *core.Block {
+func generateFundingBlock(utxoIndex *core.UTXOIndex, parentBlk *core.Block, bc *core.Blockchain, d *consensus.Dynasty, keys Keys, fundAddr core.Address, minerPrivKey string) *core.Block{
 	logger.Info("generate funding Block")
 	tx := generateFundingTransaction(utxoIndex, fundAddr, minerPrivKey)
 	return generateBlock(utxoIndex, parentBlk, bc, d, keys, []*core.Transaction{tx})
 }
 
-func generateSmartContractDeploymentBlock(utxoIndex *core.UTXOIndex, parentBlk *core.Block, bc *core.Blockchain, d *consensus.Dynasty, keys Keys, fundAddr core.Address, wm *client.WalletManager) (*core.Block, core.Address) {
+func generateSmartContractDeploymentBlock(utxoIndex *core.UTXOIndex, parentBlk *core.Block, bc *core.Blockchain, d *consensus.Dynasty, keys Keys, fundAddr core.Address, wm *client.WalletManager) (*core.Block, core.Address){
 	logger.Info("generate smart contract deployment block")
-	tx := generateSmartContractDeploymentTransaction(utxoIndex, fundAddr, wm)
+	tx := generateSmartContractDeploymentTransaction(utxoIndex ,fundAddr, wm)
 
 	return generateBlock(utxoIndex, parentBlk, bc, d, keys, []*core.Transaction{tx}), tx.Vout[0].PubKeyHash.GenerateAddress()
 }
 
-func generateSmartContractDeploymentTransaction(utxoIndex *core.UTXOIndex, sender core.Address, wm *client.WalletManager) *core.Transaction {
+func generateSmartContractDeploymentTransaction(utxoIndex *core.UTXOIndex ,sender core.Address, wm *client.WalletManager) *core.Transaction{
 	senderWallet := wm.GetWalletByAddress(sender)
 	if senderWallet == nil || len(senderWallet.Addresses) == 0 {
 		logger.Panic("Can not find sender wallet")
@@ -189,7 +184,7 @@
 		}).Panic("Unable to read smart contract file!")
 	}
 	contract := string(data)
-	tx := newTransaction(sender, core.Address{}, senderWallet.GetKeyPair(), utxoIndex, pubKeyHash, common.NewAmount(1), contract)
+	tx := newTransaction(sender, core.Address{},senderWallet.GetKeyPair(),utxoIndex,  pubKeyHash, common.NewAmount(1), contract)
 	utxoIndex.UpdateUtxo(tx)
 	currBalance[sender.String()] -= 1
 	return tx
@@ -199,7 +194,7 @@
 	initFund := uint64(1000000)
 	initFundAmount := common.NewAmount(initFund)
 	minerKeyPair := core.GetKeyPairByString(minerPrivKey)
-	pkh, _ := core.NewUserPubKeyHash(minerKeyPair.PublicKey)
+	pkh,_ := core.NewUserPubKeyHash(minerKeyPair.PublicKey)
 
 	tx := newTransaction(minerKeyPair.GenerateAddress(false), fundAddr, minerKeyPair, utxoIndex, pkh, initFundAmount, "")
 	utxoIndex.UpdateUtxo(tx)
@@ -207,25 +202,25 @@
 	return tx
 }
 
-func generateTransactions(utxoIndex *core.UTXOIndex, addrs []core.Address, wm *client.WalletManager, scAddr core.Address) []*core.Transaction {
+func generateTransactions(utxoIndex *core.UTXOIndex, addrs []core.Address, wm *client.WalletManager, scAddr core.Address) []*core.Transaction{
 	pkhmap := getPubKeyHashes(addrs, wm)
 	txs := []*core.Transaction{}
-	for i := 0; i < numOfTx; i++ {
+	for i:=0;i< numOfTx;i++{
 		contract := ""
-		tx := generateTransaction(addrs, wm, utxoIndex, pkhmap, contract, scAddr)
+		tx:=generateTransaction(addrs, wm, utxoIndex, pkhmap, contract, scAddr)
 		utxoIndex.UpdateUtxo(tx)
 		txs = append(txs, tx)
 	}
-	for i := 0; i < numOfScTx; i++ {
+	for i:=0;i< numOfScTx;i++{
 		contract := contractFunctionCall
-		tx := generateTransaction(addrs, wm, utxoIndex, pkhmap, contract, scAddr)
+		tx:=generateTransaction(addrs, wm, utxoIndex, pkhmap, contract, scAddr)
 		utxoIndex.UpdateUtxo(tx)
 		txs = append(txs, tx)
 	}
 	return txs
 }
 
-func getPubKeyHashes(addrs []core.Address, wm *client.WalletManager) map[core.Address]core.PubKeyHash {
+func getPubKeyHashes(addrs []core.Address, wm *client.WalletManager) map[core.Address]core.PubKeyHash{
 	res := make(map[core.Address]core.PubKeyHash)
 	for _, addr := range addrs {
 		wallet := wm.GetWalletByAddress(addr)
@@ -235,7 +230,7 @@
 	return res
 }
 
-func generateTransaction(addrs []core.Address, wm *client.WalletManager, utxoIndex *core.UTXOIndex, pkhmap map[core.Address]core.PubKeyHash, contract string, scAddr core.Address) *core.Transaction {
+func generateTransaction(addrs []core.Address, wm *client.WalletManager, utxoIndex *core.UTXOIndex, pkhmap map[core.Address]core.PubKeyHash, contract string, scAddr core.Address) *core.Transaction{
 	sender, receiver := getSenderAndReceiver(addrs)
 	amount := common.NewAmount(1)
 	senderWallet := wm.GetWalletByAddress(sender)
@@ -252,25 +247,25 @@
 	return tx
 }
 
-func newTransaction(sender, receiver core.Address, senderKeyPair *core.KeyPair, utxoIndex *core.UTXOIndex, senderPkh core.PubKeyHash, amount *common.Amount, contract string) *core.Transaction {
+func newTransaction(sender, receiver core.Address, senderKeyPair *core.KeyPair, utxoIndex *core.UTXOIndex, senderPkh core.PubKeyHash, amount *common.Amount, contract string) *core.Transaction{
 	utxos, _ := utxoIndex.GetUTXOsByAmount([]byte(senderPkh), amount)
 
 	tx, err := core.NewUTXOTransaction(utxos, sender, receiver, amount, senderKeyPair, common.NewAmount(0), contract)
 
-	if err != nil {
+	if err!= nil {
 		logger.WithError(err).Panic("Create transaction failed!")
 	}
 
 	return &tx
 }
 
-func getSenderAndReceiver(addrs []core.Address) (sender, receiver core.Address) {
-	for i, addr := range addrs {
+func getSenderAndReceiver(addrs []core.Address) (sender,receiver core.Address){
+	for i, addr := range addrs{
 		if currBalance[addr.String()] > 1000 {
 			sender = addr
 			if i == maxWallet {
 				receiver = addrs[0]
-			} else {
+			}else{
 				receiver = addrs[i+1]
 			}
 			return
@@ -278,15 +273,15 @@
 	}
 	for key, val := range currBalance {
 		logger.WithFields(logger.Fields{
-			"addr": key,
-			"val":  val,
+			"addr" : key,
+			"val"   : val,
 		}).Info("Current Balance")
 	}
 	logger.Panic("getSenderAndReceiver failed")
 	return
 }
 
-func CreateRandomTransactions([]core.Address) []*core.Transaction {
+func CreateRandomTransactions([]core.Address) []*core.Transaction{
 	return nil
 }
 
