// Copyright (C) 2018 go-dappley authors
//
// This file is part of the go-dappley library.
//
// the go-dappley library is free software: you can redistribute it and/or modify
// it under the terms of the GNU General Public License as published by
// the Free Software Foundation, either version 3 of the License, or
// (at your option) any later version.
//
// the go-dappley library is distributed in the hope that it will be useful,
// but WITHOUT ANY WARRANTY; without even the implied warranty of
// MERCHANTABILITY or FITNESS FOR A PARTICULAR PURPOSE.  See the
// GNU General Public License for more details.
//
// You should have received a copy of the GNU General Public License
// along with the go-dappley library.  If not, see <http://www.gnu.org/licenses/>.
//

package network

import (
	"bufio"
	"errors"
	"math/big"
	"reflect"
	"sync"

	"github.com/gogo/protobuf/proto"
	"github.com/libp2p/go-libp2p-net"
	"github.com/libp2p/go-libp2p-peer"
	"github.com/multiformats/go-multiaddr"
	logger "github.com/sirupsen/logrus"

	"github.com/dappley/go-dappley/network/pb"
)

const (
<<<<<<< HEAD
	GetBlockchainInfo    = "GetBlockchainInfo"
	ReturnBlockchainInfo = "ReturnGetBlockchainInfo"
	SyncBlock            = "SyncBlock"
	GetBlocks            = "GetBlocks"
	ReturnBlocks         = "ReturnBlocks"
	SyncPeerList         = "SyncPeerList"
	RequestBlock         = "requestBlock"
	BroadcastTx          = "BroadcastTx"
	Unicast              = 0
	Broadcast            = 1
	lengthByteLength     = 8
	startByteLength      = 2
	checkSumLength       = 1
	headerLength         = lengthByteLength + startByteLength + checkSumLength
=======
	SyncBlock        = "SyncBlock"
	SyncPeerList     = "SyncPeerList"
	RequestBlock     = "requestBlock"
	BroadcastTx      = "BroadcastTx"
	Unicast          = 0
	Broadcast        = 1
	lengthByteLength = 8
	startByteLength  = 2
	checkSumLength   = 1
	headerLength     = lengthByteLength + startByteLength + checkSumLength
>>>>>>> 19e193cb
)

var (
	ErrInvalidMessageFormat = errors.New("invalid message format")
	ErrLengthTooShort       = errors.New("message length is too short")
<<<<<<< HEAD
	ErrFragmentedData       = errors.New("Fragmented data")
	ErrCheckSumIncorrect    = errors.New("Incorrect checksum")
=======
	ErrFragmentedData       = errors.New("fragmented data")
	ErrCheckSumIncorrect    = errors.New("incorrect checksum")
>>>>>>> 19e193cb
)

var (
	startBytes = []byte{0x7E, 0x7E}
)

<<<<<<< HEAD
type dapHandler func(*DapMsg, *Stream)
=======
>>>>>>> 19e193cb

type Stream struct {
	peerID      peer.ID
	remoteAddr  multiaddr.Multiaddr
	stream      net.Stream
	msglength 		int
	rawByteRead []byte
	msgReadCh   chan []byte
	dataCh      chan []byte
	quitRdCh    chan bool
	quitWrCh    chan bool
}

func NewStream(s net.Stream) *Stream {
	return &Stream{
		s.Conn().RemotePeer(),
		s.Conn().RemoteMultiaddr(),
		s,
		0,
		[]byte{},
		make(chan []byte, 100),
		make(chan []byte, 5), //TODO: Redefine the size of the channel
		make(chan bool, 1),   //two channels to stop
		make(chan bool, 1),
	}
}

<<<<<<< HEAD
func (s *Stream) Start(quitCh chan<- *Stream, dh dapHandler) {
	rw := bufio.NewReadWriter(bufio.NewReader(s.stream), bufio.NewWriter(s.stream))
	s.startLoop(rw, quitCh, dh)
=======
func (s *Stream) Start(quitCh chan<- *Stream, dispatch chan *streamMsg) {
	rw := bufio.NewReadWriter(bufio.NewReader(s.stream), bufio.NewWriter(s.stream))
	s.startLoop(rw, quitCh, dispatch)
>>>>>>> 19e193cb
}

func (s *Stream) StopStream(err error) {
	logger.WithFields(logger.Fields{
		"peer_address" : s.remoteAddr,
		"error"	:err,
	}).Warn("Stream: is terminated!!")
	s.quitRdCh <- true
	s.quitWrCh <- true
	s.stream.Close()
}

func (s *Stream) Send(data []byte) {
	s.dataCh <- data
}

<<<<<<< HEAD
func (s *Stream) startLoop(rw *bufio.ReadWriter, quitCh chan<- *Stream, dh dapHandler) {
	go s.readLoop(rw, quitCh, dh)
=======
func (s *Stream) startLoop(rw *bufio.ReadWriter, quitCh chan<- *Stream, dispatch chan *streamMsg) {
	go s.readLoop(rw, quitCh, dispatch)
>>>>>>> 19e193cb
	go s.writeLoop(rw)
}

func (s *Stream) read(rw *bufio.ReadWriter) {
	buffer := make([]byte, 1024)
	var err error

	n, err := rw.Read(buffer)
	if err != nil {
		s.StopStream(err)
	}
	s.rawByteRead = append(s.rawByteRead, buffer[:n]...)

	for{
		if len(s.rawByteRead) < headerLength {
			return
		}


<<<<<<< HEAD
		//if the first two bytes are not starting bytes, return error
		if len(rawBytes) == startByteLength {
			if bytes.Compare(rawBytes, startBytes) != 0 {
				return nil, ErrInvalidMessageFormat
			}
=======
		if err = verifyHeader(s.rawByteRead[:headerLength]); err!=nil{
			s.StopStream(err)
>>>>>>> 19e193cb
		}
		s.msglength = getLength(s.rawByteRead[:headerLength])

<<<<<<< HEAD
		if len(rawBytes) == headerLength {
			if err = verifyHeader(rawBytes); err != nil {
				return nil, err
			}
			length = getLength(rawBytes)
			continue
		}

		if len(rawBytes) == headerLength+length {
			return rawBytes, nil
=======
		if len(s.rawByteRead) < headerLength + s.msglength {
			return
>>>>>>> 19e193cb
		}

<<<<<<< HEAD
func (s *Stream) read(rw *bufio.ReadWriter, dh dapHandler) {
	//read stream with delimiter
	bytes, err := readMsg(rw)

	if err != nil {
		logger.WithFields(logger.Fields{
			"error": err,
		}).Warn("Stream: Failed to read message")
		s.StopStream()
		return
=======
		s.msgReadCh <- s.rawByteRead[:headerLength+s.msglength]
		s.rawByteRead = s.rawByteRead[headerLength+s.msglength:]
>>>>>>> 19e193cb
	}

}

<<<<<<< HEAD
func (s *Stream) readLoop(rw *bufio.ReadWriter, quitCh chan<- *Stream, dh dapHandler) {
=======
func (s *Stream) readLoop(rw *bufio.ReadWriter, quitCh chan<- *Stream, dispatch chan *streamMsg) {
>>>>>>> 19e193cb
	for {
		select {
		case <-s.quitRdCh:
			quitCh <- s
			logger.Debug("Stream: read loop is terminated!")
			return
		case msg := <- s.msgReadCh:
			dm := s.parseData(msg)
			dispatch<-newMsg(dm, s.peerID)
		default:
			s.read(rw)
		}
	}
}

func encodeMessage(data []byte) []byte {
	header := constructHeader(data)
	ret := append(header, data...)
	return ret
}

func constructHeader(data []byte) []byte {
	length := len(data)
	msg := make([]byte, lengthByteLength)
	lengthBytes := big.NewInt(int64(length)).Bytes()
<<<<<<< HEAD
	lenDiff := len(bytes) - len(lengthBytes)
	for i, b := range lengthBytes {
		bytes[i+lenDiff] = b
=======
	lenDiff := len(msg) - len(lengthBytes)
	for i, b := range lengthBytes{
		msg[i + lenDiff] = b
>>>>>>> 19e193cb
	}
	ret := append(startBytes, msg...)
	cs := checkSum(ret)
	ret = append(ret, cs)
	return ret
}

func checkSum(data []byte) byte {
	sum := byte(0)
	for _, d := range data {
		sum += d
	}
	return sum
}

func decodeMessage(data []byte) ([]byte, error) {

	if len(data) <= headerLength {
		return nil, ErrLengthTooShort
	}

	header := data[:headerLength]
	if err := verifyHeader(header); err != nil {
		return nil, err
	}

	if len(data) != getLength(header)+headerLength {
		return nil, ErrFragmentedData
	}

	return data[headerLength:], nil
}

func verifyHeader(header []byte) error {
	if !containStartingBytes(header) {
		return ErrInvalidMessageFormat
	}

	if len(header) != headerLength {
		return ErrLengthTooShort
	}

	cs := checkSum(header[:headerLength-1])

	if cs != header[headerLength-1] {
		return ErrCheckSumIncorrect
	}
	return nil
}

func getLength(header []byte) int {
	lengthByte := header[2 : 2+lengthByteLength]
	l := *new(big.Int).SetBytes(lengthByte)
	return int(l.Uint64())
}

func containStartingBytes(data []byte) bool {
	if len(data) < len(startBytes) {
		return false
	}
	return reflect.DeepEqual(data[0:len(startBytes)], startBytes)
}

func (s *Stream) writeLoop(rw *bufio.ReadWriter) error {
	var mutex = &sync.Mutex{}
	for {
		select {
		case data := <-s.dataCh:
			mutex.Lock()
			//attach a delimiter byte of 0x00 to the end of the message
			rw.WriteString(string(encodeMessage(data)))
			rw.Flush()
			mutex.Unlock()
		case <-s.quitWrCh:
			logger.Debug("Stream: write loop is terminated!")
			return nil
		}
	}
	return nil
}

//should parse and relay
func (s *Stream) parseData(data []byte) *DapMsg {

	dataDecoded, err := decodeMessage(data)
	if err != nil {
<<<<<<< HEAD
		logger.WithFields(logger.Fields{
			"error": err,
			"data":  data,
		}).Warn("Stream: Can not decode received message")
		return nil
	} else {
=======
		logger.WithError(err).WithFields(logger.Fields{
			"data"	: data,
			"length": len(data),
		}).Warn("Stream: cannot decode the message.")
		return nil
>>>>>>> 19e193cb
	}

	dmpb := &networkpb.Dapmsg{}
	//unmarshal byte to proto
	if err := proto.Unmarshal(dataDecoded, dmpb); err != nil {
		logger.Info(err)
	}

	dm := &DapMsg{}
	dm.FromProto(dmpb)
	return dm

}<|MERGE_RESOLUTION|>--- conflicted
+++ resolved
@@ -35,66 +35,44 @@
 )
 
 const (
-<<<<<<< HEAD
 	GetBlockchainInfo    = "GetBlockchainInfo"
 	ReturnBlockchainInfo = "ReturnGetBlockchainInfo"
-	SyncBlock            = "SyncBlock"
+	SyncBlock    = "SyncBlock"
 	GetBlocks            = "GetBlocks"
 	ReturnBlocks         = "ReturnBlocks"
-	SyncPeerList         = "SyncPeerList"
-	RequestBlock         = "requestBlock"
-	BroadcastTx          = "BroadcastTx"
-	Unicast              = 0
-	Broadcast            = 1
-	lengthByteLength     = 8
-	startByteLength      = 2
-	checkSumLength       = 1
-	headerLength         = lengthByteLength + startByteLength + checkSumLength
-=======
-	SyncBlock        = "SyncBlock"
-	SyncPeerList     = "SyncPeerList"
-	RequestBlock     = "requestBlock"
-	BroadcastTx      = "BroadcastTx"
-	Unicast          = 0
-	Broadcast        = 1
+	SyncPeerList = "SyncPeerList"
+	RequestBlock = "requestBlock"
+	BroadcastTx  = "BroadcastTx"
+	Unicast      = 0
+	Broadcast    = 1
 	lengthByteLength = 8
-	startByteLength  = 2
-	checkSumLength   = 1
-	headerLength     = lengthByteLength + startByteLength + checkSumLength
->>>>>>> 19e193cb
+	startByteLength = 2
+	checkSumLength = 1
+	headerLength = lengthByteLength + startByteLength + checkSumLength
 )
 
 var (
 	ErrInvalidMessageFormat = errors.New("invalid message format")
-	ErrLengthTooShort       = errors.New("message length is too short")
-<<<<<<< HEAD
-	ErrFragmentedData       = errors.New("Fragmented data")
-	ErrCheckSumIncorrect    = errors.New("Incorrect checksum")
-=======
+	ErrLengthTooShort 		= errors.New("message length is too short")
 	ErrFragmentedData       = errors.New("fragmented data")
 	ErrCheckSumIncorrect    = errors.New("incorrect checksum")
->>>>>>> 19e193cb
 )
 
 var (
 	startBytes = []byte{0x7E, 0x7E}
 )
 
-<<<<<<< HEAD
-type dapHandler func(*DapMsg, *Stream)
-=======
->>>>>>> 19e193cb
 
 type Stream struct {
-	peerID      peer.ID
-	remoteAddr  multiaddr.Multiaddr
-	stream      net.Stream
+	peerID     peer.ID
+	remoteAddr multiaddr.Multiaddr
+	stream     net.Stream
 	msglength 		int
 	rawByteRead []byte
 	msgReadCh   chan []byte
-	dataCh      chan []byte
-	quitRdCh    chan bool
-	quitWrCh    chan bool
+	dataCh     chan []byte
+	quitRdCh   chan bool
+	quitWrCh   chan bool
 }
 
 func NewStream(s net.Stream) *Stream {
@@ -111,15 +89,9 @@
 	}
 }
 
-<<<<<<< HEAD
-func (s *Stream) Start(quitCh chan<- *Stream, dh dapHandler) {
-	rw := bufio.NewReadWriter(bufio.NewReader(s.stream), bufio.NewWriter(s.stream))
-	s.startLoop(rw, quitCh, dh)
-=======
 func (s *Stream) Start(quitCh chan<- *Stream, dispatch chan *streamMsg) {
 	rw := bufio.NewReadWriter(bufio.NewReader(s.stream), bufio.NewWriter(s.stream))
 	s.startLoop(rw, quitCh, dispatch)
->>>>>>> 19e193cb
 }
 
 func (s *Stream) StopStream(err error) {
@@ -136,13 +108,8 @@
 	s.dataCh <- data
 }
 
-<<<<<<< HEAD
-func (s *Stream) startLoop(rw *bufio.ReadWriter, quitCh chan<- *Stream, dh dapHandler) {
-	go s.readLoop(rw, quitCh, dh)
-=======
 func (s *Stream) startLoop(rw *bufio.ReadWriter, quitCh chan<- *Stream, dispatch chan *streamMsg) {
 	go s.readLoop(rw, quitCh, dispatch)
->>>>>>> 19e193cb
 	go s.writeLoop(rw)
 }
 
@@ -151,9 +118,9 @@
 	var err error
 
 	n, err := rw.Read(buffer)
-	if err != nil {
+		if err != nil {
 		s.StopStream(err)
-	}
+		}
 	s.rawByteRead = append(s.rawByteRead, buffer[:n]...)
 
 	for{
@@ -162,60 +129,22 @@
 		}
 
 
-<<<<<<< HEAD
-		//if the first two bytes are not starting bytes, return error
-		if len(rawBytes) == startByteLength {
-			if bytes.Compare(rawBytes, startBytes) != 0 {
-				return nil, ErrInvalidMessageFormat
-			}
-=======
 		if err = verifyHeader(s.rawByteRead[:headerLength]); err!=nil{
 			s.StopStream(err)
->>>>>>> 19e193cb
 		}
 		s.msglength = getLength(s.rawByteRead[:headerLength])
 
-<<<<<<< HEAD
-		if len(rawBytes) == headerLength {
-			if err = verifyHeader(rawBytes); err != nil {
-				return nil, err
-			}
-			length = getLength(rawBytes)
-			continue
-		}
-
-		if len(rawBytes) == headerLength+length {
-			return rawBytes, nil
-=======
 		if len(s.rawByteRead) < headerLength + s.msglength {
 			return
->>>>>>> 19e193cb
-		}
-
-<<<<<<< HEAD
-func (s *Stream) read(rw *bufio.ReadWriter, dh dapHandler) {
-	//read stream with delimiter
-	bytes, err := readMsg(rw)
-
-	if err != nil {
-		logger.WithFields(logger.Fields{
-			"error": err,
-		}).Warn("Stream: Failed to read message")
-		s.StopStream()
-		return
-=======
+}
+
 		s.msgReadCh <- s.rawByteRead[:headerLength+s.msglength]
 		s.rawByteRead = s.rawByteRead[headerLength+s.msglength:]
->>>>>>> 19e193cb
-	}
-
-}
-
-<<<<<<< HEAD
-func (s *Stream) readLoop(rw *bufio.ReadWriter, quitCh chan<- *Stream, dh dapHandler) {
-=======
+	}
+
+}
+
 func (s *Stream) readLoop(rw *bufio.ReadWriter, quitCh chan<- *Stream, dispatch chan *streamMsg) {
->>>>>>> 19e193cb
 	for {
 		select {
 		case <-s.quitRdCh:
@@ -241,15 +170,9 @@
 	length := len(data)
 	msg := make([]byte, lengthByteLength)
 	lengthBytes := big.NewInt(int64(length)).Bytes()
-<<<<<<< HEAD
-	lenDiff := len(bytes) - len(lengthBytes)
-	for i, b := range lengthBytes {
-		bytes[i+lenDiff] = b
-=======
 	lenDiff := len(msg) - len(lengthBytes)
 	for i, b := range lengthBytes{
 		msg[i + lenDiff] = b
->>>>>>> 19e193cb
 	}
 	ret := append(startBytes, msg...)
 	cs := checkSum(ret)
@@ -257,9 +180,9 @@
 	return ret
 }
 
-func checkSum(data []byte) byte {
+func checkSum(data []byte) byte{
 	sum := byte(0)
-	for _, d := range data {
+	for _, d := range data{
 		sum += d
 	}
 	return sum
@@ -272,36 +195,36 @@
 	}
 
 	header := data[:headerLength]
-	if err := verifyHeader(header); err != nil {
+	if err := verifyHeader(header); err!=nil{
 		return nil, err
 	}
 
-	if len(data) != getLength(header)+headerLength {
+	if len(data) != getLength(header) + headerLength {
 		return nil, ErrFragmentedData
 	}
 
 	return data[headerLength:], nil
 }
 
-func verifyHeader(header []byte) error {
+func verifyHeader(header []byte) error{
 	if !containStartingBytes(header) {
 		return ErrInvalidMessageFormat
 	}
 
-	if len(header) != headerLength {
+	if len(header) != headerLength{
 		return ErrLengthTooShort
 	}
 
 	cs := checkSum(header[:headerLength-1])
 
-	if cs != header[headerLength-1] {
+	if cs!=header[headerLength-1] {
 		return ErrCheckSumIncorrect
 	}
 	return nil
 }
 
-func getLength(header []byte) int {
-	lengthByte := header[2 : 2+lengthByteLength]
+func getLength(header []byte) int{
+	lengthByte := header[2: 2+lengthByteLength]
 	l := *new(big.Int).SetBytes(lengthByte)
 	return int(l.Uint64())
 }
@@ -336,20 +259,11 @@
 
 	dataDecoded, err := decodeMessage(data)
 	if err != nil {
-<<<<<<< HEAD
-		logger.WithFields(logger.Fields{
-			"error": err,
-			"data":  data,
-		}).Warn("Stream: Can not decode received message")
-		return nil
-	} else {
-=======
 		logger.WithError(err).WithFields(logger.Fields{
 			"data"	: data,
 			"length": len(data),
 		}).Warn("Stream: cannot decode the message.")
 		return nil
->>>>>>> 19e193cb
 	}
 
 	dmpb := &networkpb.Dapmsg{}
