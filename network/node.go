// Copyright (C) 2018 go-dappley authors
//
// This file is part of the go-dappley library.
//
// the go-dappley library is free software: you can redistribute it and/or modify
// it under the terms of the GNU General Public License as published by
// the Free Software Foundation, either version 3 of the License, or
// (at your option) any later version.
//
// the go-dappley library is distributed in the hope that it will be useful,
// but WITHOUT ANY WARRANTY; without even the implied warranty of
// MERCHANTABILITY or FITNESS FOR A PARTICULAR PURPOSE.  See the
// GNU General Public License for more details.
//
// You should have received a copy of the GNU General Public License
// along with the go-dappley library.  If not, see <http://www.gnu.org/licenses/>.
//

package network

import (
	"context"
	"encoding/base64"
	"encoding/hex"
	"errors"
	"fmt"
	"io/ioutil"
	"math/rand"
	"sync"
	"time"

	"github.com/dappley/go-dappley/core"
	"github.com/dappley/go-dappley/core/pb"
	"github.com/dappley/go-dappley/network/pb"
	"github.com/gogo/protobuf/proto"
	"github.com/libp2p/go-libp2p"
	"github.com/libp2p/go-libp2p-crypto"
	"github.com/libp2p/go-libp2p-host"
	"github.com/libp2p/go-libp2p-net"
	"github.com/libp2p/go-libp2p-peer"
	pstore "github.com/libp2p/go-libp2p-peerstore"
	ma "github.com/multiformats/go-multiaddr"
	logger "github.com/sirupsen/logrus"
)

const (
	protocalName           = "dappley/1.0.0"
	syncPeerTimeLimitMs    = 1000
	MaxMsgCountBeforeReset = 999999
)

var (
	ErrDapMsgNoCmd  = errors.New("command not specified")
	ErrIsInPeerlist = errors.New("peer already exists in peerlist")
)

type Node struct {
	host                   host.Host
	info                   *Peer
	bm                     *core.BlockChainManager
	streams                map[peer.ID]*Stream
	streamExitCh		   chan *Stream
	peerList               *PeerList
	exitCh                 chan bool
	recentlyRcvedDapMsgs   *sync.Map
	dapMsgBroadcastCounter *uint64
	privKey                crypto.PrivKey

}

//create new Node instance
func NewNode(bc *core.Blockchain, pool *core.BlockPool) *Node {
	placeholder := uint64(0)
	bm := core.NewBlockChainManager()
	bm.SetblockPool(pool)
	bm.Setblockchain(bc)
	return &Node{nil,
		nil,
		bm,
		make(map[peer.ID]*Stream, 10),
		make(chan *Stream, 10),
		NewPeerList(nil),
		make(chan bool, 1),
		&sync.Map{},
		&placeholder,
		nil,
	}
}

func (n *Node) isNetworkRadiation(dapmsg DapMsg) bool {
	if _, value := n.recentlyRcvedDapMsgs.Load(dapmsg.GetKey()); value == true {
		return true
	}
	return false
}

func (n *Node) GetBlockchain() *core.Blockchain    { return n.bm.Getblockchain() }
func (n *Node) GetBlockPool() *core.BlockPool      { return n.bm.GetblockPool() }
func (n *Node) GetPeerList() *PeerList             { return n.peerList }
func (n *Node) GetRecentlyRcvedDapMsgs() *sync.Map { return n.recentlyRcvedDapMsgs }

func (n *Node) Start(listenPort int) error {

	h, addr, err := createBasicHost(listenPort, n.privKey)
	if err != nil {
		return err
	}

	n.host = h
	n.info, err = CreatePeerFromMultiaddr(addr)

	//set streamhandler. streamHanlder function is called upon stream connection
	n.host.SetStreamHandler(protocalName, n.streamHandler)
	n.StartRequestLoop()
	n.StartExitListener()
	return err
}

func (n *Node) StartExitListener() {
	go func() {
		for {
			select {
			case s:=<-n.streamExitCh:
				n.DisconnectPeer(s.peerID, s.remoteAddr)
			}
		}
	}()
}


func (n *Node) StartRequestLoop() {

	go func() {
		for {
			select {
			case <-n.exitCh:
				return
			case brPars := <-n.bm.GetblockPool().BlockRequestCh():
				n.RequestBlockUnicast(brPars.BlockHash, brPars.Pid)
			}
		}
	}()

}

//LoadNetworkKeyFromFile reads the network privatekey from a file
func (n *Node) LoadNetworkKeyFromFile(filePath string) error {
	bytes, err := ioutil.ReadFile(filePath)
	if err != nil {
		return err
	}

	data, err := base64.StdEncoding.DecodeString(string(bytes))
	if err != nil {
		return err
	}

	n.privKey, err = crypto.UnmarshalPrivateKey(data)
	if err != nil {
		return err
	}

	return nil
}

//create basic host. Returns host object, host address and error
func createBasicHost(listenPort int, priv crypto.PrivKey) (host.Host, ma.Multiaddr, error) {

	opts := []libp2p.Option{
		libp2p.ListenAddrStrings(fmt.Sprintf("/ip4/0.0.0.0/tcp/%d", listenPort)),
	}

	if priv != nil {
		opts = append(opts, libp2p.Identity(priv))
	}

	basicHost, err := libp2p.New(context.Background(), opts...)

	if err != nil {
		return nil, nil, err
	}

	// Build host multiaddress
	hostAddr, _ := ma.NewMultiaddr(fmt.Sprintf("/ipfs/%s", basicHost.ID().Pretty()))

	// Now we can build a full multiaddress to reach this host
	// by encapsulating both addresses:
	addr := basicHost.Addrs()[0]
	fullAddr := addr.Encapsulate(hostAddr)
	logger.WithFields(logger.Fields{
		"Address": fullAddr,
	}).Info("My Address")
	return basicHost, fullAddr, nil
}

func (n *Node) AddStreamByString(targetFullAddr string) error {
	addr, err := ma.NewMultiaddr(targetFullAddr)
	if err != nil {
		return err
	}
	return n.AddStreamMultiAddr(addr)
}

//AddStreamMultiAddr stream to the targetFullAddr address. If the targetFullAddr is nil, the node goes to listening mode
func (n *Node) AddStreamMultiAddr(targetFullAddr ma.Multiaddr) error {

	//If there is a target address, connect to that address
	if targetFullAddr != nil {

		peerInfo, err := CreatePeerFromMultiaddr(targetFullAddr)
		if err != nil {
			return err
		}

		//Add Stream
		n.AddStream(peerInfo.peerid, peerInfo.addr)
	}

	return nil
}

func (n *Node) AddStream(peerid peer.ID, targetAddr ma.Multiaddr) error {
	// We have a peer ID and a targetAddr so we add it to the peerstore
	// so LibP2P knows how to contact it
	p := Peer{peerid, targetAddr}
	if n.peerList.IsInPeerlist(&p) {
		logger.WithFields(logger.Fields{
			"host":   n.GetPeerMultiaddr().String(),
			"target": targetAddr.String(),
		}).Debug("Node: target already added!")
		return ErrIsInPeerlist
	}

	n.host.Peerstore().AddAddr(peerid, targetAddr, pstore.PermanentAddrTTL)

	// make a new stream
	stream, err := n.host.NewStream(context.Background(), peerid, protocalName)
	if err != nil {
		return err
	}
	// Create a buffered stream so that read and write are non blocking.
	n.streamHandler(stream)

	// Add the peer list
	if n.peerList.ListIsFull() {
		n.peerList.RemoveOneIP(&Peer{peerid, targetAddr})
	}
	n.peerList.Add(&Peer{peerid, targetAddr})

	return nil
}

func (n *Node) DisconnectPeer(peerid peer.ID, targetAddr ma.Multiaddr) {
	delete(n.streams, peerid)
	n.peerList.DeletePeer(&Peer{peerid, targetAddr})
}

func  (n *Node) dispatch (msg *DapMsg, s *Stream) {
	switch msg.GetCmd() {
	case SyncBlock:
		n.SyncBlockHandler(msg, s.peerID)
	case SyncPeerList:
		n.AddMultiPeers(msg.GetData())
	case RequestBlock:
		n.SendRequestedBlock(msg.GetData(), s.peerID)
	case BroadcastTx:
		n.AddTxToPool(msg)
	default:
		logger.Debug("Received invalid command from:", s.peerID)

	}
}

func (n *Node) streamHandler(s net.Stream) {
	// Create a buffer stream for non blocking read and write.
	logger.WithFields(logger.Fields{
		"Host":   n.GetPeerID(),
		"Target": s.Conn().RemotePeer(),
	}).Info("Creating stream between: ")
	peer := &Peer{s.Conn().RemotePeer(), s.Conn().RemoteMultiaddr()}
	if !n.peerList.ListIsFull() && !n.peerList.IsInPeerlist(peer) {
		n.peerList.Add(peer)
		//start stream
		ns := NewStream(s)
		//add stream to this.streams
		n.streams[s.Conn().RemotePeer()] = ns
		ns.Start(n.streamExitCh, n.dispatch)

		n.SyncPeersUnicast(peer.peerid)
	}
}

func (n *Node) GetInfo() *Peer { return n.info }

func (n *Node) GetPeerMultiaddr() ma.Multiaddr {
	if n.info == nil {
		return nil
	}
	return n.info.addr
}

func (n *Node) GetPeerID() peer.ID { return n.info.peerid }

func (n *Node) RelayDapMsg(dm DapMsg) {
	msgData := dm.ToProto()
	bytes, _ := proto.Marshal(msgData)
	n.broadcast(bytes)
}

func (n *Node) prepareData(msgData proto.Message, cmd string, uniOrBroadcast int, msgKey string) ([]byte, error) {
	if cmd == "" {
		return nil, ErrDapMsgNoCmd
	}

	bytes := []byte{}
	var err error

	if msgData != nil {
		//marshal the block to wire format
		bytes, err = proto.Marshal(msgData)
		if err != nil {
			return nil, err
		}
	}

	//build a dappley message
	dm := NewDapmsg(cmd, bytes, msgKey, uniOrBroadcast, n.dapMsgBroadcastCounter)
	if dm.cmd == SyncBlock || dm.cmd == BroadcastTx {
		n.cacheDapMsg(*dm)
	}
	data, err := proto.Marshal(dm.ToProto())
	if err != nil {
		return nil, err
	}
	return data, nil
}

func (n *Node) BroadcastBlock(block *core.Block) error {
	logger.WithFields(logger.Fields{
		"peerid": n.GetPeerID(),
		"height": block.GetHeight(),
		"hash":   hex.EncodeToString(block.GetHash()),
	}).Info("Broadcasting Block: ")
	data, err := n.prepareData(block.ToProto(), SyncBlock, Broadcast, hex.EncodeToString(block.GetHash()))
	if err != nil {
		return err
	}
	n.broadcast(data)
	return nil
}

func (n *Node) SyncPeersBroadcast() error {
	data, err := n.prepareData(n.peerList.ToProto(), SyncPeerList, Broadcast, "")
	if err != nil {
		return err
	}
	n.broadcast(data)
	return nil
}

func (n *Node) TxBroadcast(tx *core.Transaction) error {
	data, err := n.prepareData(tx.ToProto(), BroadcastTx, Broadcast, hex.EncodeToString(tx.ID))
	if err != nil {
		return err
	}
	n.broadcast(data)
	return nil
}

func (n *Node) SyncPeersUnicast(pid peer.ID) error {
	data, err := n.prepareData(n.peerList.ToProto(), SyncPeerList, Unicast, "")
	if err != nil {
		return err
	}
	n.unicast(data, pid)
	return nil
}

func (n *Node) SendBlockUnicast(block *core.Block, pid peer.ID) error {
	data, err := n.prepareData(block.ToProto(), SyncBlock, Unicast, hex.EncodeToString(block.GetHash()))
	if err != nil {
		return err
	}
	n.unicast(data, pid)
	return nil
}

func (n *Node) RequestBlockUnicast(hash core.Hash, pid peer.ID) error {
	//build a deppley message

	dm := NewDapmsg(RequestBlock, hash, hex.EncodeToString(hash), Unicast, n.dapMsgBroadcastCounter)
	data, err := proto.Marshal(dm.ToProto())
	if err != nil {
		return err
	}
	n.unicast(data, pid)
	return nil
}

//broadcast data
func (n *Node) broadcast(data []byte) {
	for _, s := range n.streams {
		s.Send(data)
	}
}

//unicast data
func (n *Node) unicast(data []byte, pid peer.ID) {
	n.streams[pid].Send(data)
}

func (n *Node) addBlockToPool(block *core.Block, pid peer.ID) {
	//add block to blockpool. Make sure this is none blocking.
	n.bm.Push(block, pid)
}

func (n *Node) getFromProtoBlockMsg(data []byte) *core.Block {
	//create a block proto
	blockpb := &corepb.Block{}

	//unmarshal byte to proto
	if err := proto.Unmarshal(data, blockpb); err != nil {
		logger.Warn(err)
	}

	//create an empty block
	block := &core.Block{}

	//load the block with proto
	block.FromProto(blockpb)

	return block
}
func (n *Node) SyncBlockHandler(dm *DapMsg, pid peer.ID) {
	if n.isNetworkRadiation(*dm) {
		return
	}

	n.RelayDapMsg(*dm)
	n.cacheDapMsg(*dm)
	blk := n.getFromProtoBlockMsg(dm.GetData())
	n.addBlockToPool(blk, pid)
}

func (n *Node) cacheDapMsg(dm DapMsg) {
	n.recentlyRcvedDapMsgs.Store(dm.GetKey(), true)
}

func (n *Node) AddTxToPool(dm *DapMsg) {
	if n.isNetworkRadiation(*dm) {
		return
	}

	n.RelayDapMsg(*dm)
	n.cacheDapMsg(*dm)

	//create a block proto
	txpb := &corepb.Transaction{}

	//unmarshal byte to proto
	if err := proto.Unmarshal(dm.GetData(), txpb); err != nil {
		logger.Warn(err)
	}

	//create an empty tx
	tx := &core.Transaction{}

	//load the tx with proto
	tx.FromProto(txpb)
	//add tx to txpool
<<<<<<< HEAD
	n.bc.GetTxPool().Push(tx)
=======
	n.bm.Getblockchain().GetTxPool().Push(*tx)
>>>>>>> 48314ddf
}

func (n *Node) AddMultiPeers(data []byte) {

	go func() {
		//create a peerList proto
		plpb := &networkpb.Peerlist{}

		//unmarshal byte to proto
		if err := proto.Unmarshal(data, plpb); err != nil {
			logger.Warn(err)
		}

		//create an empty peerList
		pl := &PeerList{}

		//load the block with proto
		pl.FromProto(plpb)

		//remove the node's own peer info from the list
		newpl := &PeerList{[]*Peer{n.info}}
		newpl = newpl.FindNewPeers(pl)
		//find the new added peers
		newpl = n.peerList.FindNewPeers(newpl)

		//wait for random time within the time limit
		time.Sleep(time.Millisecond * time.Duration(rand.Intn(syncPeerTimeLimitMs)))

		//add streams for new peers
		for _, p := range newpl.GetPeerlist() {
			if !n.peerList.IsInPeerlist(p) && p.peerid != n.info.peerid {
				n.AddStream(p.peerid, p.addr)
			}
		}

		//add peers
		n.peerList.MergePeerlist(newpl)
	}()
}

func (n *Node) SendRequestedBlock(hash []byte, pid peer.ID) {
	blockBytes, err := n.bm.Getblockchain().GetDb().Get(hash)
	if err != nil {
		logger.Warn("Unable to get block data. Block request failed")
		return
	}
	block := core.Deserialize(blockBytes)
	n.SendBlockUnicast(block, pid)
}<|MERGE_RESOLUTION|>--- conflicted
+++ resolved
@@ -59,13 +59,12 @@
 	info                   *Peer
 	bm                     *core.BlockChainManager
 	streams                map[peer.ID]*Stream
-	streamExitCh		   chan *Stream
+	streamExitCh           chan *Stream
 	peerList               *PeerList
 	exitCh                 chan bool
 	recentlyRcvedDapMsgs   *sync.Map
 	dapMsgBroadcastCounter *uint64
 	privKey                crypto.PrivKey
-
 }
 
 //create new Node instance
@@ -103,6 +102,7 @@
 
 	h, addr, err := createBasicHost(listenPort, n.privKey)
 	if err != nil {
+		logger.Error("Create basic host failed", err)
 		return err
 	}
 
@@ -120,13 +120,12 @@
 	go func() {
 		for {
 			select {
-			case s:=<-n.streamExitCh:
+			case s := <-n.streamExitCh:
 				n.DisconnectPeer(s.peerID, s.remoteAddr)
 			}
 		}
 	}()
 }
-
 
 func (n *Node) StartRequestLoop() {
 
@@ -177,6 +176,7 @@
 	basicHost, err := libp2p.New(context.Background(), opts...)
 
 	if err != nil {
+		logger.Error("New p2p failed", err)
 		return nil, nil, err
 	}
 
@@ -255,7 +255,7 @@
 	n.peerList.DeletePeer(&Peer{peerid, targetAddr})
 }
 
-func  (n *Node) dispatch (msg *DapMsg, s *Stream) {
+func (n *Node) dispatch(msg *DapMsg, s *Stream) {
 	switch msg.GetCmd() {
 	case SyncBlock:
 		n.SyncBlockHandler(msg, s.peerID)
@@ -468,11 +468,7 @@
 	//load the tx with proto
 	tx.FromProto(txpb)
 	//add tx to txpool
-<<<<<<< HEAD
-	n.bc.GetTxPool().Push(tx)
-=======
-	n.bm.Getblockchain().GetTxPool().Push(*tx)
->>>>>>> 48314ddf
+	n.bm.Getblockchain().GetTxPool().Push(tx)
 }
 
 func (n *Node) AddMultiPeers(data []byte) {
