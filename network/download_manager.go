// Copyright (C) 2018 go-dappley authors
//
// This file is part of the go-dappley library.
//
// the go-dappley library is free software: you can redistribute it and/or modify
// it under the terms of the GNU General Public License as published by
// the Free Software Foundation, either version 3 of the License, or
// (at your option) any later version.
//
// the go-dappley library is distributed in the hope that it will be useful,
// but WITHOUT ANY WARRANTY; without even the implied warranty of
// MERCHANTABILITY or FITNESS FOR A PARTICULAR PURPOSE.  See the
// GNU General Public License for more details.
//
// You should have received a copy of the GNU General Public License
// along with the go-dappley library.  If not, see <http://www.gnu.org/licenses/>.
//

package network

import (
<<<<<<< HEAD
	"reflect"
=======
	"bytes"
	"math"
>>>>>>> bfbac46f
	"sync"
	"time"

	"github.com/dappley/go-dappley/core"
<<<<<<< HEAD
	"github.com/dappley/go-dappley/network/pb"

=======
	"github.com/dappley/go-dappley/core/pb"
	"github.com/dappley/go-dappley/network/pb"
>>>>>>> bfbac46f
	"github.com/libp2p/go-libp2p-peer"
	logger "github.com/sirupsen/logrus"
)

const (
	PeerStatusInit   int = 0
	PeerStatusReady  int = 1
	PeerStatusFailed int = 2

	DownloadStatusInit             int = 0
	DownloadStatusSyncCommonBlocks int = 1
	DownloadStatusDownloading      int = 2
	DownloadStatusFinish           int = 3

	CheckMaxWaitTime    time.Duration = 5
	DownloadMaxWaitTime time.Duration = 250
	MaxRetryCount       int           = 3
	MinRequestHashesNum int           = 20
)

type PeerBlockInfo struct {
	peerid peer.ID
	height uint64
	status int
}

type DownloadCommand struct {
	startHashes []core.Hash
}

type DownloadingCommandInfo struct {
	startHashes []core.Hash
	retryCount  int
}

type SyncCommandBlocksHeader struct {
	hash   core.Hash
	height uint64
}

type SyncCommonBlocksCommand struct {
	msgId        int32
	blockHeaders []*SyncCommandBlocksHeader
}

type ExecuteCommand struct {
	command    interface{}
	retryCount int
}

type DownloadManager struct {
	peersInfo       map[peer.ID]*PeerBlockInfo
	downloadingPeer *PeerBlockInfo
	currentCmd      *ExecuteCommand
	node            *Node
	mutex           sync.RWMutex
	status          int
	commonHeight    uint64
	msgId           int32
	isMerging       bool
	finishChan      chan bool
}

func NewDownloadManager(node *Node) *DownloadManager {
	return &DownloadManager{
		peersInfo:       make(map[peer.ID]*PeerBlockInfo),
		downloadingPeer: nil,
		currentCmd:      nil,
		node:            node,
		mutex:           sync.RWMutex{},
		status:          DownloadStatusInit,
		msgId:           0,
		commonHeight:    0,
		isMerging:       false,
		finishChan:      nil,
	}
}

func (downloadManager *DownloadManager) StartDownloadBlockchain(finishChan chan bool) {
	downloadManager.mutex.Lock()

	downloadManager.peersInfo = make(map[peer.ID]*PeerBlockInfo)
	downloadManager.finishChan = finishChan

	for _, peer := range downloadManager.node.GetPeerManager().CloneStreamsToSlice() {
		downloadManager.peersInfo[peer.stream.peerID] = &PeerBlockInfo{peerid: peer.stream.peerID, height: 0, status: PeerStatusInit}
	}
	peersNum := len(downloadManager.peersInfo)

	if peersNum == 0 {
		downloadManager.finishDownload()
		downloadManager.mutex.Unlock()
		return
	}
	downloadManager.mutex.Unlock()

	downloadManager.node.BroadcastGetBlockchainInfo()
	waitTimer := time.NewTimer(CheckMaxWaitTime * time.Second)
	logger.Info("DownloadManager: wait peer information")
	go func() {
		<-waitTimer.C
		waitTimer.Stop()

		downloadManager.mutex.Lock()
		defer downloadManager.mutex.Unlock()

		if downloadManager.status != DownloadStatusInit {
			return
		}

		for _, peerInfo := range downloadManager.peersInfo {
			if peerInfo.status == PeerStatusInit {
				peerInfo.status = PeerStatusFailed
			}
		}
		logger.Info("DownloadManager: start get common blocks")
		downloadManager.startGetCommonBlocks(0)
	}()
}

func (downloadManager *DownloadManager) AddPeerBlockChainInfo(peerId peer.ID, height uint64) {
	logger.Debugf("DownloadManager: Receive blockchain info %v %v \n", peerId, height)
	downloadManager.mutex.Lock()
	defer downloadManager.mutex.Unlock()

	if downloadManager.status != DownloadStatusInit {
		logger.Info("DownloadManager: Download peer started, skip PeerId ", peerId)
		return
	}

	blockPeerInfo, err := downloadManager.peersInfo[peerId]
	if err != true {
		logger.Info("DownloadManager: Peer not in check list ", peerId)
		return
	}

	blockPeerInfo.height = height
	blockPeerInfo.status = PeerStatusReady

	if downloadManager.canStartDownload() {
		downloadManager.startGetCommonBlocks(0)
	}
}

func (downloadManager *DownloadManager) GetBlocksDataHandler(blocksPb *networkpb.ReturnBlocks, peerId peer.ID) {
	downloadManager.mutex.Lock()

	if downloadManager.downloadingPeer.peerid != peerId {
		logger.WithFields(logger.Fields{
			"cmd": "ReturnBlocks",
		}).Info("DownloadManager: peerId not in checklist")
		downloadManager.mutex.Unlock()
		return
	}

	hashes := make([]core.Hash, len(blocksPb.StartBlockHashes))
	for index, hash := range blocksPb.StartBlockHashes {
		hashes[index] = core.Hash(hash)
	}
	if !downloadManager.isSameDownloadCommand(hashes) {
		logger.WithFields(logger.Fields{
			"cmd": "ReturnBlocks",
		}).Info("DownloadManager: response is not for waiting command.")
		downloadManager.mutex.Unlock()
		return
	}

	downloadManager.isMerging = true
	downloadManager.mutex.Unlock()

	var blocks []*core.Block
	for _, pbBlock := range blocksPb.Blocks {
		block := &core.Block{}
		block.FromProto(pbBlock)

		if !downloadManager.node.bm.VerifyBlock(block) {
			logger.WithFields(logger.Fields{
				"cmd": "ReturnBlocks",
			}).Warn("DownloadManager: Verify block failed.")
			return
		}

		blocks = append(blocks, block)
	}

	logger.Infof("DownloadManager: Receive Blocks from %v to %v.", blocks[0].GetHeight(), blocks[len(blocks)-1].GetHeight())

	if err := downloadManager.node.bm.MergeFork(blocks, blocks[len(blocks)-1].GetPrevHash()); err != nil {
		logger.WithFields(logger.Fields{
			"cmd": "ReturnBlocks",
		}).Info("DownloadManager: Merge fork failed.")
		return
	}

	downloadManager.mutex.Lock()
	downloadManager.isMerging = false
	if downloadManager.node.GetBlockchain().GetMaxHeight() >= downloadManager.downloadingPeer.height {
		downloadManager.finishDownload()
		downloadManager.mutex.Unlock()
		return
	}

	var nextHashes []core.Hash
	for _, block := range blocks {
		nextHashes = append(nextHashes, block.GetHash())
	}

	downloadManager.sendDownloadCommand(nextHashes, peerId, 0)
	downloadManager.mutex.Unlock()
}

func (downloadManager *DownloadManager) GetCommonBlockDataHandler(blocksPb *networkpb.ReturnCommonBlocks, peerId peer.ID) {
	downloadManager.mutex.Lock()

	if downloadManager.downloadingPeer.peerid != peerId {
		logger.WithFields(logger.Fields{
			"cmd": "ReturnCommonBlocks",
		}).Info("DownloadManager: PeerId not in checklist.")
		downloadManager.mutex.Unlock()
		return
	}

	if !downloadManager.isSameGetCommonBlocksCommand(blocksPb.MsgId) {
		logger.WithFields(logger.Fields{
			"cmd": "ReturnCommonBlocks",
		}).Info("DownloadManager: response is not for waiting command.")
		downloadManager.mutex.Unlock()
		return
	}

	downloadManager.checkGetCommonBlocksResult(blocksPb.BlockHeaders)
	downloadManager.mutex.Unlock()
}

func (downloadManager *DownloadManager) DisconnectPeer(peerId peer.ID) {
	downloadManager.mutex.Lock()
	defer downloadManager.mutex.Unlock()

	if downloadManager.status == DownloadStatusFinish {
		return
	}

	delete(downloadManager.peersInfo, peerId)
	if downloadManager.status != DownloadStatusInit {
		if downloadManager.downloadingPeer.peerid == peerId {
			downloadManager.status = DownloadStatusInit
			downloadManager.downloadingPeer = nil
			downloadManager.currentCmd = nil
			downloadManager.startGetCommonBlocks(0)
		}
	}
}

func (downloadManager *DownloadManager) GetCommonBlockCheckPoint(startHeight uint64, endHeight uint64) []*SyncCommandBlocksHeader {
	var blockHeaders []*SyncCommandBlocksHeader
	lastHeight := uint64(math.MaxUint64)
	interval := endHeight - startHeight
	for i := 32; i >= 0; i-- {
		currentHeight := startHeight + interval*uint64(i)/uint64(32)
		if lastHeight != currentHeight {
			lastHeight = currentHeight
			block, _ := downloadManager.node.GetBlockchain().GetBlockByHeight(currentHeight)
			blockHeaders = append(blockHeaders, &SyncCommandBlocksHeader{hash: block.GetHash(), height: currentHeight})
		}
	}

	return blockHeaders
}

func (downloadManager *DownloadManager) FindCommonBlock(blockHeaders []*corepb.BlockHeader) (int, *core.Block) {
	findIndex := -1
	var commonBlock *core.Block

	for index, blockHeader := range blockHeaders {
		block, err := downloadManager.node.GetBlockchain().GetBlockByHeight(blockHeader.Height)
		if err != nil {
			continue
		}

		if bytes.Compare([]byte(block.GetHash()), []byte(blockHeader.GetHash())) == 0 {
			findIndex = index
			commonBlock = block
			break
		}
	}
	if findIndex == -1 {
		logger.Panic("DownloadManager: invalid get common blocks result.")
	}
	return findIndex, commonBlock
}

func (downloadManager *DownloadManager) CheckGetCommonBlockCommand(msgId int32, peerId peer.ID, retryCount int) {
	downloadManager.mutex.Lock()
	defer downloadManager.mutex.Unlock()

	if !downloadManager.isSameGetCommonBlocksCommand(msgId) {
		return
	}

	if retryCount >= MaxRetryCount {
		peerInfo, ok := downloadManager.peersInfo[peerId]
		if ok {
			peerInfo.status = PeerStatusFailed
		}
		downloadManager.status = DownloadStatusSyncCommonBlocks
		downloadManager.downloadingPeer = nil
		downloadManager.currentCmd = nil
		downloadManager.startGetCommonBlocks(0)
	} else {
		syncCommand, _ := downloadManager.currentCmd.command.(*SyncCommonBlocksCommand)
		downloadManager.sendGetCommonBlockCommand(syncCommand.blockHeaders, peerId, retryCount+1)
	}
}

func (downloadManager *DownloadManager) CheckDownloadCommand(hashes []core.Hash, peerId peer.ID, retryCount int) {
	downloadManager.mutex.Lock()
	defer downloadManager.mutex.Unlock()

	if !downloadManager.isSameDownloadCommand(hashes) {
		return
	}

	if downloadManager.isMerging {
		return
	}

	if retryCount >= MaxRetryCount {
		peerInfo, ok := downloadManager.peersInfo[peerId]
		if ok {
			peerInfo.status = PeerStatusFailed
		}
		downloadManager.status = DownloadStatusInit
		downloadManager.downloadingPeer = nil
		downloadManager.currentCmd = nil
		downloadManager.startGetCommonBlocks(0)
	} else {
		downloadManager.sendDownloadCommand(hashes, peerId, retryCount+1)
	}
}

func (downloadManager *DownloadManager) startGetCommonBlocks(retryCount int) {
	if downloadManager.status != DownloadStatusInit {
		logger.Info("DownloadManager: start get common blocks failed, download status incorrect")
		return
	}

	downloadManager.status = DownloadStatusSyncCommonBlocks
	highestPeer := downloadManager.selectHighestPeer()

	if highestPeer.peerid == downloadManager.node.GetPeerID() {
		downloadManager.finishDownload()
		logger.Info("DownloadManager: Current node has the highest block")
		return
	}

	downloadManager.downloadingPeer = highestPeer
	maxHeight := downloadManager.node.GetBlockchain().GetMaxHeight()
	blockHeaders := downloadManager.GetCommonBlockCheckPoint(0, maxHeight)
	downloadManager.sendGetCommonBlockCommand(blockHeaders, highestPeer.peerid, 0)
}

func (downloadManager *DownloadManager) sendGetCommonBlockCommand(blockHeaders []*SyncCommandBlocksHeader, peerId peer.ID, retryCount int) {
	downloadManager.msgId++
	msgId := downloadManager.msgId
	syncCommand := &SyncCommonBlocksCommand{msgId: msgId, blockHeaders: blockHeaders}

	downloadManager.currentCmd = &ExecuteCommand{command: syncCommand, retryCount: retryCount}
	downloadManager.node.GetCommonBlocksUnicast(blockHeaders, peerId, msgId)

	downloadTimer := time.NewTimer(DownloadMaxWaitTime * time.Second)
	go func() {
		<-downloadTimer.C
		downloadTimer.Stop()
		downloadManager.CheckGetCommonBlockCommand(msgId, peerId, retryCount)
	}()
}

func (downloadManager *DownloadManager) isSameGetCommonBlocksCommand(msgId int32) bool {
	if downloadManager.status != DownloadStatusSyncCommonBlocks {
		return false
	}

	if downloadManager.currentCmd == nil {
		return false
	}

	syncCommand, ok := downloadManager.currentCmd.command.(*SyncCommonBlocksCommand)
	if !ok || syncCommand.msgId != msgId {
		return false
	}

	return true
}

func (downloadManager *DownloadManager) checkGetCommonBlocksResult(blockHeaders []*corepb.BlockHeader) {
	findIndex, commonBlock := downloadManager.FindCommonBlock(blockHeaders)

	if findIndex == 0 || blockHeaders[findIndex-1].Height-blockHeaders[findIndex].Height == 1 {
		logger.Warnf("BlockManager: common height %v", commonBlock.GetHeight())
		downloadManager.commonHeight = commonBlock.GetHeight()
		downloadManager.currentCmd = nil
		downloadManager.startDownload(0)
	} else {
		blockHeaders := downloadManager.GetCommonBlockCheckPoint(
			blockHeaders[findIndex].Height,
			blockHeaders[findIndex-1].Height,
		)
		downloadManager.sendGetCommonBlockCommand(blockHeaders, downloadManager.downloadingPeer.peerid, 0)
	}
}

func (downloadManager *DownloadManager) startDownload(retryCount int) {
	if downloadManager.status != DownloadStatusSyncCommonBlocks {
		return
	}

	downloadManager.status = DownloadStatusDownloading

	producerNum := len(downloadManager.node.GetBlockchain().GetConsensus().GetProducers())
	if producerNum < MinRequestHashesNum {
		producerNum = MinRequestHashesNum
	}

	startBlockHeight := downloadManager.commonHeight
	var hashes []core.Hash
	for i := 0; i < producerNum && startBlockHeight-uint64(i) > 0; i++ {
		block, err := downloadManager.node.GetBlockchain().GetBlockByHeight(startBlockHeight - uint64(i))
		if err != nil {
			break
		}
		hashes = append(hashes, block.GetHash())
	}

	downloadManager.sendDownloadCommand(hashes, downloadManager.downloadingPeer.peerid, retryCount)
}

func (downloadManager *DownloadManager) sendDownloadCommand(hashes []core.Hash, peerId peer.ID, retryCount int) {
	downloadingCmd := &DownloadingCommandInfo{startHashes: hashes}
	downloadManager.currentCmd = &ExecuteCommand{command: downloadingCmd, retryCount: retryCount}
	downloadManager.node.DownloadBlocksUnicast(hashes, peerId)

	downloadTimer := time.NewTimer(DownloadMaxWaitTime * time.Second)
	go func() {
		<-downloadTimer.C
		downloadTimer.Stop()
		downloadManager.CheckDownloadCommand(hashes, peerId, retryCount)
	}()
}

func (downloadManager *DownloadManager) isSameDownloadCommand(hashes []core.Hash) bool {
	if downloadManager.currentCmd == nil {
		return false
	}

	if downloadManager.status != DownloadStatusDownloading {
		return false
	}

<<<<<<< HEAD
	if !reflect.DeepEqual(downloadManager.downloadingCmd.startHashes, hashes) {
		return
=======
	downloadingCmd, ok := downloadManager.currentCmd.command.(*DownloadingCommandInfo)

	if !ok {
		return false
>>>>>>> bfbac46f
	}

	if len(hashes) != len(downloadingCmd.startHashes) {
		return false
	}

	for index, hash := range hashes {
		if bytes.Compare(hash, downloadingCmd.startHashes[index]) != 0 {
			return false
		}
	}

	return true
}

func (downloadManager *DownloadManager) finishDownload() {
	downloadManager.status = DownloadStatusFinish
	downloadManager.downloadingPeer = nil
	downloadManager.currentCmd = nil
	downloadManager.finishChan <- true
}

func (downloadManager *DownloadManager) canStartDownload() bool {
	for _, peerInfo := range downloadManager.peersInfo {
		if peerInfo.status == PeerStatusInit {
			return false
		}
	}

	return true
}

func (downloadManager *DownloadManager) selectHighestPeer() *PeerBlockInfo {
	currentBlockInfo := &PeerBlockInfo{
		peerid: downloadManager.node.GetPeerID(),
		height: downloadManager.node.GetBlockchain().GetMaxHeight(),
		status: PeerStatusReady,
	}

	for _, peerInfo := range downloadManager.peersInfo {
		if peerInfo.status == PeerStatusReady && peerInfo.height > currentBlockInfo.height {
			currentBlockInfo = peerInfo
		}
	}
	return currentBlockInfo
}<|MERGE_RESOLUTION|>--- conflicted
+++ resolved
@@ -19,23 +19,14 @@
 package network
 
 import (
-<<<<<<< HEAD
-	"reflect"
-=======
 	"bytes"
 	"math"
->>>>>>> bfbac46f
 	"sync"
 	"time"
 
 	"github.com/dappley/go-dappley/core"
-<<<<<<< HEAD
-	"github.com/dappley/go-dappley/network/pb"
-
-=======
 	"github.com/dappley/go-dappley/core/pb"
 	"github.com/dappley/go-dappley/network/pb"
->>>>>>> bfbac46f
 	"github.com/libp2p/go-libp2p-peer"
 	logger "github.com/sirupsen/logrus"
 )
@@ -51,7 +42,7 @@
 	DownloadStatusFinish           int = 3
 
 	CheckMaxWaitTime    time.Duration = 5
-	DownloadMaxWaitTime time.Duration = 250
+	DownloadMaxWaitTime time.Duration = 10
 	MaxRetryCount       int           = 3
 	MinRequestHashesNum int           = 20
 )
@@ -494,15 +485,10 @@
 		return false
 	}
 
-<<<<<<< HEAD
-	if !reflect.DeepEqual(downloadManager.downloadingCmd.startHashes, hashes) {
-		return
-=======
 	downloadingCmd, ok := downloadManager.currentCmd.command.(*DownloadingCommandInfo)
 
 	if !ok {
 		return false
->>>>>>> bfbac46f
 	}
 
 	if len(hashes) != len(downloadingCmd.startHashes) {
