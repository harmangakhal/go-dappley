consensusConfig{
    minerAddr: "dastXXWLe5pxbRYFhcyUq8T3wb5srWkHKa"
    privKey: "300c0338c4b0d49edc66113e3584e04c6b907f9ded711d396d522aae6a79be1a"
}

nodeConfig{
    port:   12345
<<<<<<< HEAD
    dbPath: "../tool/newJoin.db"
    rpcPort: 50051
=======
    dbPath: "../bin/seed.db"
    rpcPort: 50050
>>>>>>> ea28fc1e
    keyPath: "key/seedNetworkKey"
    txPoolLimit: 128
}<|MERGE_RESOLUTION|>--- conflicted
+++ resolved
@@ -5,13 +5,8 @@
 
 nodeConfig{
     port:   12345
-<<<<<<< HEAD
-    dbPath: "../tool/newJoin.db"
-    rpcPort: 50051
-=======
     dbPath: "../bin/seed.db"
     rpcPort: 50050
->>>>>>> ea28fc1e
     keyPath: "key/seedNetworkKey"
     txPoolLimit: 128
 }