// +build !release

// Copyright (C) 2018 go-dappley authors
//
// This file is part of the go-dappley library.
//
// the go-dappley library is free software: you can redistribute it and/or modify
// it under the terms of the GNU General Public License as published by
// the Free Software Foundation, either version 3 of the License, or
// (at your option) any later version.
//
// the go-dappley library is distributed in the hope that it will be useful,
// but WITHOUT ANY WARRANTY; without even the implied warranty of
// MERCHANTABILITY or FITNESS FOR A PARTICULAR PURPOSE.  See the
// GNU General Public License for more details.
//
// You should have received a copy of the GNU General Public License
// along with the go-dappley library.  If not, see <http://www.gnu.org/licenses/>.
//
package main

import (
	"context"
	"flag"
	"fmt"
	"github.com/dappley/go-dappley/common"
	"github.com/dappley/go-dappley/config"
	"github.com/dappley/go-dappley/config/pb"
	"github.com/dappley/go-dappley/rpc/pb"
	"github.com/dappley/go-dappley/util"
	"github.com/gogo/protobuf/proto"
	"google.golang.org/grpc"
	"google.golang.org/grpc/metadata"
	"log"
	"os"
	"strings"
<<<<<<< HEAD
	"encoding/hex"
	clientpkg "github.com/dappley/go-dappley/client"
=======
	"encoding/json"
>>>>>>> 22dec9b1
)

//command names
const (
	cliGetBlocks         = "getBlocks"
	cliGetBlockchainInfo = "getBlockchainInfo"
	cliGetBalance        = "getBalance"
	cliGetPeerInfo       = "getPeerInfo"
	cliSend              = "send"
	cliAddPeer           = "addPeer"
	clicreateWallet      = "createWallet"
	cliListAddresses     = "listAddresses"
	cliaddBalance        = "addBalance"
	cliaddProducer       = "addProducer"
)

//flag names
const (
	flagStartBlockHashes = "startBlockHashes"
	flagBlockMaxCount    = "maxCount"
	flagAddress          = "address"
	flagAddressBalance   = "address"
	flagAmountBalance    = "amount"
	flagTip			   = "tip"
	flagToAddress        = "to"
	flagFromAddress      = "from"
	flagAmount           = "amount"
	flagPeerFullAddr     = "peerFullAddr"
	flagProducerAddr     = "address"
	flagListPrivateKey   = "privateKey"
)

type valueType int

//type enum
const (
	valueTypeInt = iota
	valueTypeString
	boolType
	valueTypeUint64
)

type serviceType int

const (
	rpcService = iota
	adminRpcService
)

//list of commands
var cmdList = []string{
	cliGetBlocks,
	cliGetBlockchainInfo,
	cliGetBalance,
	cliGetPeerInfo,
	cliSend,
	cliAddPeer,
	clicreateWallet,
	cliListAddresses,
	cliaddBalance,
	cliaddProducer,
}

//configure input parameters/flags for each command
var cmdFlagsMap = map[string][]flagPars{
	cliGetBlocks: {
		flagPars{
			flagBlockMaxCount,
			0,
			valueTypeInt,
			"maxCount. Eg. 500",
		},
		flagPars{
			flagStartBlockHashes,
			"",
			valueTypeString,
			"startBlockHashes. Eg. \"8334b4c19091ae7582506eec5b84bfeb4a5e101042e40b403490c4ceb33897ba, " +
				"8334b4c19091ae7582506eec5b84bfeb4a5e101042e40b403490c4ceb33897bb\"(no space)",
		},
	},
	cliGetBalance: {flagPars{
		flagAddress,
		"",
		valueTypeString,
		"Address. Eg. 1MeSBgufmzwpiJNLemUe1emxAussBnz7a7",
	}},
	cliaddProducer: {flagPars{
		flagProducerAddr,
		"",
		valueTypeString,
		"Address. Eg. 1MeSBgufmzwpiJNLemUe1emxAussBnz7a7",
	}},
	cliaddBalance: {
		flagPars{
			flagAddressBalance,
			"",
			valueTypeString,
			"Address. Eg. 1MeSBgufmzwpiJNLemUe1emxAussBnz7a7"},
		flagPars{
			flagAmountBalance,
			0,
			valueTypeInt,
			"The amount to add to the receiver.",
		},
	},
	cliSend: {
		flagPars{
			flagFromAddress,
			"",
			valueTypeString,
			"Sender's wallet address. Eg. 1MeSBgufmzwpiJNLemUe1emxAussBnz7a7",
		},
		flagPars{
			flagToAddress,
			"",
			valueTypeString,
			"Receiver's wallet address. Eg. 1MeSBgufmzwpiJNLemUe1emxAussBnz7a7",
		},
		flagPars{
			flagAmount,
			0,
			valueTypeInt,
			"The amount to send from the sender to the receiver.",
		},
		flagPars{
			flagTip,
			uint64(0),
			valueTypeUint64,
			"Tip to miner.",
		},
	},
	cliAddPeer: {flagPars{
		flagPeerFullAddr,
		"",
		valueTypeString,
		"Full Address. Eg. /ip4/127.0.0.1/tcp/12345/ipfs/QmT5oB6xHSunc64Aojoxa6zg9uH31ajiAVyNfCdBZiwFTV",
	}},
	cliListAddresses: {flagPars{
		flagListPrivateKey,
		false,
		boolType,
		"privateKey",
	}},
}

//map the callback function to each command
var cmdHandlers = map[string]commandHandlersWithType{
	cliGetBlocks:     {rpcService, getBlocksCommandHandler},
	cliGetBlockchainInfo: {rpcService, getBlockchainInfoCommandHandler},
	cliGetBalance:        {rpcService, getBalanceCommandHandler},
	cliGetPeerInfo:       {rpcService, getPeerInfoCommandHandler},
	cliSend:              {rpcService, sendCommandHandler},
	cliAddPeer:           {adminRpcService, addPeerCommandHandler},
	clicreateWallet:      {rpcService, createWalletCommandHandler},
	cliListAddresses:     {rpcService, listAddressesCommandHandler},
	cliaddBalance:        {rpcService, addBalanceCommandHandler},
	cliaddProducer:       {rpcService, cliaddProducerCommandHandler},
}

type commandHandlersWithType struct {
	serviceType serviceType
	cmdHandler  commandHandler
}

type commandHandler func(ctx context.Context, client interface{}, flags cmdFlags)

type flagPars struct {
	name         string
	defaultValue interface{}
	valueType    valueType
	usage        string
}

//map key: flag name   map defaultValue: flag defaultValue
type cmdFlags map[string]interface{}

func main() {

	var filePath string
	flag.StringVar(&filePath, "f", "default.conf", "CLI config file path")
	flag.Parse()

	cliConfig := &configpb.CliConfig{}
	config.LoadConfig(filePath, cliConfig)

	conn := initRpcClient(int(cliConfig.GetPort()))
	defer conn.Close()
	clients := map[serviceType]interface{}{
		rpcService:      rpcpb.NewRpcServiceClient(conn),
		adminRpcService: rpcpb.NewAdminServiceClient(conn),
	}
	args := os.Args[1:]

	if len(args) < 1 {
		printUsage()
		return
	}

	if args[0] == "-f" {
		args = args[2:]
	}

	cmdFlagSetList := map[string]*flag.FlagSet{}
	//set up flagset for each command
	for _, cmd := range cmdList {
		fs := flag.NewFlagSet(cmd, flag.ContinueOnError)
		cmdFlagSetList[cmd] = fs
	}

	cmdFlagValues := map[string]cmdFlags{}
	//set up flags for each command
	for cmd, pars := range cmdFlagsMap {
		cmdFlagValues[cmd] = cmdFlags{}
		for _, par := range pars {
			switch par.valueType {
			case valueTypeInt:
				cmdFlagValues[cmd][par.name] = cmdFlagSetList[cmd].Int(par.name, par.defaultValue.(int), par.usage)
			case valueTypeString:
				cmdFlagValues[cmd][par.name] = cmdFlagSetList[cmd].String(par.name, par.defaultValue.(string), par.usage)
			case boolType:
				cmdFlagValues[cmd][par.name] = cmdFlagSetList[cmd].Bool(par.name, par.defaultValue.(bool), par.usage)
			case valueTypeUint64:
				cmdFlagValues[cmd][par.name] = cmdFlagSetList[cmd].Uint64(par.name, par.defaultValue.(uint64), par.usage)
			}
		}
	}

	cmdName := args[0]

	cmd := cmdFlagSetList[cmdName]
	if cmd == nil {
		fmt.Println("\nERROR:", cmdName, "is an invalid command")
		printUsage()
	} else {
		err := cmd.Parse(args[1:])
		if err != nil {
			return
		}
		if cmd.Parsed() {
			md := metadata.Pairs("password", cliConfig.GetPassword())
			ctx := metadata.NewOutgoingContext(context.Background(), md)
			cmdHandlers[cmdName].cmdHandler(ctx, clients[cmdHandlers[cmdName].serviceType], cmdFlagValues[cmdName])
		}
	}

}

func printUsage() {
	fmt.Println("Usage:")
	for _, cmd := range cmdList {
		fmt.Println(" ", cmd)
	}
}

func getBlocksCommandHandler(ctx context.Context, client interface{}, flags cmdFlags) {
	maxCount := int32(*(flags[flagBlockMaxCount].(*int)))
	if maxCount <= 0 {
		fmt.Println("Get blocks error! maxCount must be greater than zero!")
		return
	}

	getBlocksRequest := &rpcpb.GetBlocksRequest{}
	getBlocksRequest.MaxCount = maxCount

	// set startBlockHashes of getBlocksRequest if specified in flag
	startBlockHashesString := string(*(flags[flagStartBlockHashes].(*string)))
	if len(startBlockHashesString) > 0 {
		var startBlockHashes [][]byte
		for _, startBlockHash := range strings.Split(startBlockHashesString, ",") {
			startBlockHashInByte, err := hex.DecodeString(startBlockHash)
			if err != nil{
				fmt.Println("ERROR: get blocks failed. ERR:", err)
				return
			}
			startBlockHashes = append(startBlockHashes, startBlockHashInByte)
		}
		getBlocksRequest.StartBlockHashes = startBlockHashes
	}

	response, err := client.(rpcpb.RpcServiceClient).RpcGetBlocks(ctx, getBlocksRequest)
	if err != nil {
<<<<<<< HEAD
		fmt.Println("ERROR: listAllBlocks failed. ERR:", err)
=======
		fmt.Println("ERROR: get blocks failed. ERR:", err)
>>>>>>> 22dec9b1
		return
	}

	var encodedBlocks []map[string]interface{}
	for i := 0; i < len(response.Blocks); i ++ {
		block := response.Blocks[i]

		var encodedTransactions []map[string]interface{}

		for j := 0; j < len(block.Transactions); j ++ {
			transaction := block.Transactions[j]

			var encodedVin []map[string]interface{}
			for k := 0; k < len(transaction.Vin); k ++ {
				vin := transaction.Vin[k]
				encodedVin = append(encodedVin, map[string]interface{}{
					"Vout": vin.Vout,
					"Signature": hex.EncodeToString(vin.Signature),
					"PubKey": string(vin.PubKey),
				})
			}

			var encodedVout []map[string]interface{}
			for l := 0; l < len(transaction.Vout); l ++ {
				vout := transaction.Vout[l]
				encodedVout = append(encodedVout, map[string]interface{}{
<<<<<<< HEAD
					"Value": vout.Value,
=======
					"Value":      string(vout.Value),
>>>>>>> 22dec9b1
					"PubKeyHash": hex.EncodeToString(vout.PubKeyHash),
				})
			}

			encodedTransaction := map[string]interface{}{
				"ID": hex.EncodeToString(transaction.ID),
				"Vin": encodedVin,
				"Vout": encodedVout,
			}
			encodedTransactions = append(encodedTransactions, encodedTransaction)
		}

		encodedBlock := map[string]interface{}{
			"Header": map[string]interface{}{
				"Hash":      hex.EncodeToString(block.Header.Hash),
				"Prevhash":  hex.EncodeToString(block.Header.Prevhash),
				"Timestamp": block.Header.Timestamp,
				"Sign":      hex.EncodeToString(block.Header.Sign),
				"height":    block.Header.Height,
			},
			"Transactions": encodedTransactions,
		}

		encodedBlocks = append(encodedBlocks, encodedBlock)
	}

	blocks, err := json.MarshalIndent(encodedBlocks, "", "  ")
	if err != nil {
		fmt.Println("Print blocks failed. ERR: ", err)
	}

	fmt.Println(string(blocks))
}

func getBlockchainInfoCommandHandler(ctx context.Context, client interface{}, flags cmdFlags) {
	response, err := client.(rpcpb.RpcServiceClient).RpcGetBlockchainInfo(ctx, &rpcpb.GetBlockchainInfoRequest{})
	if err != nil {
		fmt.Println("ERROR: GetBlockchainInfo failed. ERR:", err)
		return
	}
	encodedResponse := map[string]interface{}{
		"TailBlockHash": hex.EncodeToString(response.TailBlockHash),
		"BlockHeight":   response.BlockHeight,
		"Producers":     response.Producers,
	}

	blockchainInfo, err := json.MarshalIndent(encodedResponse, "", "  ")
	if err != nil {
		fmt.Println("Print blockchain info failed. ERR: ", err)
	}

	fmt.Println(string(blockchainInfo))
}

func getBalanceCommandHandler(ctx context.Context, client interface{}, flags cmdFlags) {
	if len(*(flags[flagAddress].(*string))) == 0 {
		printUsage()
		fmt.Println("\n Example: cli getBalance -address 1MeSBgufmzwpiJNLemUe1emxAussBnz7a7")
		fmt.Println()
		return
	}

	getBalanceRequest := rpcpb.GetBalanceRequest{}
	getBalanceRequest.Name = "getWallet"

	response, err := client.(rpcpb.RpcServiceClient).RpcGetBalance(ctx, &getBalanceRequest)
	if err != nil {
		if strings.Contains(err.Error(), "connection error") {
			fmt.Printf("Error: Get Balance failed. Network Connection Error!\n")
		} else {
			fmt.Printf("Error: Get Balance failed. %v\n", err.Error())
		}
		return
	}

	passphrase := ""
	if response.Message == "WalletExistsLocked" {
		prompter := util.NewTerminalPrompter()
		passphrase = prompter.GetPassPhrase("Please input the wallet password: ", false)
		if passphrase == "" {
			fmt.Println("Password Empty!")
			return
		}
	} else if response.Message == "WalletExistsNotLocked" {
		passphrase = ""
	} else if response.Message == "NoWallet" {
		fmt.Println("Please use cli createWallet to generate a wallet first!")
		return
	} else {
		fmt.Printf("Error: Create Wallet Failed! %v\n", response.Message)
		return
	}

	getBalanceRequest = rpcpb.GetBalanceRequest{}
	getBalanceRequest.Name = "getBalance"
	getBalanceRequest.Address = *(flags[flagAddress].(*string))
	getBalanceRequest.Passphrase = passphrase
	response, err = client.(rpcpb.RpcServiceClient).RpcGetBalance(ctx, &getBalanceRequest)
	if err != nil {
		if strings.Contains(err.Error(), "Password does not match!") {
			fmt.Printf("ERROR: Get balance failed. Password does not match!\n")
		} else if strings.Contains(err.Error(), "Address not in the wallets") {
			fmt.Printf("ERROR: Get balance failed. Address not found in the wallet!\n")
		} else {
			fmt.Printf("ERROR: Get balance failed. ERR: %v\n", err)
		}
		return
	}
	if response.Message == "Get Balance" {
		fmt.Printf("The balance is: %d\n", response.Amount)
	} else {
		fmt.Println(response.Message)
	}

	return
}

func createWalletCommandHandler(ctx context.Context, client interface{}, flags cmdFlags) {
	walletRequest := rpcpb.CreateWalletRequest{}
	walletRequest.Name = "getWallet"
	response, err := client.(rpcpb.RpcServiceClient).RpcCreateWallet(ctx, &walletRequest)
	prompter := util.NewTerminalPrompter()
	passphrase := ""
	if err != nil {

		if strings.Contains(err.Error(), "connection error") {
			fmt.Printf("Error: Create Wallet Failed. Network Connection Error!\n")
		} else {
			fmt.Printf("Error: Create Wallet failed. %v\n", err.Error())
		}
		return
	}
	if response.Message == "WalletExistsLocked" {
		passphrase = prompter.GetPassPhrase("Please input the password: ", false)
		if passphrase == "" {
			fmt.Println("Password Empty!")
			return
		}
	} else if response.Message == "WalletExistsNotLocked" {
		passphrase = ""
	} else if response.Message == "NewWallet" {
		passphrase = prompter.GetPassPhrase("Please input the password for generating a new wallet: ", true)
		if passphrase == "" {
			fmt.Println("Password Empty!")
			return
		}
	} else {
		fmt.Printf("Error: Create Wallet Failed! %v\n", response.Message)
	}

	walletRequest = rpcpb.CreateWalletRequest{}
	walletRequest.Passphrase = passphrase
	walletRequest.Name = "createWallet"
	response, err = client.(rpcpb.RpcServiceClient).RpcCreateWallet(ctx, &walletRequest)
	if err != nil {
		fmt.Println("ERROR: Create Wallet failed. ERR:", err)
		return
	}
	if strings.Contains(response.Message, "Error") {
		fmt.Println(response.Message)
		return
	}
	if len(response.Address) > 0 {
		fmt.Println("Create Wallet, the address is ", response.Address)
	}
	return

}

func listAddressesCommandHandler(ctx context.Context, client interface{}, flags cmdFlags) {

	listPriv := false
	if flags[flagListPrivateKey] == nil {
		return
	} else if *(flags[flagListPrivateKey].(*bool)) {
		listPriv = true
	} else {
		listPriv = false
	}

	listAddressesRequest := rpcpb.GetWalletAddressRequest{}
	listAddressesRequest.Name = "getWallet"

	response, err := client.(rpcpb.RpcServiceClient).RpcGetWalletAddress(ctx, &listAddressesRequest)
	if err != nil {
		if strings.Contains(err.Error(), "connection error") {
			fmt.Printf("Error: Get Wallet Addresses failed. Network Connection Error!\n")
		} else {
			fmt.Printf("Error: Get Wallet Addresses failed. %v\n", err.Error())
		}
		return
	}

	passphrase := ""
	if response.Message == "WalletExistsLocked" {
		prompter := util.NewTerminalPrompter()
		passphrase = prompter.GetPassPhrase("Please input the wallet password: ", false)
		if passphrase == "" {
			fmt.Println("Password Empty!")
			return
		}
	} else if response.Message == "WalletExistsNotLocked" {
		passphrase = ""
	} else if response.Message == "NoWallet" {
		fmt.Println("Please use cli createWallet to generate a wallet first!")
		return
	} else {
		fmt.Printf("Error: Create Wallet Failed! %v\n", response.Message)
		return
	}

	listAddressesRequest = rpcpb.GetWalletAddressRequest{}
	listAddressesRequest.Passphrase = passphrase
	if listPriv {
		listAddressesRequest.Name = "listAddressesWithPrivateKey"
	} else {
		listAddressesRequest.Name = "listAddresses"
	}

	response, err = client.(rpcpb.RpcServiceClient).RpcGetWalletAddress(ctx, &listAddressesRequest)
	if err != nil {
		fmt.Println("ERROR: Get Wallet Addresses failed. ERR:", err)
		return
	} else {
		if strings.Contains(response.Message, "Password not correct") {
			fmt.Println("ERROR: Get Wallet Addresses failed, password not correct!")
		} else {
			if !listPriv {
				Addresses := response.Address
				if len(Addresses) == 0 {
					fmt.Println("The addresses in the wallet is empty!")
				} else {
					i := 1
					fmt.Println("The address list:")
					for _, addr := range Addresses {
						fmt.Printf("Address[%d]: %s\n", i, addr)
						i++
					}
				}
			} else {
				Addresses := response.Address
				PrivateKeys := response.PrivateKey
				if len(Addresses) == 0 {
					fmt.Println("The addresses in the wallet is empty!")
				} else {
					i := 1
					fmt.Println("The address list with private keys:")
					for _, addr := range Addresses {
						fmt.Println("--------------------------------------------------------------------------------")
						fmt.Printf("Address[%d]: %s \nPrivate Key[%d]: %s", i, addr, i, PrivateKeys[i-1])
						fmt.Println()
						i++
					}
					fmt.Println("--------------------------------------------------------------------------------")
				}

			}
		}
		return
	}
}

func addBalanceCommandHandler(ctx context.Context, client interface{}, flags cmdFlags) {
	if len(*(flags[flagAddressBalance].(*string))) == 0 {
		printUsage()
		fmt.Println("\n Example: cli addBalance -address 1MeSBgufmzwpiJNLemUe1emxAussBnz7a7 -amount 15")
		fmt.Println()
		return
	}
	amount := int64(*(flags[flagAmountBalance].(*int)))
	if amount <= 0 {
		fmt.Println("Add balance error! The amount must be greater than zero!")
		return
	}

	if len(*(flags[flagAddressBalance].(*string))) != 34 {
		fmt.Println("Add balance error!The length of address must be 34!")
		return
	}

	addBalanceRequest := rpcpb.AddBalanceRequest{}
	addBalanceRequest.Address = *(flags[flagAddressBalance].(*string))
	addBalanceRequest.Amount = common.NewAmount(uint64(*(flags[flagAmountBalance].(*int)))).Bytes()

	response, err := client.(rpcpb.RpcServiceClient).RpcAddBalance(ctx, &addBalanceRequest)
	if err != nil {
		fmt.Println("Add balance error!: ERR:", err)
		return
	}
	fmt.Println(response.Message)
}

func getPeerInfoCommandHandler(ctx context.Context, client interface{}, flags cmdFlags) {
	response, err := client.(rpcpb.RpcServiceClient).RpcGetPeerInfo(ctx, &rpcpb.GetPeerInfoRequest{})
	if err != nil {
		fmt.Println("ERROR: GetPeerInfo failed. ERR:", err)
		return
	}
	fmt.Println(proto.MarshalTextString(response))
}

func cliaddProducerCommandHandler(ctx context.Context, client interface{}, flags cmdFlags) {

	if len(*(flags[flagProducerAddr].(*string))) == 0 {
		printUsage()
		fmt.Println("\n Example: cli addProducer -address 1MeSBgufmzwpiJNLemUe1emxAussBnz7a7")
		fmt.Println()
		return
	}

	if len(*(flags[flagProducerAddr].(*string))) != 34 {
		fmt.Println("The length of address must be 34!")
		return
	}

	response, err := client.(rpcpb.RpcServiceClient).RpcAddProducer(ctx, &rpcpb.AddProducerRequest{
		Name:    "addProducer",
		Address: *(flags[flagProducerAddr].(*string)),
	})

	if err != nil {
		fmt.Println("ERROR: Add producer failed. ERR:", err)
		return
	}
	fmt.Println(response.Message)
}

func sendCommandHandler(ctx context.Context, client interface{}, flags cmdFlags) {
	response, err := client.(rpcpb.RpcServiceClient).RpcSend(ctx, &rpcpb.SendRequest{
		From:       *(flags[flagFromAddress].(*string)),
		To:         *(flags[flagToAddress].(*string)),
		Amount:     common.NewAmount(uint64(*(flags[flagAmount].(*int)))).Bytes(),
		Tip:        *(flags[flagTip].(*uint64)),
		Walletpath: clientpkg.GetWalletFilePath(),
	})
	if err != nil {
		fmt.Println("ERROR: Send failed. ERR:", err)
		return
	}
	fmt.Println(proto.MarshalTextString(response))
}

func addPeerCommandHandler(ctx context.Context, client interface{}, flags cmdFlags) {
	req := &rpcpb.AddPeerRequest{
		FullAddress: *(flags[flagPeerFullAddr].(*string)),
	}
	response, err := client.(rpcpb.AdminServiceClient).RpcAddPeer(ctx, req)
	if err != nil {
		fmt.Println("ERROR: AddPeer failed. ERR:", err)
		return
	}
	fmt.Println(proto.MarshalTextString(response))
}

func initRpcClient(port int) *grpc.ClientConn {
	//prepare grpc client
	var conn *grpc.ClientConn
	conn, err := grpc.Dial(fmt.Sprint(":", port), grpc.WithInsecure())
	if err != nil {
		log.Panic("ERROR: Not able to connect to RPC server. ERR:", err)
	}
	return conn
}<|MERGE_RESOLUTION|>--- conflicted
+++ resolved
@@ -21,6 +21,7 @@
 
 import (
 	"context"
+	"encoding/hex"
 	"flag"
 	"fmt"
 	"github.com/dappley/go-dappley/common"
@@ -34,12 +35,8 @@
 	"log"
 	"os"
 	"strings"
-<<<<<<< HEAD
-	"encoding/hex"
 	clientpkg "github.com/dappley/go-dappley/client"
-=======
 	"encoding/json"
->>>>>>> 22dec9b1
 )
 
 //command names
@@ -321,49 +318,41 @@
 
 	response, err := client.(rpcpb.RpcServiceClient).RpcGetBlocks(ctx, getBlocksRequest)
 	if err != nil {
-<<<<<<< HEAD
-		fmt.Println("ERROR: listAllBlocks failed. ERR:", err)
-=======
 		fmt.Println("ERROR: get blocks failed. ERR:", err)
->>>>>>> 22dec9b1
 		return
 	}
 
 	var encodedBlocks []map[string]interface{}
-	for i := 0; i < len(response.Blocks); i ++ {
+	for i := 0; i < len(response.Blocks); i++ {
 		block := response.Blocks[i]
 
 		var encodedTransactions []map[string]interface{}
 
-		for j := 0; j < len(block.Transactions); j ++ {
+		for j := 0; j < len(block.Transactions); j++ {
 			transaction := block.Transactions[j]
 
 			var encodedVin []map[string]interface{}
-			for k := 0; k < len(transaction.Vin); k ++ {
+			for k := 0; k < len(transaction.Vin); k++ {
 				vin := transaction.Vin[k]
 				encodedVin = append(encodedVin, map[string]interface{}{
-					"Vout": vin.Vout,
+					"Vout":      vin.Vout,
 					"Signature": hex.EncodeToString(vin.Signature),
-					"PubKey": string(vin.PubKey),
+					"PubKey":    string(vin.PubKey),
 				})
 			}
 
 			var encodedVout []map[string]interface{}
-			for l := 0; l < len(transaction.Vout); l ++ {
+			for l := 0; l < len(transaction.Vout); l++ {
 				vout := transaction.Vout[l]
 				encodedVout = append(encodedVout, map[string]interface{}{
-<<<<<<< HEAD
-					"Value": vout.Value,
-=======
 					"Value":      string(vout.Value),
->>>>>>> 22dec9b1
 					"PubKeyHash": hex.EncodeToString(vout.PubKeyHash),
 				})
 			}
 
 			encodedTransaction := map[string]interface{}{
-				"ID": hex.EncodeToString(transaction.ID),
-				"Vin": encodedVin,
+				"ID":   hex.EncodeToString(transaction.ID),
+				"Vin":  encodedVin,
 				"Vout": encodedVout,
 			}
 			encodedTransactions = append(encodedTransactions, encodedTransaction)
