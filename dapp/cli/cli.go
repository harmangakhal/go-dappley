// +build !release

// Copyright (C) 2018 go-dappley authors
//
// This file is part of the go-dappley library.
//
// the go-dappley library is free software: you can redistribute it and/or modify
// it under the terms of the GNU General Public License as published by
// the Free Software Foundation, either version 3 of the License, or
// (at your option) any later version.
//
// the go-dappley library is distributed in the hope that it will be useful,
// but WITHOUT ANY WARRANTY; without even the implied warranty of
// MERCHANTABILITY or FITNESS FOR A PARTICULAR PURPOSE.  See the
// GNU General Public License for more details.
//
// You should have received a copy of the GNU General Public License
// along with the go-dappley library.  If not, see <http://www.gnu.org/licenses/>.
//
package main

import (
	"context"
	"encoding/hex"
	"flag"
	"fmt"
	"log"
	"os"
	"strings"

	"github.com/dappley/go-dappley/common"
	"github.com/dappley/go-dappley/config"
	"github.com/dappley/go-dappley/config/pb"
	"github.com/dappley/go-dappley/rpc/pb"
	"github.com/dappley/go-dappley/util"
	"github.com/gogo/protobuf/proto"
	"google.golang.org/grpc"
	"google.golang.org/grpc/metadata"
<<<<<<< HEAD
=======
	"log"
	"os"
	"strings"
	clientpkg "github.com/dappley/go-dappley/client"
	"encoding/json"
>>>>>>> 01be29d9
)

//command names
const (
	cliGetBlocks         = "getBlocks"
	cliGetBlockchainInfo = "getBlockchainInfo"
	cliGetBalance        = "getBalance"
	cliGetPeerInfo       = "getPeerInfo"
	cliSend              = "send"
	cliAddPeer           = "addPeer"
	clicreateWallet      = "createWallet"
	cliListAddresses     = "listAddresses"
	clisendFromMiner     = "sendFromMiner"
	cliaddProducer       = "addProducer"
)

//flag names
const (
<<<<<<< HEAD
	flagBlockMaxCount  = "maxCount"
	flagAddress        = "address"
	flagAddressBalance = "to"
	flagAmountBalance  = "amount"
	flagToAddress      = "to"
	flagFromAddress    = "from"
	flagAmount         = "amount"
	flagPeerFullAddr   = "peerFullAddr"
	flagProducerAddr   = "address"
	flagListPrivateKey = "privateKey"
=======
	flagStartBlockHashes = "startBlockHashes"
	flagBlockMaxCount    = "maxCount"
	flagAddress          = "address"
	flagAddressBalance   = "address"
	flagAmountBalance    = "amount"
	flagTip			   = "tip"
	flagToAddress        = "to"
	flagFromAddress      = "from"
	flagAmount           = "amount"
	flagPeerFullAddr     = "peerFullAddr"
	flagProducerAddr     = "address"
	flagListPrivateKey   = "privateKey"
>>>>>>> 01be29d9
)

type valueType int

//type enum
const (
	valueTypeInt = iota
	valueTypeString
	boolType
	valueTypeUint64
)

type serviceType int

const (
	rpcService = iota
	adminRpcService
)

//list of commands
var cmdList = []string{
	cliGetBlocks,
	cliGetBlockchainInfo,
	cliGetBalance,
	cliGetPeerInfo,
	cliSend,
	cliAddPeer,
	clicreateWallet,
	cliListAddresses,
	clisendFromMiner,
	cliaddProducer,
}

//configure input parameters/flags for each command
var cmdFlagsMap = map[string][]flagPars{
	cliGetBlocks: {
		flagPars{
			flagBlockMaxCount,
			0,
			valueTypeInt,
			"maxCount. Eg. 500",
		},
		flagPars{
			flagStartBlockHashes,
			"",
			valueTypeString,
			"startBlockHashes. Eg. \"8334b4c19091ae7582506eec5b84bfeb4a5e101042e40b403490c4ceb33897ba, " +
				"8334b4c19091ae7582506eec5b84bfeb4a5e101042e40b403490c4ceb33897bb\"(no space)",
		},
	},
	cliGetBalance: {flagPars{
		flagAddress,
		"",
		valueTypeString,
		"Address. Eg. 1MeSBgufmzwpiJNLemUe1emxAussBnz7a7",
	}},
	cliaddProducer: {flagPars{
		flagProducerAddr,
		"",
		valueTypeString,
		"Address. Eg. 1MeSBgufmzwpiJNLemUe1emxAussBnz7a7",
	}},
	clisendFromMiner: {
		flagPars{
			flagAddressBalance,
			"",
			valueTypeString,
			"Address. Eg. 1MeSBgufmzwpiJNLemUe1emxAussBnz7a7"},
		flagPars{
			flagAmountBalance,
			0,
			valueTypeInt,
			"The amount to add to the receiver.",
		},
	},
	cliSend: {
		flagPars{
			flagFromAddress,
			"",
			valueTypeString,
			"Sender's wallet address. Eg. 1MeSBgufmzwpiJNLemUe1emxAussBnz7a7",
		},
		flagPars{
			flagToAddress,
			"",
			valueTypeString,
			"Receiver's wallet address. Eg. 1MeSBgufmzwpiJNLemUe1emxAussBnz7a7",
		},
		flagPars{
			flagAmount,
			0,
			valueTypeInt,
			"The amount to send from the sender to the receiver.",
		},
		flagPars{
			flagTip,
			uint64(0),
			valueTypeUint64,
			"Tip to miner.",
		},
	},
	cliAddPeer: {flagPars{
		flagPeerFullAddr,
		"",
		valueTypeString,
		"Full Address. Eg. /ip4/127.0.0.1/tcp/12345/ipfs/QmT5oB6xHSunc64Aojoxa6zg9uH31ajiAVyNfCdBZiwFTV",
	}},
	cliListAddresses: {flagPars{
		flagListPrivateKey,
		false,
		boolType,
		"privateKey",
	}},
}

//map the callback function to each command
var cmdHandlers = map[string]commandHandlersWithType{
	cliGetBlocks:         {rpcService, getBlocksCommandHandler},
	cliGetBlockchainInfo: {rpcService, getBlockchainInfoCommandHandler},
	cliGetBalance:        {rpcService, getBalanceCommandHandler},
	cliGetPeerInfo:       {rpcService, getPeerInfoCommandHandler},
	cliSend:              {rpcService, sendCommandHandler},
	cliAddPeer:           {adminRpcService, addPeerCommandHandler},
	clicreateWallet:      {rpcService, createWalletCommandHandler},
	cliListAddresses:     {rpcService, listAddressesCommandHandler},
	clisendFromMiner:     {rpcService, sendFromMinerCommandHandler},
	cliaddProducer:       {rpcService, cliaddProducerCommandHandler},
}

type commandHandlersWithType struct {
	serviceType serviceType
	cmdHandler  commandHandler
}

type commandHandler func(ctx context.Context, client interface{}, flags cmdFlags)

type flagPars struct {
	name         string
	defaultValue interface{}
	valueType    valueType
	usage        string
}

//map key: flag name   map defaultValue: flag defaultValue
type cmdFlags map[string]interface{}

func main() {

	var filePath string
	flag.StringVar(&filePath, "f", "default.conf", "CLI config file path")
	flag.Parse()

	cliConfig := &configpb.CliConfig{}
	config.LoadConfig(filePath, cliConfig)

	conn := initRpcClient(int(cliConfig.GetPort()))
	defer conn.Close()
	clients := map[serviceType]interface{}{
		rpcService:      rpcpb.NewRpcServiceClient(conn),
		adminRpcService: rpcpb.NewAdminServiceClient(conn),
	}
	args := os.Args[1:]

	if len(args) < 1 {
		printUsage()
		return
	}

	if args[0] == "-f" {
		args = args[2:]
	}

	cmdFlagSetList := map[string]*flag.FlagSet{}
	//set up flagset for each command
	for _, cmd := range cmdList {
		fs := flag.NewFlagSet(cmd, flag.ContinueOnError)
		cmdFlagSetList[cmd] = fs
	}

	cmdFlagValues := map[string]cmdFlags{}
	//set up flags for each command
	for cmd, pars := range cmdFlagsMap {
		cmdFlagValues[cmd] = cmdFlags{}
		for _, par := range pars {
			switch par.valueType {
			case valueTypeInt:
				cmdFlagValues[cmd][par.name] = cmdFlagSetList[cmd].Int(par.name, par.defaultValue.(int), par.usage)
			case valueTypeString:
				cmdFlagValues[cmd][par.name] = cmdFlagSetList[cmd].String(par.name, par.defaultValue.(string), par.usage)
			case boolType:
				cmdFlagValues[cmd][par.name] = cmdFlagSetList[cmd].Bool(par.name, par.defaultValue.(bool), par.usage)
			case valueTypeUint64:
				cmdFlagValues[cmd][par.name] = cmdFlagSetList[cmd].Uint64(par.name, par.defaultValue.(uint64), par.usage)
			}
		}
	}

	cmdName := args[0]

	cmd := cmdFlagSetList[cmdName]
	if cmd == nil {
		fmt.Println("\nERROR:", cmdName, "is an invalid command")
		printUsage()
	} else {
		err := cmd.Parse(args[1:])
		if err != nil {
			return
		}
		if cmd.Parsed() {
			md := metadata.Pairs("password", cliConfig.GetPassword())
			ctx := metadata.NewOutgoingContext(context.Background(), md)
			cmdHandlers[cmdName].cmdHandler(ctx, clients[cmdHandlers[cmdName].serviceType], cmdFlagValues[cmdName])
		}
	}

}

func printUsage() {
	fmt.Println("Usage:")
	for _, cmd := range cmdList {
		fmt.Println(" ", cmd)
	}
}

func getBlocksCommandHandler(ctx context.Context, client interface{}, flags cmdFlags) {
	maxCount := int32(*(flags[flagBlockMaxCount].(*int)))
	if maxCount <= 0 {
		fmt.Println("Get blocks error! maxCount must be greater than zero!")
		return
	}

	getBlocksRequest := &rpcpb.GetBlocksRequest{}
	getBlocksRequest.MaxCount = maxCount

	// set startBlockHashes of getBlocksRequest if specified in flag
	startBlockHashesString := string(*(flags[flagStartBlockHashes].(*string)))
	if len(startBlockHashesString) > 0 {
		var startBlockHashes [][]byte
		for _, startBlockHash := range strings.Split(startBlockHashesString, ",") {
			startBlockHashInByte, err := hex.DecodeString(startBlockHash)
			if err != nil{
				fmt.Println("ERROR: get blocks failed. ERR:", err)
				return
			}
			startBlockHashes = append(startBlockHashes, startBlockHashInByte)
		}
		getBlocksRequest.StartBlockHashes = startBlockHashes
	}

	response, err := client.(rpcpb.RpcServiceClient).RpcGetBlocks(ctx, getBlocksRequest)
	if err != nil {
		fmt.Println("ERROR: get blocks failed. ERR:", err)
		return
	}

	var encodedBlocks []map[string]interface{}
	for i := 0; i < len(response.Blocks); i++ {
		block := response.Blocks[i]

		var encodedTransactions []map[string]interface{}

		for j := 0; j < len(block.Transactions); j++ {
			transaction := block.Transactions[j]

			var encodedVin []map[string]interface{}
			for k := 0; k < len(transaction.Vin); k++ {
				vin := transaction.Vin[k]
				encodedVin = append(encodedVin, map[string]interface{}{
					"Vout":      vin.Vout,
					"Signature": hex.EncodeToString(vin.Signature),
					"PubKey":    string(vin.PubKey),
				})
			}

			var encodedVout []map[string]interface{}
			for l := 0; l < len(transaction.Vout); l++ {
				vout := transaction.Vout[l]
				encodedVout = append(encodedVout, map[string]interface{}{
					"Value":      string(vout.Value),
					"PubKeyHash": hex.EncodeToString(vout.PubKeyHash),
				})
			}

			encodedTransaction := map[string]interface{}{
				"ID":   hex.EncodeToString(transaction.ID),
				"Vin":  encodedVin,
				"Vout": encodedVout,
			}
			encodedTransactions = append(encodedTransactions, encodedTransaction)
		}

		encodedBlock := map[string]interface{}{
			"Header": map[string]interface{}{
				"Hash":      hex.EncodeToString(block.Header.Hash),
				"Prevhash":  hex.EncodeToString(block.Header.Prevhash),
				"Timestamp": block.Header.Timestamp,
				"Sign":      hex.EncodeToString(block.Header.Sign),
				"height":    block.Header.Height,
			},
			"Transactions": encodedTransactions,
		}

		encodedBlocks = append(encodedBlocks, encodedBlock)
	}

	blocks, err := json.MarshalIndent(encodedBlocks, "", "  ")
	if err != nil {
		fmt.Println("Print blocks failed. ERR: ", err)
	}

	fmt.Println(string(blocks))
}

func getBlockchainInfoCommandHandler(ctx context.Context, client interface{}, flags cmdFlags) {
	response, err := client.(rpcpb.RpcServiceClient).RpcGetBlockchainInfo(ctx, &rpcpb.GetBlockchainInfoRequest{})
	if err != nil {
		fmt.Println("ERROR: GetBlockchainInfo failed. ERR:", err)
		return
	}
	encodedResponse := map[string]interface{}{
		"TailBlockHash": hex.EncodeToString(response.TailBlockHash),
		"BlockHeight":   response.BlockHeight,
		"Producers":     response.Producers,
	}

	blockchainInfo, err := json.MarshalIndent(encodedResponse, "", "  ")
	if err != nil {
		fmt.Println("Print blockchain info failed. ERR: ", err)
	}

	fmt.Println(string(blockchainInfo))
}

func getBalanceCommandHandler(ctx context.Context, client interface{}, flags cmdFlags) {
	if len(*(flags[flagAddress].(*string))) == 0 {
		printUsage()
		fmt.Println("\n Example: cli getBalance -address 1MeSBgufmzwpiJNLemUe1emxAussBnz7a7")
		fmt.Println()
		return
	}

	getBalanceRequest := rpcpb.GetBalanceRequest{}
	getBalanceRequest.Name = "getWallet"

	response, err := client.(rpcpb.RpcServiceClient).RpcGetBalance(ctx, &getBalanceRequest)
	if err != nil {
		if strings.Contains(err.Error(), "connection error") {
			fmt.Printf("Error: Get Balance failed. Network Connection Error!\n")
		} else {
			fmt.Printf("Error: Get Balance failed. %v\n", err.Error())
		}
		return
	}

	passphrase := ""
	if response.Message == "WalletExistsLocked" {
		prompter := util.NewTerminalPrompter()
		passphrase = prompter.GetPassPhrase("Please input the wallet password: ", false)
		if passphrase == "" {
			fmt.Println("Password Empty!")
			return
		}
	} else if response.Message == "WalletExistsNotLocked" {
		passphrase = ""
	} else if response.Message == "NoWallet" {
		fmt.Println("Please use cli createWallet to generate a wallet first!")
		return
	} else {
		fmt.Printf("Error: Create Wallet Failed! %v\n", response.Message)
		return
	}

	getBalanceRequest = rpcpb.GetBalanceRequest{}
	getBalanceRequest.Name = "getBalance"
	getBalanceRequest.Address = *(flags[flagAddress].(*string))
	getBalanceRequest.Passphrase = passphrase
	response, err = client.(rpcpb.RpcServiceClient).RpcGetBalance(ctx, &getBalanceRequest)
	if err != nil {
		if strings.Contains(err.Error(), "Password does not match!") {
			fmt.Printf("ERROR: Get balance failed. Password does not match!\n")
		} else if strings.Contains(err.Error(), "Address not in the wallets") {
			fmt.Printf("ERROR: Get balance failed. Address not found in the wallet!\n")
		} else {
			fmt.Printf("ERROR: Get balance failed. ERR: %v\n", err)
		}
		return
	}
	if response.Message == "Get Balance" {
		fmt.Printf("The balance is: %d\n", response.Amount)
	} else {
		fmt.Println(response.Message)
	}

	return
}

func createWalletCommandHandler(ctx context.Context, client interface{}, flags cmdFlags) {
	walletRequest := rpcpb.CreateWalletRequest{}
	walletRequest.Name = "getWallet"
	response, err := client.(rpcpb.RpcServiceClient).RpcCreateWallet(ctx, &walletRequest)
	prompter := util.NewTerminalPrompter()
	passphrase := ""
	if err != nil {

		if strings.Contains(err.Error(), "connection error") {
			fmt.Printf("Error: Create Wallet Failed. Network Connection Error!\n")
		} else {
			fmt.Printf("Error: Create Wallet failed. %v\n", err.Error())
		}
		return
	}
	if response.Message == "WalletExistsLocked" {
		passphrase = prompter.GetPassPhrase("Please input the password: ", false)
		if passphrase == "" {
			fmt.Println("Password Empty!")
			return
		}
	} else if response.Message == "WalletExistsNotLocked" {
		passphrase = ""
	} else if response.Message == "NewWallet" {
		passphrase = prompter.GetPassPhrase("Please input the password for generating a new wallet: ", true)
		if passphrase == "" {
			fmt.Println("Password Empty!")
			return
		}
	} else {
		fmt.Printf("Error: Create Wallet Failed! %v\n", response.Message)
	}

	walletRequest = rpcpb.CreateWalletRequest{}
	walletRequest.Passphrase = passphrase
	walletRequest.Name = "createWallet"
	response, err = client.(rpcpb.RpcServiceClient).RpcCreateWallet(ctx, &walletRequest)
	if err != nil {
		fmt.Println("ERROR: Create Wallet failed. ERR:", err)
		return
	}
	if strings.Contains(response.Message, "Error") {
		fmt.Println(response.Message)
		return
	}
	if len(response.Address) > 0 {
		fmt.Println("Create Wallet, the address is ", response.Address)
	}
	return

}

func listAddressesCommandHandler(ctx context.Context, client interface{}, flags cmdFlags) {

	listPriv := false
	if flags[flagListPrivateKey] == nil {
		return
	} else if *(flags[flagListPrivateKey].(*bool)) {
		listPriv = true
	} else {
		listPriv = false
	}

	listAddressesRequest := rpcpb.GetWalletAddressRequest{}
	listAddressesRequest.Name = "getWallet"

	response, err := client.(rpcpb.RpcServiceClient).RpcGetWalletAddress(ctx, &listAddressesRequest)
	if err != nil {
		if strings.Contains(err.Error(), "connection error") {
			fmt.Printf("Error: Get Wallet Addresses failed. Network Connection Error!\n")
		} else {
			fmt.Printf("Error: Get Wallet Addresses failed. %v\n", err.Error())
		}
		return
	}

	passphrase := ""
	if response.Message == "WalletExistsLocked" {
		prompter := util.NewTerminalPrompter()
		passphrase = prompter.GetPassPhrase("Please input the wallet password: ", false)
		if passphrase == "" {
			fmt.Println("Password Empty!")
			return
		}
	} else if response.Message == "WalletExistsNotLocked" {
		passphrase = ""
	} else if response.Message == "NoWallet" {
		fmt.Println("Please use cli createWallet to generate a wallet first!")
		return
	} else {
		fmt.Printf("Error: Create Wallet Failed! %v\n", response.Message)
		return
	}

	listAddressesRequest = rpcpb.GetWalletAddressRequest{}
	listAddressesRequest.Passphrase = passphrase
	if listPriv {
		listAddressesRequest.Name = "listAddressesWithPrivateKey"
	} else {
		listAddressesRequest.Name = "listAddresses"
	}

	response, err = client.(rpcpb.RpcServiceClient).RpcGetWalletAddress(ctx, &listAddressesRequest)
	if err != nil {
		fmt.Println("ERROR: Get Wallet Addresses failed. ERR:", err)
		return
	} else {
		if strings.Contains(response.Message, "Password not correct") {
			fmt.Println("ERROR: Get Wallet Addresses failed, password not correct!")
		} else {
			if !listPriv {
				Addresses := response.Address
				if len(Addresses) == 0 {
					fmt.Println("The addresses in the wallet is empty!")
				} else {
					i := 1
					fmt.Println("The address list:")
					for _, addr := range Addresses {
						fmt.Printf("Address[%d]: %s\n", i, addr)
						i++
					}
				}
			} else {
				Addresses := response.Address
				PrivateKeys := response.PrivateKey
				if len(Addresses) == 0 {
					fmt.Println("The addresses in the wallet is empty!")
				} else {
					i := 1
					fmt.Println("The address list with private keys:")
					for _, addr := range Addresses {
						fmt.Println("--------------------------------------------------------------------------------")
						fmt.Printf("Address[%d]: %s \nPrivate Key[%d]: %s", i, addr, i, PrivateKeys[i-1])
						fmt.Println()
						i++
					}
					fmt.Println("--------------------------------------------------------------------------------")
				}

			}
		}
		return
	}
}

func sendFromMinerCommandHandler(ctx context.Context, client interface{}, flags cmdFlags) {
	if len(*(flags[flagAddressBalance].(*string))) == 0 {
		printUsage()
		fmt.Println("\n Example: cli sendFromMiner -to 1MeSBgufmzwpiJNLemUe1emxAussBnz7a7 -amount 15")
		fmt.Println()
		return
	}
	amount := int64(*(flags[flagAmountBalance].(*int)))
	if amount <= 0 {
		fmt.Println("Add balance error! The amount must be greater than zero!")
		return
	}

	if len(*(flags[flagAddressBalance].(*string))) != 34 {
		fmt.Println("Add balance error!The length of address must be 34!")
		return
	}

	sendFromMinerRequest := rpcpb.SendFromMinerRequest{}
	sendFromMinerRequest.To = *(flags[flagAddressBalance].(*string))
	sendFromMinerRequest.Amount = common.NewAmount(uint64(*(flags[flagAmountBalance].(*int)))).Bytes()

	response, err := client.(rpcpb.RpcServiceClient).RpcSendFromMiner(ctx, &sendFromMinerRequest)
	if err != nil {
		fmt.Println("Add balance error!: ERR:", err)
		return
	}
	fmt.Println(response.Message)
}

func getPeerInfoCommandHandler(ctx context.Context, client interface{}, flags cmdFlags) {
	response, err := client.(rpcpb.RpcServiceClient).RpcGetPeerInfo(ctx, &rpcpb.GetPeerInfoRequest{})
	if err != nil {
		fmt.Println("ERROR: GetPeerInfo failed. ERR:", err)
		return
	}
	fmt.Println(proto.MarshalTextString(response))
}

func cliaddProducerCommandHandler(ctx context.Context, client interface{}, flags cmdFlags) {

	if len(*(flags[flagProducerAddr].(*string))) == 0 {
		printUsage()
		fmt.Println("\n Example: cli addProducer -address 1MeSBgufmzwpiJNLemUe1emxAussBnz7a7")
		fmt.Println()
		return
	}

	if len(*(flags[flagProducerAddr].(*string))) != 34 {
		fmt.Println("The length of address must be 34!")
		return
	}

	response, err := client.(rpcpb.RpcServiceClient).RpcAddProducer(ctx, &rpcpb.AddProducerRequest{
		Name:    "addProducer",
		Address: *(flags[flagProducerAddr].(*string)),
	})

	if err != nil {
		fmt.Println("ERROR: Add producer failed. ERR:", err)
		return
	}
	fmt.Println(response.Message)
}

func sendCommandHandler(ctx context.Context, client interface{}, flags cmdFlags) {
	response, err := client.(rpcpb.RpcServiceClient).RpcSend(ctx, &rpcpb.SendRequest{
		From:       *(flags[flagFromAddress].(*string)),
		To:         *(flags[flagToAddress].(*string)),
		Amount:     common.NewAmount(uint64(*(flags[flagAmount].(*int)))).Bytes(),
		Tip:        *(flags[flagTip].(*uint64)),
		Walletpath: clientpkg.GetWalletFilePath(),
	})
	if err != nil {
		fmt.Println("ERROR: Send failed. ERR:", err)
		return
	}
	fmt.Println(proto.MarshalTextString(response))
}

func addPeerCommandHandler(ctx context.Context, client interface{}, flags cmdFlags) {
	req := &rpcpb.AddPeerRequest{
		FullAddress: *(flags[flagPeerFullAddr].(*string)),
	}
	response, err := client.(rpcpb.AdminServiceClient).RpcAddPeer(ctx, req)
	if err != nil {
		fmt.Println("ERROR: AddPeer failed. ERR:", err)
		return
	}
	fmt.Println(proto.MarshalTextString(response))
}

func initRpcClient(port int) *grpc.ClientConn {
	//prepare grpc client
	var conn *grpc.ClientConn
	conn, err := grpc.Dial(fmt.Sprint(":", port), grpc.WithInsecure())
	if err != nil {
		log.Panic("ERROR: Not able to connect to RPC server. ERR:", err)
	}
	return conn
}<|MERGE_RESOLUTION|>--- conflicted
+++ resolved
@@ -22,12 +22,14 @@
 import (
 	"context"
 	"encoding/hex"
+	"encoding/json"
 	"flag"
 	"fmt"
 	"log"
 	"os"
 	"strings"
 
+	clientpkg "github.com/dappley/go-dappley/client"
 	"github.com/dappley/go-dappley/common"
 	"github.com/dappley/go-dappley/config"
 	"github.com/dappley/go-dappley/config/pb"
@@ -36,14 +38,6 @@
 	"github.com/gogo/protobuf/proto"
 	"google.golang.org/grpc"
 	"google.golang.org/grpc/metadata"
-<<<<<<< HEAD
-=======
-	"log"
-	"os"
-	"strings"
-	clientpkg "github.com/dappley/go-dappley/client"
-	"encoding/json"
->>>>>>> 01be29d9
 )
 
 //command names
@@ -62,31 +56,18 @@
 
 //flag names
 const (
-<<<<<<< HEAD
-	flagBlockMaxCount  = "maxCount"
-	flagAddress        = "address"
-	flagAddressBalance = "to"
-	flagAmountBalance  = "amount"
-	flagToAddress      = "to"
-	flagFromAddress    = "from"
-	flagAmount         = "amount"
-	flagPeerFullAddr   = "peerFullAddr"
-	flagProducerAddr   = "address"
-	flagListPrivateKey = "privateKey"
-=======
 	flagStartBlockHashes = "startBlockHashes"
 	flagBlockMaxCount    = "maxCount"
 	flagAddress          = "address"
-	flagAddressBalance   = "address"
+	flagAddressBalance   = "to"
 	flagAmountBalance    = "amount"
-	flagTip			   = "tip"
+	flagTip              = "tip"
 	flagToAddress        = "to"
 	flagFromAddress      = "from"
 	flagAmount           = "amount"
 	flagPeerFullAddr     = "peerFullAddr"
 	flagProducerAddr     = "address"
 	flagListPrivateKey   = "privateKey"
->>>>>>> 01be29d9
 )
 
 type valueType int
@@ -327,7 +308,7 @@
 		var startBlockHashes [][]byte
 		for _, startBlockHash := range strings.Split(startBlockHashesString, ",") {
 			startBlockHashInByte, err := hex.DecodeString(startBlockHash)
-			if err != nil{
+			if err != nil {
 				fmt.Println("ERROR: get blocks failed. ERR:", err)
 				return
 			}
