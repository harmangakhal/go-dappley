// +build !release

// Copyright (C) 2018 go-dappley authors
//
// This file is part of the go-dappley library.
//
// the go-dappley library is free software: you can redistribute it and/or modify
// it under the terms of the GNU General Public License as published by
// the Free Software Foundation, either version 3 of the License, or
// (at your option) any later version.
//
// the go-dappley library is distributed in the hope that it will be useful,
// but WITHOUT ANY WARRANTY; without even the implied warranty of
// MERCHANTABILITY or FITNESS FOR A PARTICULAR PURPOSE.  See the
// GNU General Public License for more details.
//
// You should have received a copy of the GNU General Public License
// along with the go-dappley library.  If not, see <http://www.gnu.org/licenses/>.
//
package main

import (
	"context"
	"encoding/hex"
	"encoding/json"
	"flag"
	"fmt"
	"io/ioutil"
	"log"
	"os"
	"strings"

	"errors"
	clientpkg "github.com/dappley/go-dappley/client"
	"github.com/dappley/go-dappley/common"
	"github.com/dappley/go-dappley/config"
	"github.com/dappley/go-dappley/config/pb"
	"github.com/dappley/go-dappley/core"
	"github.com/dappley/go-dappley/crypto/keystore/secp256k1"
	"github.com/dappley/go-dappley/logic"
	"github.com/dappley/go-dappley/rpc/pb"
	"github.com/dappley/go-dappley/storage"
	"github.com/dappley/go-dappley/util"
	"github.com/gogo/protobuf/proto"
	"google.golang.org/grpc"
	"google.golang.org/grpc/metadata"
	"github.com/dappley/go-dappley/core/pb"
)

//command names
const (
	cliGetBlocks         = "getBlocks"
	cliGetBlockchainInfo = "getBlockchainInfo"
	cliGetBalance        = "getBalance"
	cliGetPeerInfo       = "getPeerInfo"
	cliSend              = "send"
	cliAddPeer           = "addPeer"
	clicreateWallet      = "createWallet"
	cliListAddresses     = "listAddresses"
	clisendFromMiner     = "sendFromMiner"
	cliaddProducer       = "addProducer"
	cliHelp              = "help"
)

//flag names
const (
	flagStartBlockHashes = "startBlockHashes"
	flagBlockMaxCount    = "maxCount"
	flagAddress          = "address"
	flagAddressBalance   = "to"
	flagAmountBalance    = "amount"
	flagTip              = "tip"
	flagToAddress        = "to"
	flagFromAddress      = "from"
	flagAmount           = "amount"
	flagData             = "data"
	flagFilePath		 = "file"
	flagPeerFullAddr     = "peerFullAddr"
	flagProducerAddr     = "address"
	flagListPrivateKey   = "privateKey"
)

type valueType int

//type enum
const (
	valueTypeInt = iota
	valueTypeString
	boolType
	valueTypeUint64
)

type serviceType int

const (
	rpcService = iota
	adminRpcService
)

//list of commands
var cmdList = []string{
	cliGetBlocks,
	cliGetBlockchainInfo,
	cliGetBalance,
	cliGetPeerInfo,
	cliSend,
	cliAddPeer,
	clicreateWallet,
	cliListAddresses,
	clisendFromMiner,
	cliaddProducer,
	cliHelp,
}

var (
	ErrInsufficientFund = errors.New("cli: the balance is insufficient")
)

//configure input parameters/flags for each command
var cmdFlagsMap = map[string][]flagPars{
	cliGetBlocks: {
		flagPars{
			flagBlockMaxCount,
			0,
			valueTypeInt,
			"maxCount. Eg. 500",
		},
		flagPars{
			flagStartBlockHashes,
			"",
			valueTypeString,
			"startBlockHashes. Eg. \"8334b4c19091ae7582506eec5b84bfeb4a5e101042e40b403490c4ceb33897ba, " +
				"8334b4c19091ae7582506eec5b84bfeb4a5e101042e40b403490c4ceb33897bb\"(no space)",
		},
	},
	cliGetBalance: {flagPars{
		flagAddress,
		"",
		valueTypeString,
		"Address. Eg. 1MeSBgufmzwpiJNLemUe1emxAussBnz7a7",
	}},
	cliaddProducer: {flagPars{
		flagProducerAddr,
		"",
		valueTypeString,
		"Producer's address. Eg. 1MeSBgufmzwpiJNLemUe1emxAussBnz7a7",
	}},
	clisendFromMiner: {
		flagPars{
			flagAddressBalance,
			"",
			valueTypeString,
			"Reciever's address. Eg. 1MeSBgufmzwpiJNLemUe1emxAussBnz7a7"},
		flagPars{
			flagAmountBalance,
			0,
			valueTypeInt,
			"The amount to be sent to the receiver.",
		},
	},
	cliSend: {
		flagPars{
			flagFromAddress,
			"",
			valueTypeString,
			"Sender's wallet address. Eg. 1MeSBgufmzwpiJNLemUe1emxAussBnz7a7",
		},
		flagPars{
			flagToAddress,
			"",
			valueTypeString,
			"Receiver's wallet address. Eg. 1MeSBgufmzwpiJNLemUe1emxAussBnz7a7",
		},
		flagPars{
			flagAmount,
			0,
			valueTypeInt,
			"The amount to send from the sender to the receiver.",
		},
		flagPars{
			flagTip,
			uint64(0),
			valueTypeUint64,
			"Tip to miner.",
		},
		flagPars{
			flagData,
			"",
			valueTypeString,
			"Smart contract in JavaScript. Eg. helloworld!",
		},
		flagPars{
			flagFilePath,
			"",
			valueTypeString,
			"Smart contract file path. Eg. contract/smart_contract.js",
		},
	},
	cliAddPeer: {flagPars{
		flagPeerFullAddr,
		"",
		valueTypeString,
		"Full Address. Eg. /ip4/127.0.0.1/tcp/12345/ipfs/QmT5oB6xHSunc64Aojoxa6zg9uH31ajiAVyNfCdBZiwFTV",
	}},
	cliListAddresses: {flagPars{
		flagListPrivateKey,
		false,
		boolType,
		"with/without this optional argument to display the private keys or not",
	}},
}

//map the callback function to each command
var cmdHandlers = map[string]commandHandlersWithType{
	cliGetBlocks:         {rpcService, getBlocksCommandHandler},
	cliGetBlockchainInfo: {rpcService, getBlockchainInfoCommandHandler},
	cliGetBalance:        {rpcService, getBalanceCommandHandler},
	cliGetPeerInfo:       {adminRpcService, getPeerInfoCommandHandler},
	cliSend:              {rpcService, sendCommandHandler},
	cliAddPeer:           {adminRpcService, addPeerCommandHandler},
	clicreateWallet:      {adminRpcService, createWalletCommandHandler},
	cliListAddresses:     {adminRpcService, listAddressesCommandHandler},
	clisendFromMiner:     {adminRpcService, sendFromMinerCommandHandler},
	cliaddProducer:       {adminRpcService, cliaddProducerCommandHandler},
	cliHelp:              {adminRpcService, helpCommandHandler},
}

type commandHandlersWithType struct {
	serviceType serviceType
	cmdHandler  commandHandler
}

type commandHandler func(ctx context.Context, client interface{}, flags cmdFlags)

type flagPars struct {
	name         string
	defaultValue interface{}
	valueType    valueType
	usage        string
}

//map key: flag name   map defaultValue: flag defaultValue
type cmdFlags map[string]interface{}

func main() {

	var filePath string
	flag.StringVar(&filePath, "f", "default.conf", "CLI config file path")
	flag.Parse()

	cliConfig := &configpb.CliConfig{}
	config.LoadConfig(filePath, cliConfig)

	conn := initRpcClient(int(cliConfig.GetPort()))
	defer conn.Close()
	clients := map[serviceType]interface{}{
		rpcService:      rpcpb.NewRpcServiceClient(conn),
		adminRpcService: rpcpb.NewAdminServiceClient(conn),
	}
	args := os.Args[1:]

	if len(args) < 1 {
		printUsage()
		return
	}

	if args[0] == "-f" {
		args = args[2:]
	}

	cmdFlagSetList := map[string]*flag.FlagSet{}
	//set up flagset for each command
	for _, cmd := range cmdList {
		fs := flag.NewFlagSet(cmd, flag.ContinueOnError)
		cmdFlagSetList[cmd] = fs
	}

	cmdFlagValues := map[string]cmdFlags{}
	//set up flags for each command
	for cmd, pars := range cmdFlagsMap {
		cmdFlagValues[cmd] = cmdFlags{}
		for _, par := range pars {
			switch par.valueType {
			case valueTypeInt:
				cmdFlagValues[cmd][par.name] = cmdFlagSetList[cmd].Int(par.name, par.defaultValue.(int), par.usage)
			case valueTypeString:
				cmdFlagValues[cmd][par.name] = cmdFlagSetList[cmd].String(par.name, par.defaultValue.(string), par.usage)
			case boolType:
				cmdFlagValues[cmd][par.name] = cmdFlagSetList[cmd].Bool(par.name, par.defaultValue.(bool), par.usage)
			case valueTypeUint64:
				cmdFlagValues[cmd][par.name] = cmdFlagSetList[cmd].Uint64(par.name, par.defaultValue.(uint64), par.usage)
			}
		}
	}

	cmdName := args[0]

	cmd := cmdFlagSetList[cmdName]
	if cmd == nil {
		fmt.Println("\nERROR:", cmdName, "is an invalid command")
		printUsage()
	} else {
		err := cmd.Parse(args[1:])
		if err != nil {
			return
		}
		if cmd.Parsed() {
			md := metadata.Pairs("password", cliConfig.GetPassword())
			ctx := metadata.NewOutgoingContext(context.Background(), md)
			cmdHandlers[cmdName].cmdHandler(ctx, clients[cmdHandlers[cmdName].serviceType], cmdFlagValues[cmdName])
		}
	}

}

func printUsage() {
	fmt.Println("Usage:")
	for _, cmd := range cmdList {
		fmt.Println(" ", cmd)
	}
	fmt.Println("Note: Use the command 'cli help' to get the command usage in details")
}

func getBlocksCommandHandler(ctx context.Context, client interface{}, flags cmdFlags) {
	maxCount := int32(*(flags[flagBlockMaxCount].(*int)))
	if maxCount <= 0 {
		fmt.Println("\n Example: cli getBlocks -startBlockHashes 10 -maxCount 5")
		fmt.Println()
		return
	}

	getBlocksRequest := &rpcpb.GetBlocksRequest{}
	getBlocksRequest.MaxCount = maxCount

	// set startBlockHashes of getBlocksRequest if specified in flag
	startBlockHashesString := string(*(flags[flagStartBlockHashes].(*string)))
	if len(startBlockHashesString) > 0 {
		var startBlockHashes [][]byte
		for _, startBlockHash := range strings.Split(startBlockHashesString, ",") {
			startBlockHashInByte, err := hex.DecodeString(startBlockHash)
			if err != nil {
				fmt.Println("ERROR: get blocks failed. ERR:", err)
				return
			}
			startBlockHashes = append(startBlockHashes, startBlockHashInByte)
		}
		getBlocksRequest.StartBlockHashes = startBlockHashes
	}

	response, err := client.(rpcpb.RpcServiceClient).RpcGetBlocks(ctx, getBlocksRequest)
	if err != nil {
		fmt.Println("ERROR: get blocks failed. ERR:", err)
		return
	}

	var encodedBlocks []map[string]interface{}
	for i := 0; i < len(response.Blocks); i++ {
		block := response.Blocks[i]

		var encodedTransactions []map[string]interface{}

		for j := 0; j < len(block.Transactions); j++ {
			transaction := block.Transactions[j]

			var encodedVin []map[string]interface{}
			for k := 0; k < len(transaction.Vin); k++ {
				vin := transaction.Vin[k]
				encodedVin = append(encodedVin, map[string]interface{}{
					"Vout":      vin.Vout,
					"Signature": hex.EncodeToString(vin.Signature),
					"PubKey":    string(vin.PubKey),
				})
			}

			var encodedVout []map[string]interface{}
			for l := 0; l < len(transaction.Vout); l++ {
				vout := transaction.Vout[l]
				encodedVout = append(encodedVout, map[string]interface{}{
					"Value":      string(vout.Value),
					"PubKeyHash": hex.EncodeToString(vout.PubKeyHash),
					"Contract":   vout.Contract,
				})
			}

			encodedTransaction := map[string]interface{}{
				"ID":   hex.EncodeToString(transaction.ID),
				"Vin":  encodedVin,
				"Vout": encodedVout,
			}
			encodedTransactions = append(encodedTransactions, encodedTransaction)
		}

		encodedBlock := map[string]interface{}{
			"Header": map[string]interface{}{
				"Hash":      hex.EncodeToString(block.Header.Hash),
				"Prevhash":  hex.EncodeToString(block.Header.Prevhash),
				"Timestamp": block.Header.Timestamp,
				"Sign":      hex.EncodeToString(block.Header.Sign),
				"height":    block.Header.Height,
			},
			"Transactions": encodedTransactions,
		}

		encodedBlocks = append(encodedBlocks, encodedBlock)
	}

	blocks, err := json.MarshalIndent(encodedBlocks, "", "  ")
	if err != nil {
		fmt.Println("Print blocks failed. ERR: ", err)
	}

	fmt.Println(string(blocks))
}

func getBlockchainInfoCommandHandler(ctx context.Context, client interface{}, flags cmdFlags) {
	response, err := client.(rpcpb.RpcServiceClient).RpcGetBlockchainInfo(ctx, &rpcpb.GetBlockchainInfoRequest{})
	if err != nil {
		fmt.Println("ERROR: GetBlockchainInfo failed. ERR:", err)
		return
	}
	encodedResponse := map[string]interface{}{
		"TailBlockHash": hex.EncodeToString(response.TailBlockHash),
		"BlockHeight":   response.BlockHeight,
		"Producers":     response.Producers,
	}

	blockchainInfo, err := json.MarshalIndent(encodedResponse, "", "  ")
	if err != nil {
		if strings.Contains(err.Error(), "connection error") {
			fmt.Println("ERROR: GetBlockchainInfo failed. The server is not reachable!")
		} else {
			fmt.Printf("ERROR: GetBlockchainInfo failed. %v \n", err.Error())
		}
		return
	}

	fmt.Println(string(blockchainInfo))
}

func getBalanceCommandHandler(ctx context.Context, client interface{}, flags cmdFlags) {
	if len(*(flags[flagAddress].(*string))) == 0 {
		printUsage()
		fmt.Println("\n Example: cli getBalance -address 1MeSBgufmzwpiJNLemUe1emxAussBnz7a7")
		fmt.Println()
		return
	}

	address := *(flags[flagAddress].(*string))
	if core.NewAddress(address).ValidateAddress() == false {
		fmt.Println("Error: Get balance failed: the address is not valid")
		return
	}

	getBalanceRequest := rpcpb.GetBalanceRequest{}
	getBalanceRequest.Name = "getBalance"
	getBalanceRequest.Address = address
	response, err := client.(rpcpb.RpcServiceClient).RpcGetBalance(ctx, &getBalanceRequest)
	if err != nil {
		if strings.Contains(err.Error(), "connection error") {
			fmt.Println("Error: Get balance failed. The server is not reachable!")
		} else {
			fmt.Printf("Error: Get balance failed. %v \n", err.Error())
		}
		return
	}
	if response.Message == "Succeed" {
		fmt.Printf("The balance is: %d\n", response.Amount)
	} else {
		fmt.Println(response.Message)
	}
}

func createWalletCommandHandler(ctx context.Context, client interface{}, flags cmdFlags) {
	empty, err := logic.IsWalletEmpty()
	prompter := util.NewTerminalPrompter()
	passphrase := ""
	if empty {
		passphrase = prompter.GetPassPhrase("Please input the password for generating a new wallet: ", true)
		if passphrase == "" {
			fmt.Println("Password Empty!")
			return
		}
		wallet, err := logic.CreateWalletWithpassphrase(passphrase)
		if err != nil {
			fmt.Printf("Error: Create Wallet Failed. %v \n", err.Error())
			return
		}
		if wallet != nil {
			fmt.Printf("Create Wallet, the address is %s \n", wallet.GetAddress().Address)
			return
		}
	}

	locked, err := logic.IsWalletLocked()
	if err != nil {
		fmt.Printf("Error: Create Wallet Failed. %v \n", err.Error())
		return
	}

	if locked {
		passphrase = prompter.GetPassPhrase("Please input the password: ", false)
		if passphrase == "" {
			fmt.Println("Password Empty!")
			return
		}
		wallet, err := logic.CreateWalletWithpassphrase(passphrase)
		if err != nil {
			fmt.Printf("Error: Create Wallet Failed. %v \n", err.Error())
			return
		}
		if wallet != nil {
			fmt.Printf("Create Wallet, the address is %s\n", wallet.GetAddress().Address)
		}
		//unlock the wallet
		client.(rpcpb.AdminServiceClient).RpcUnlockWallet(ctx, &rpcpb.UnlockWalletRequest{
			Name: "unlock",
		})

		if err != nil {
			fmt.Printf("Error: Unlock Wallet Failed. %v \n", err.Error())
			return
		}
	} else {
		wallet, err := logic.AddWallet()
		if err != nil {
			fmt.Printf("Error: Create Wallet Failed. %v \n", err.Error())
			return
		}
		if wallet != nil {
			fmt.Println("Create Wallet, the address is ", wallet.GetAddress().Address)
		}
	}

	return
}

func listAddressesCommandHandler(ctx context.Context, client interface{}, flags cmdFlags) {
	listPriv := false
	if flags[flagListPrivateKey] == nil {
		return
	} else if *(flags[flagListPrivateKey].(*bool)) {
		listPriv = true
	} else {
		listPriv = false
	}

	passphrase := ""
	prompter := util.NewTerminalPrompter()

	empty, err := logic.IsWalletEmpty()
	if err != nil {
		fmt.Printf("Error: List addresses failed. %v \n", err.Error())
		return
	}
	if empty {
		fmt.Println("Please use cli createWallet to generate a wallet first!")
		return
	}

	locked, err := logic.IsWalletLocked()
	if err != nil {
		fmt.Printf("Error: List addresses failed. %v \n", err.Error())
		return
	}
	if locked {
		passphrase = prompter.GetPassPhrase("Please input the password: ", false)
		if passphrase == "" {
			fmt.Println("Password Empty!")
			return
		}
		fl := storage.NewFileLoader(clientpkg.GetWalletFilePath())
		wm := clientpkg.NewWalletManager(fl)
		err := wm.LoadFromFile()
		addressList, err := wm.GetAddressesWithPassphrase(passphrase)
		if err != nil {
			fmt.Printf("Error: List addresses failed. %v \n", err.Error())
			return
		}
		//unlock the wallet
		client.(rpcpb.AdminServiceClient).RpcUnlockWallet(ctx, &rpcpb.UnlockWalletRequest{
			Name: "unlock",
		})
		if !listPriv {
			if len(addressList) == 0 {
				fmt.Println("The addresses in the wallet is empty!")
			} else {
				i := 1
				fmt.Println("The address list:")
				for _, addr := range addressList {
					fmt.Printf("Address[%d]: %s\n", i, addr)
					i++
				}
				fmt.Println()
				fmt.Println("Use the command 'cli listAddress -privateKey' to list the addresses with private keys")
			}
		} else {
			privateKeyList := []string{}
			for _, addr := range addressList {
				keyPair := wm.GetKeyPairByAddress(core.NewAddress(addr))
				privateKey, err1 := secp256k1.FromECDSAPrivateKey(&keyPair.PrivateKey)
				if err1 != nil {
					err = err1
					return
				}
				privateKeyList = append(privateKeyList, hex.EncodeToString(privateKey))
				err = err1
			}
			if len(addressList) == 0 {
				fmt.Println("The addresses in the wallet is empty!")
			} else {
				i := 1
				fmt.Println("The address list with private keys:")
				for _, addr := range addressList {
					fmt.Println("--------------------------------------------------------------------------------")
					fmt.Printf("Address[%d]: %s \nPrivate Key[%d]: %s", i, addr, i, privateKeyList[i-1])
					fmt.Println()
					i++
				}
				fmt.Println("--------------------------------------------------------------------------------")
			}

		}
	} else {
		fl := storage.NewFileLoader(clientpkg.GetWalletFilePath())
		wm := clientpkg.NewWalletManager(fl)
		err := wm.LoadFromFile()
		if err != nil {
			fmt.Printf("Error: List addresses failed. %v \n", err.Error())
			return
		}
		addressList := wm.GetAddresses()
		if !listPriv {
			if len(addressList) == 0 {
				fmt.Println("The addresses in the wallet is empty!")
			} else {
				i := 1
				fmt.Println("The address list:")
				for _, addr := range addressList {
					fmt.Printf("Address[%d]: %s\n", i, addr.Address)
					i++
				}
				fmt.Println()
				fmt.Println("Use the command 'cli listAddress -privateKey' to list the addresses with private keys")
			}
		} else {
			privateKeyList := []string{}
			for _, addr := range addressList {
				keyPair := wm.GetKeyPairByAddress(addr)
				privateKey, err1 := secp256k1.FromECDSAPrivateKey(&keyPair.PrivateKey)
				if err1 != nil {
					err = err1
					return
				}
				privateKeyList = append(privateKeyList, hex.EncodeToString(privateKey))
				err = err1
			}
			if len(addressList) == 0 {
				fmt.Println("The addresses in the wallet is empty!")
			} else {
				i := 1
				fmt.Println("The address list with private keys:")
				for _, addr := range addressList {
					fmt.Println("--------------------------------------------------------------------------------")
					fmt.Printf("Address[%d]: %s \nPrivate Key[%d]: %s", i, addr.Address, i, privateKeyList[i-1])
					fmt.Println()
					i++
				}
				fmt.Println("--------------------------------------------------------------------------------")
			}

		}

	}
	return
}

func sendFromMinerCommandHandler(ctx context.Context, client interface{}, flags cmdFlags) {
	if len(*(flags[flagAddressBalance].(*string))) == 0 {
		printUsage()
		fmt.Println("\n Example: cli sendFromMiner -to 1MeSBgufmzwpiJNLemUe1emxAussBnz7a7 -amount 15")
		fmt.Println()
		return
	}
	amount := int64(*(flags[flagAmountBalance].(*int)))
	if amount <= 0 {
		fmt.Println("Add balance error! The amount must be greater than zero!")
		return
	}

	if core.NewAddress(*(flags[flagAddressBalance].(*string))).ValidateAddress() == false {
		fmt.Println("Add balance error! The address is invalid!")
		return
	}

	sendFromMinerRequest := rpcpb.SendFromMinerRequest{}
	sendFromMinerRequest.To = *(flags[flagAddressBalance].(*string))
	sendFromMinerRequest.Amount = common.NewAmount(uint64(*(flags[flagAmountBalance].(*int)))).Bytes()

	response, err := client.(rpcpb.AdminServiceClient).RpcSendFromMiner(ctx, &sendFromMinerRequest)
	if err != nil {
		if strings.Contains(err.Error(), "connection error") {
			fmt.Println("Error: Add balance failed. The server is not reachable!")
		} else {
			fmt.Printf("Error: Add balance failed. %v \n", err.Error())
		}
		return
	}
	fmt.Println(response.Message)
}

func getPeerInfoCommandHandler(ctx context.Context, client interface{}, flags cmdFlags) {
	response, err := client.(rpcpb.AdminServiceClient).RpcGetPeerInfo(ctx, &rpcpb.GetPeerInfoRequest{})
	if err != nil {
		if strings.Contains(err.Error(), "connection error") {
			fmt.Println("Error: Get peer failed. The server is not reachable!")
		} else {
			fmt.Printf("Error: Get peer failed. %v \n", err.Error())
		}
		return
	}
	fmt.Println(proto.MarshalTextString(response))
}

func cliaddProducerCommandHandler(ctx context.Context, client interface{}, flags cmdFlags) {

	if len(*(flags[flagProducerAddr].(*string))) == 0 {
		printUsage()
		fmt.Println("\n Example: cli addProducer -address 1MeSBgufmzwpiJNLemUe1emxAussBnz7a7")
		fmt.Println()
		return
	}

	if core.NewAddress(*(flags[flagProducerAddr].(*string))).ValidateAddress() == false {
		fmt.Println("")
		return
	}

	response, err := client.(rpcpb.AdminServiceClient).RpcAddProducer(ctx, &rpcpb.AddProducerRequest{
		Name:    "addProducer",
		Address: *(flags[flagProducerAddr].(*string)),
	})

	if err != nil {
		fmt.Println("ERROR: Add producer failed. ERR:", err)
		return
	}
	fmt.Println(response.Message)
}

func sendCommandHandler(ctx context.Context, client interface{}, flags cmdFlags) {
<<<<<<< HEAD
	var data string
	path := *(flags[flagFilePath].(*string))
	if path == "" {
		data = *(flags[flagData].(*string))
	}else{
		script,err := ioutil.ReadFile(path)
		if err!=nil{
			fmt.Println("Smart contract path is invalid. Path:", path)
			return
		}
		data = string(script)
	}
	response, err := client.(rpcpb.AdminServiceClient).RpcSend(ctx, &rpcpb.SendRequest{
		From:       *(flags[flagFromAddress].(*string)),
		To:         *(flags[flagToAddress].(*string)),
		Amount:     common.NewAmount(uint64(*(flags[flagAmount].(*int)))).Bytes(),
		Tip:        *(flags[flagTip].(*uint64)),
		Walletpath: clientpkg.GetWalletFilePath(),
		Data:   	data,
=======

	if core.NewAddress(*(flags[flagFromAddress].(*string))).ValidateAddress() == false {
		fmt.Println("the 'from' address is not valid!")
		return
	}

	if core.NewAddress(*(flags[flagToAddress].(*string))).ValidateAddress() == false {
		fmt.Println("the 'to' address is not valid!")
		return
	}

	response, err := client.(rpcpb.RpcServiceClient).RpcGetUTXO(ctx, &rpcpb.GetUTXORequest{
		Address: core.NewAddress(*(flags[flagFromAddress].(*string))).Address,
>>>>>>> 0b44d419
	})
	if err != nil {
		fmt.Println("ERROR: Send failed. ERR:", err)
		return
	}
	utxos := response.GetUtxos()
	var InputUtxos []*core.UTXO
	for _, u := range utxos {
		uu := core.UTXO{}
		uu.Value = common.NewAmountFromBytes(u.Amount)
		uu.Txid = u.Txid
		uu.PubKeyHash = core.PubKeyHash{u.PublicKeyHash}
		if err != nil {
			fmt.Println("ERROR: Send failed. ERR:", err)
			return
		}
		uu.TxIndex = int(u.TxIndex)
		InputUtxos = append(InputUtxos, &uu)
	}

	tx_utxos, err := GetUTXOsfromAmount(InputUtxos, common.NewAmount(uint64(*(flags[flagAmount].(*int)))))
	if err != nil {
		fmt.Println("ERROR: Send failed. ERR:", err)
		return
	}

	wm, err := logic.GetWalletManager(clientpkg.GetWalletFilePath())
	if err != nil {
		fmt.Println("ERROR: Send failed. ERR:", err)
		return
	}
	senderWallet := wm.GetWalletByAddress(core.NewAddress(*(flags[flagFromAddress].(*string))))


	tx, err := core.NewUTXOTransaction(tx_utxos, core.NewAddress(*(flags[flagFromAddress].(*string))), core.NewAddress(*(flags[flagToAddress].(*string))),
		common.NewAmount(uint64(*(flags[flagAmount].(*int)))), *senderWallet.GetKeyPair(), common.NewAmount(*(flags[flagTip].(*uint64))), *(flags[flagContract].(*string)))

	sendTransactionRequest := rpcpb.SendTransactionRequest{}
	sendTransactionRequest.Transaction = tx.ToProto().(*corepb.Transaction)
	response1, err := client.(rpcpb.RpcServiceClient).RpcSendTransaction(ctx, &sendTransactionRequest)

	if err != nil {
		fmt.Println("ERROR: Send failed. ERR:", err)
		return
	}
	fmt.Println(response1)
	fmt.Println(proto.MarshalTextString(response1))
}

func GetUTXOsfromAmount(inputUTXOs []*core.UTXO, amount *common.Amount) ([]*core.UTXO, error) {
	var retUtxos []*core.UTXO
	sum := common.NewAmount(0)
	for _, u := range inputUTXOs {
		sum = sum.Add(u.Value)
		retUtxos = append(retUtxos, u)
		if sum.Cmp(amount) >= 0 {
			break
		}
	}

	if sum.Cmp(amount) < 0 {
		return nil, ErrInsufficientFund
	}

	return retUtxos, nil
}

func helpCommandHandler(ctx context.Context, client interface{}, flags cmdFlags) {
	fmt.Println("-----------------------------------------------------------------")
	fmt.Println("Command: cli ", "createWallet")
	fmt.Printf("Usage Example: cli createWallet\n")
	for cmd, pars := range cmdFlagsMap {
		fmt.Println("-----------------------------------------------------------------")
		fmt.Println("Command: cli ", cmd)
		fmt.Printf("Usage Example: cli %s", cmd)
		for _, par := range pars {
			fmt.Printf(" -%s", par.name)
			if par.name == flagFromAddress {
				fmt.Printf(" dWRFRFyientRqAbAmo6bskp9sBCTyFHLqF ")
				continue
			}
			if par.name == flagData {
				fmt.Printf(" helloworld! ")
				continue
			}
			if par.name == flagStartBlockHashes {

				fmt.Printf(" 8334b4c19091ae7582506eec5b84bfeb4a5e101042e40b403490c4ceb33897ba, 8334b4c19091ae7582506eec5b84bfeb4a5e101042e40b403490c4ceb33897bb ")
				continue
			}
			if par.name == flagPeerFullAddr {
				fmt.Printf(" /ip4/127.0.0.1/tcp/12345/ipfs/QmT5oB6xHSunc64Aojoxa6zg9uH31ajiAVyNfCdBZiwFTV ")
				continue
			}
			switch par.valueType {
			case valueTypeInt:
				fmt.Printf(" 10 ")
			case valueTypeString:
				fmt.Printf(" 1MeSBgufmzwpiJNLemUe1emxAussBnz7a7 ")
			case valueTypeUint64:
				fmt.Printf(" 50 ")
			}

		}
		fmt.Println()
		fmt.Println("Arguments:")
		for _, par := range pars {
			fmt.Println(par.name, "\t", par.usage)
		}
		fmt.Println()
	}
}

func addPeerCommandHandler(ctx context.Context, client interface{}, flags cmdFlags) {
	req := &rpcpb.AddPeerRequest{
		FullAddress: *(flags[flagPeerFullAddr].(*string)),
	}
	response, err := client.(rpcpb.AdminServiceClient).RpcAddPeer(ctx, req)
	if err != nil {
		fmt.Println("ERROR: AddPeer failed. ERR:", err)
		return
	}
	fmt.Println(proto.MarshalTextString(response))
}

func initRpcClient(port int) *grpc.ClientConn {
	//prepare grpc client
	var conn *grpc.ClientConn
	conn, err := grpc.Dial(fmt.Sprint(":", port), grpc.WithInsecure())
	if err != nil {
		log.Panic("ERROR: Not able to connect to RPC server. ERR:", err)
	}
	return conn
}<|MERGE_RESOLUTION|>--- conflicted
+++ resolved
@@ -23,6 +23,7 @@
 	"context"
 	"encoding/hex"
 	"encoding/json"
+	"errors"
 	"flag"
 	"fmt"
 	"io/ioutil"
@@ -30,12 +31,12 @@
 	"os"
 	"strings"
 
-	"errors"
 	clientpkg "github.com/dappley/go-dappley/client"
 	"github.com/dappley/go-dappley/common"
 	"github.com/dappley/go-dappley/config"
 	"github.com/dappley/go-dappley/config/pb"
 	"github.com/dappley/go-dappley/core"
+	"github.com/dappley/go-dappley/core/pb"
 	"github.com/dappley/go-dappley/crypto/keystore/secp256k1"
 	"github.com/dappley/go-dappley/logic"
 	"github.com/dappley/go-dappley/rpc/pb"
@@ -44,7 +45,6 @@
 	"github.com/gogo/protobuf/proto"
 	"google.golang.org/grpc"
 	"google.golang.org/grpc/metadata"
-	"github.com/dappley/go-dappley/core/pb"
 )
 
 //command names
@@ -74,7 +74,7 @@
 	flagFromAddress      = "from"
 	flagAmount           = "amount"
 	flagData             = "data"
-	flagFilePath		 = "file"
+	flagFilePath         = "file"
 	flagPeerFullAddr     = "peerFullAddr"
 	flagProducerAddr     = "address"
 	flagListPrivateKey   = "privateKey"
@@ -748,27 +748,18 @@
 }
 
 func sendCommandHandler(ctx context.Context, client interface{}, flags cmdFlags) {
-<<<<<<< HEAD
 	var data string
 	path := *(flags[flagFilePath].(*string))
 	if path == "" {
 		data = *(flags[flagData].(*string))
-	}else{
-		script,err := ioutil.ReadFile(path)
-		if err!=nil{
+	} else {
+		script, err := ioutil.ReadFile(path)
+		if err != nil {
 			fmt.Println("Smart contract path is invalid. Path:", path)
 			return
 		}
 		data = string(script)
 	}
-	response, err := client.(rpcpb.AdminServiceClient).RpcSend(ctx, &rpcpb.SendRequest{
-		From:       *(flags[flagFromAddress].(*string)),
-		To:         *(flags[flagToAddress].(*string)),
-		Amount:     common.NewAmount(uint64(*(flags[flagAmount].(*int)))).Bytes(),
-		Tip:        *(flags[flagTip].(*uint64)),
-		Walletpath: clientpkg.GetWalletFilePath(),
-		Data:   	data,
-=======
 
 	if core.NewAddress(*(flags[flagFromAddress].(*string))).ValidateAddress() == false {
 		fmt.Println("the 'from' address is not valid!")
@@ -782,7 +773,6 @@
 
 	response, err := client.(rpcpb.RpcServiceClient).RpcGetUTXO(ctx, &rpcpb.GetUTXORequest{
 		Address: core.NewAddress(*(flags[flagFromAddress].(*string))).Address,
->>>>>>> 0b44d419
 	})
 	if err != nil {
 		fmt.Println("ERROR: Send failed. ERR:", err)
@@ -816,9 +806,8 @@
 	}
 	senderWallet := wm.GetWalletByAddress(core.NewAddress(*(flags[flagFromAddress].(*string))))
 
-
 	tx, err := core.NewUTXOTransaction(tx_utxos, core.NewAddress(*(flags[flagFromAddress].(*string))), core.NewAddress(*(flags[flagToAddress].(*string))),
-		common.NewAmount(uint64(*(flags[flagAmount].(*int)))), *senderWallet.GetKeyPair(), common.NewAmount(*(flags[flagTip].(*uint64))), *(flags[flagContract].(*string)))
+		common.NewAmount(uint64(*(flags[flagAmount].(*int)))), senderWallet.GetKeyPair(), common.NewAmount(*(flags[flagTip].(*uint64))), data)
 
 	sendTransactionRequest := rpcpb.SendTransactionRequest{}
 	sendTransactionRequest.Transaction = tx.ToProto().(*corepb.Transaction)
