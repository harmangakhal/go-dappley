--- conflicted
+++ resolved
@@ -74,7 +74,7 @@
 	flagFromAddress      = "from"
 	flagAmount           = "amount"
 	flagData             = "data"
-	flagFilePath         = "file"
+	flagFilePath		 = "file"
 	flagPeerFullAddr     = "peerFullAddr"
 	flagProducerAddr     = "address"
 	flagListPrivateKey   = "privateKey"
@@ -752,23 +752,14 @@
 	path := *(flags[flagFilePath].(*string))
 	if path == "" {
 		data = *(flags[flagData].(*string))
-	} else {
-		script, err := ioutil.ReadFile(path)
-		if err != nil {
+	}else{
+		script,err := ioutil.ReadFile(path)
+		if err!=nil{
 			fmt.Println("Smart contract path is invalid. Path:", path)
 			return
 		}
 		data = string(script)
 	}
-<<<<<<< HEAD
-	response, err := client.(rpcpb.AdminServiceClient).RpcSend(ctx, &rpcpb.SendRequest{
-		From:       *(flags[flagFromAddress].(*string)),
-		To:         *(flags[flagToAddress].(*string)),
-		Amount:     common.NewAmount(uint64(*(flags[flagAmount].(*int)))).Bytes(),
-		Tip:        *(flags[flagTip].(*uint64)),
-		Walletpath: clientpkg.GetWalletFilePath(),
-		Data:       data,
-=======
 
 	if core.NewAddress(*(flags[flagFromAddress].(*string))).ValidateAddress() == false {
 		fmt.Println("the 'from' address is not valid!")
@@ -782,9 +773,7 @@
 
 	response, err := client.(rpcpb.RpcServiceClient).RpcGetUTXO(ctx, &rpcpb.GetUTXORequest{
 		Address: core.NewAddress(*(flags[flagFromAddress].(*string))).Address,
->>>>>>> 48314ddf
 	})
-	fmt.Printf("Data %v\n", data)
 	if err != nil {
 		fmt.Println("ERROR: Send failed. ERR:", err)
 		return
