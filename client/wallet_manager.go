// Copyright (C) 2018 go-dappley authors
//
// This file is part of the go-dappley library.
//
// the go-dappley library is free software: you can redistribute it and/or modify
// it under the terms of the GNU General Public License as published by
// the Free Software Foundation, either version 3 of the License, or
// (at your option) any later version.
//
// the go-dappley library is distributed in the hope that it will be useful,
// but WITHOUT ANY WARRANTY; without even the implied warranty of
// MERCHANTABILITY or FITNESS FOR A PARTICULAR PURPOSE.  See the
// GNU General Public License for more details.
//
// You should have received a copy of the GNU General Public License
// along with the go-dappley library.  If not, see <http://www.gnu.org/licenses/>.
//

package client

import (
	"bytes"
	"encoding/gob"
	"errors"
	"github.com/dappley/go-dappley/client/pb"
	"github.com/dappley/go-dappley/config"
	"github.com/dappley/go-dappley/core"
	"github.com/dappley/go-dappley/crypto/keystore/secp256k1/bitelliptic"
	"github.com/dappley/go-dappley/storage"
	logger "github.com/sirupsen/logrus"
	"golang.org/x/crypto/bcrypt"
	"os"
	"strings"
	"sync"
	"time"
	"path/filepath"
)

const walletConfigFilePath = "../client/wallet.conf"

type WalletManager struct {
	Wallets    []*Wallet
	fileLoader storage.FileStorage
	PassPhrase []byte
	mutex      sync.Mutex
	timer      time.Timer
	Locked     bool
}

type WalletData struct {
	Wallets    []*Wallet
	PassPhrase []byte
	Locked     bool
}

func GetWalletFilePath() string {
	conf := &walletpb.WalletConfig{}
	if Exists(walletConfigFilePath) {
		config.LoadConfig(walletConfigFilePath, conf)
	} else if Exists(strings.Replace(walletConfigFilePath, "..", "../..", 1)) {
		config.LoadConfig(strings.Replace(walletConfigFilePath, "..", "../..", 1), conf)
	}

	if conf == nil {
		return ""
	}
	walletPath := strings.Replace(conf.GetFilePath(), "/wallets.dat", "", 1)
<<<<<<< HEAD
	if Exists(walletPath) {
		return conf.GetFilePath()
	} else if Exists(strings.Replace(walletPath, "..", "../..", 1)) {
		return strings.Replace(conf.GetFilePath(),"..", "../..", 1)
	}
	return ""
=======
	walletfile := ""
	err := errors.New("")
	if Exists(walletPath) {
		walletfile, err = filepath.Abs(conf.GetFilePath())
	} else if Exists(strings.Replace(walletPath, "..", "../..", 1)) {
		walletfile, err = filepath.Abs(strings.Replace(conf.GetFilePath(),"..", "../..", 1))
	}
	if err != nil && err.Error() == ""{
		return walletfile
	}
	return walletfile
>>>>>>> 01be29d9
}

func NewWalletManager(fileLoader storage.FileStorage) *WalletManager {
	return &WalletManager{
		fileLoader: fileLoader,
	}
}

func Exists(path string) bool {
	_, err := os.Stat(path)
	if err != nil {
		if os.IsExist(err) {
			return true
		}
		return false
	}
	return true
}


func (wm *WalletManager) NewTimer(timeout time.Duration) {
	wm.timer = *time.NewTimer(timeout)
}

func (wm *WalletManager) LoadFromFile() error {

	wm.mutex.Lock()
	fileContent, err := wm.fileLoader.ReadFromFile()

	if err != nil {
		wm.mutex.Unlock()
		wm.SaveWalletToFile()
		fileContent, err = wm.fileLoader.ReadFromFile()
		wm.mutex.Lock()
	}

	var walletdata *WalletData
	gob.Register(bitelliptic.S256())
	decoder := gob.NewDecoder(bytes.NewReader(fileContent))
	err = decoder.Decode(&walletdata)
	if err != nil {
		wm.mutex.Unlock()
		logger.Error("WalletManager: Load Wallets failed!")
		logger.Error(err)
		return err
	}

	wm.Wallets = walletdata.Wallets
	wm.PassPhrase = walletdata.PassPhrase
	wm.Locked = walletdata.Locked
	wm.mutex.Unlock()
	return nil
}

func (wm *WalletManager) IsFileEmpty() (bool, error) {
	fileContent, err := wm.fileLoader.ReadFromFile()
	if err != nil {
		return true, err
	} else {
		return len(fileContent) == 0, nil
	}
}

// SaveToFile saves Wallets to a file
func (wm *WalletManager) SaveWalletToFile() {
	var content bytes.Buffer
	wm.mutex.Lock()
	defer wm.mutex.Unlock()
	gob.Register(bitelliptic.S256())
	encoder := gob.NewEncoder(&content)
	walletdata := WalletData{}
	walletdata.Wallets = wm.Wallets
	walletdata.PassPhrase = wm.PassPhrase
	walletdata.Locked = wm.Locked
	err := encoder.Encode(walletdata)
	if err != nil {
		logger.Error("WalletManager: save Wallets to file failed!")
		logger.Error(err)
	}
	wm.fileLoader.SaveToFile(content)
}

func RemoveWalletFile() {
	conf := &walletpb.WalletConfig{}
	config.LoadConfig(walletConfigFilePath, conf)
	if conf == nil {
		return
	}
	os.Remove(strings.Replace(conf.GetFilePath(), "wallets", "wallets_test", -1))
}

func (wm *WalletManager) AddWallet(wallet *Wallet) {
	wm.mutex.Lock()
	wm.Wallets = append(wm.Wallets, wallet)
	wm.mutex.Unlock()
}

func (wm *WalletManager) GetAddresses() []core.Address {
	var addresses []core.Address

	wm.mutex.Lock()
	defer wm.mutex.Unlock()
	for _, wallet := range wm.Wallets {
		addresses = append(addresses, wallet.GetAddresses()...)
	}

	return addresses
}

func (wm *WalletManager) GetAddressesWithPassphrase(password string) ([]string, error) {
	var addresses []string

	wm.mutex.Lock()
	err := bcrypt.CompareHashAndPassword(wm.PassPhrase, []byte(password))
	if err != nil {
		wm.mutex.Unlock()
		return nil, errors.New("Password not correct!")
	}
	for _, wallet := range wm.Wallets {
		address := wallet.GetAddresses()[0].Address
		addresses = append(addresses, address)
	}
	wm.mutex.Unlock()
	return addresses, nil
}

func (wm *WalletManager) GetKeyPairByAddress(address core.Address) *core.KeyPair {

	wallet := wm.GetWalletByAddress(address)
	if wallet == nil {
		return nil
	}
	return wallet.Key

}

func (wm *WalletManager) GetWalletByAddress(address core.Address) *Wallet {
	wm.mutex.Lock()
	defer wm.mutex.Unlock()

	for _, wallet := range wm.Wallets {
		if wallet.ContainAddress(address) {
			return wallet
		}
	}
	return nil
}

func (wm *WalletManager) GetWalletByAddressWithPassphrase(address core.Address, password string) (*Wallet, error) {
	err := bcrypt.CompareHashAndPassword(wm.PassPhrase, []byte(password))
	if err == nil {
		wallet := wm.GetWalletByAddress(address)
		if wallet == nil {
			return nil, errors.New("Address not found in the wallets!")
		} else {
			return wallet, nil
		}
	} else {
		return nil, errors.New("Password does not match!")
	}
}

func (wm *WalletManager) SetUnlockTimer(timeout time.Duration) {
	wm.Locked = false
	wm.SaveWalletToFile()
	wm.NewTimer(timeout)
	wm.timer.Reset(timeout)
	go wm.UnlockExpire()
}

func (wm *WalletManager) UnlockExpire() {
	defer wm.timer.Stop()
	select {
	case <-wm.timer.C:
		wm.LoadFromFile()
		wm.Locked = true
		wm.SaveWalletToFile()
	}
}<|MERGE_RESOLUTION|>--- conflicted
+++ resolved
@@ -65,14 +65,6 @@
 		return ""
 	}
 	walletPath := strings.Replace(conf.GetFilePath(), "/wallets.dat", "", 1)
-<<<<<<< HEAD
-	if Exists(walletPath) {
-		return conf.GetFilePath()
-	} else if Exists(strings.Replace(walletPath, "..", "../..", 1)) {
-		return strings.Replace(conf.GetFilePath(),"..", "../..", 1)
-	}
-	return ""
-=======
 	walletfile := ""
 	err := errors.New("")
 	if Exists(walletPath) {
@@ -84,7 +76,6 @@
 		return walletfile
 	}
 	return walletfile
->>>>>>> 01be29d9
 }
 
 func NewWalletManager(fileLoader storage.FileStorage) *WalletManager {
