--- conflicted
+++ resolved
@@ -39,13 +39,9 @@
 	if !core.ValidateAddress(address) {
 		return nil, ErrInvalidAddress
 	}
-<<<<<<< HEAD
 	db := storage.OpenDatabase(core.BlockchainDbFile)
 	defer db.Close()
 	bc, err := core.CreateBlockchain(address, *db)
-=======
-	bc, err := core.CreateBlockchain(address, consensus.NewProofOfWork(), db)
->>>>>>> 72ec5483
 
 	if err != nil {
 		return nil, err
