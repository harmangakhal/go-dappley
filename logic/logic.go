// Copyright (C) 2018 go-dappworks authors
//
// This file is part of the go-dappworks library.
//
// the go-dappworks library is free software: you can redistribute it and/or modify
// it under the terms of the GNU General Public License as published by
// the Free Software Foundation, either version 3 of the License, or
// (at your option) any later version.
//
// the go-dappworks library is distributed in the hope that it will be useful,
// but WITHOUT ANY WARRANTY; without even the implied warranty of
// MERCHANTABILITY or FITNESS FOR A PARTICULAR PURPOSE.  See the
// GNU General Public License for more details.
//
// You should have received a copy of the GNU General Public License
// along with the go-dappworks library.  If not, see <http://www.gnu.org/licenses/>.
//

package logic

import (
	"errors"

	"github.com/dappworks/go-dappworks/client"
	"github.com/dappworks/go-dappworks/core"
	"github.com/dappworks/go-dappworks/util"
	"github.com/dappworks/go-dappworks/consensus"

)

var (
	ErrInvalidAddress       = errors.New("ERROR: Address is invalid")
	ErrInvalidSenderAddress = errors.New("ERROR: Sender address is invalid")
	ErrInvalidRcverAddress  = errors.New("ERROR: Receiver address is invalid")
)

//create a blockchain
func CreateBlockchain(address string) (*core.Blockchain, error) {
	if !core.ValidateAddress(address) {
		return nil, ErrInvalidAddress
	}
	bc, err := core.CreateBlockchain(address)
	if err != nil {
		return nil, err
	}
	err = bc.DB.Close()
	return bc, err
}

//create a wallet
func CreateWallet() (string, error) {
	wallets, err := client.NewWallets()
	address := wallets.CreateWallet()
	wallets.SaveToFile()
	return address, err
}

//get balance
func GetBalance(address string) (int, error) {
	if !core.ValidateAddress(address) {
		return 0, ErrInvalidAddress
	}
<<<<<<< HEAD
	bc, err := core.NewBlockchain(address)
	if err != nil {
		return 0, err
	}
=======
	bc := core.GetBlockchain(address)
>>>>>>> dd1fd9c1
	defer bc.DB.Close()

	balance := 0
	pubKeyHash := util.Base58Decode([]byte(address))
	pubKeyHash = pubKeyHash[1 : len(pubKeyHash)-4]
	UTXOs := bc.FindUTXO(pubKeyHash)

	for _, out := range UTXOs {
		balance += out.Value
	}
	return balance, nil
}

//get all addresses
func GetAllAddresses() ([]string, error) {
	wallets, err := client.NewWallets()
	if err != nil {
		return nil, err
	}
	addresses := wallets.GetAddresses()

	return addresses, err
}

func Send(from, to string, amount int) error {
	if !core.ValidateAddress(from) {
		return ErrInvalidSenderAddress
	}
	if !core.ValidateAddress(to) {
		return ErrInvalidRcverAddress
	}

<<<<<<< HEAD
	bc, err := core.NewBlockchain(from)
	if err != nil {
		return err
	}
=======
	bc := core.GetBlockchain(from)
>>>>>>> dd1fd9c1
	defer bc.DB.Close()

	wallets, err := client.NewWallets()
	if err != nil {
		return err
	}
	wallet := wallets.GetWallet(from)
	tx, err := core.NewUTXOTransaction(from, to, amount, wallet, bc)
	if err != nil {
		return err
	}

	txs := []*core.Transaction{tx}

	//TODO: miner should be separated from the sender
	miner := consensus.NewMiner(txs,bc,from)
	miner.Start()
	return err
}

//delete wallet

func DeleteWallet(address string) error {
	wallets, err := client.NewWallets()
	if err != nil {
		return err
	}
	err = wallets.DeleteWallet(address)
	if err != nil {
		return err
	}
	wallets.SaveToFile()
	return err
}

func DeleteWallets() error {
	wallets, err := client.NewWallets()
	if err != nil {
		return err
	}
	err = wallets.DeleteWallets()
	if err != nil {
		return err
	}
	wallets.SaveToFile()
	return err
}<|MERGE_RESOLUTION|>--- conflicted
+++ resolved
@@ -22,10 +22,9 @@
 	"errors"
 
 	"github.com/dappworks/go-dappworks/client"
+	"github.com/dappworks/go-dappworks/consensus"
 	"github.com/dappworks/go-dappworks/core"
 	"github.com/dappworks/go-dappworks/util"
-	"github.com/dappworks/go-dappworks/consensus"
-
 )
 
 var (
@@ -60,14 +59,10 @@
 	if !core.ValidateAddress(address) {
 		return 0, ErrInvalidAddress
 	}
-<<<<<<< HEAD
 	bc, err := core.NewBlockchain(address)
 	if err != nil {
 		return 0, err
 	}
-=======
-	bc := core.GetBlockchain(address)
->>>>>>> dd1fd9c1
 	defer bc.DB.Close()
 
 	balance := 0
@@ -100,14 +95,10 @@
 		return ErrInvalidRcverAddress
 	}
 
-<<<<<<< HEAD
 	bc, err := core.NewBlockchain(from)
 	if err != nil {
 		return err
 	}
-=======
-	bc := core.GetBlockchain(from)
->>>>>>> dd1fd9c1
 	defer bc.DB.Close()
 
 	wallets, err := client.NewWallets()
@@ -123,7 +114,7 @@
 	txs := []*core.Transaction{tx}
 
 	//TODO: miner should be separated from the sender
-	miner := consensus.NewMiner(txs,bc,from)
+	miner := consensus.NewMiner(txs, bc, from)
 	miner.Start()
 	return err
 }
