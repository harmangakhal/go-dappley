package logic

import (
	"testing"
<<<<<<< HEAD

	"github.com/stretchr/testify/assert"
)

var wallet1 string
var wallet2 string
=======
	"github.com/stretchr/testify/assert"
	"os"
	"github.com/dappworks/go-dappworks/storage"
	"github.com/dappworks/go-dappworks/client"
)
>>>>>>> 2d11837d

func TestCreateBlockchain(t *testing.T) {

	//setup: clean up database and files
	setup()

	//create a wallet address
	addr,err := CreateWallet()
	assert.NotEmpty(t,addr)

	//create a blockchain
	b, err := CreateBlockchain(addr)
	assert.Nil(t, err)
	assert.NotNil(t, b)

	//teardown :clean up database amd files
	teardown()
}

func TestGetBalance(t *testing.T) {
	//setup: clean up database and files
	setup()

	//create a wallet address
	addr,err := CreateWallet()
	assert.NotEmpty(t,addr)

	//create a blockchain
	b, err := CreateBlockchain(addr)
	assert.Nil(t, err)
	assert.NotNil(t, b)

	//The balance should be 10 after creating a blockchain
	balance, err:= GetBalance(addr)
	assert.Nil(t,err)
	assert.Equal(t,balance,10)

	//teardown :clean up database amd files
	teardown()
}

func TestGetAllAddresses(t *testing.T) {

<<<<<<< HEAD
}

func TestCreateWallet(t *testing.T) {

}

func TestSend(t *testing.T) {
	err := Send(wallet1, wallet2, 10)
	assert.Nil(t, err)
=======
	//setup: clean up database and files
	setup()

	expected_res := []string{}
	//create a wallet address
	addr,err := CreateWallet()
	assert.NotEmpty(t,addr)
	expected_res = append(expected_res,addr)

	//create a blockchain
	b, err := CreateBlockchain(addr)
	assert.Nil(t, err)
	assert.NotNil(t, b)

	//create 10 more addresses
	for i:=0;i<10;i++ {
		//create a wallet address
		addr,err = CreateWallet()
		assert.NotEmpty(t,addr)
		assert.Nil(t,err)
		expected_res = append(expected_res,addr)
	}

	//get all addresses
	addrs, err := GetAllAddresses()
	assert.Nil(t, err)
	assert.NotNil(t,addrs)

	//the length should be equal
	assert.Equal(t, len(expected_res), len(addrs))
	assert.ElementsMatch(t, expected_res, addrs)

	//teardown :clean up database amd files
	teardown()
}

func TestSend(t *testing.T) {
	//setup: clean up database and files
	setup()
	mineAward := int(10)
	transferAmount := int(5)

	//create a wallet address
	addr1, err := CreateWallet()
	assert.NotEmpty(t, addr1)

	//create a blockchain
	b, err := CreateBlockchain(addr1)
	assert.Nil(t, err)
	assert.NotNil(t, b)

	//The balance1 should be 10 after creating a blockchain
	balance1, err:= GetBalance(addr1)
	assert.Nil(t, err)
	assert.Equal(t, balance1, mineAward)

	//Create a second wallet
	addr2, err := CreateWallet()
	assert.NotEmpty(t, addr2)
	assert.Nil(t, err)

	//The balance1 should be 0
	balance2, err:= GetBalance(addr2)
	assert.Nil(t,err)
	assert.Equal(t, balance2,0)

	//Send 5 coins from addr1 to addr2
	err = Send(addr1, addr2, transferAmount)
	assert.Nil(t, err)

	//the balance1 of the first wallet should be 10-5+10(mining new block)=15
	balance1, err = GetBalance(addr1)
	assert.Nil(t, err)
	assert.Equal(t, balance1, mineAward - transferAmount + mineAward)

	//the balance1 of the second wallet should be 5
	balance2, err = GetBalance(addr2)
	assert.Nil(t,err)
	assert.Equal(t, balance2, transferAmount)

	//teardown :clean up database amd files
	teardown()
}

func setup(){
	cleanUpDatabase()
}

func teardown(){
	cleanUpDatabase()
}

func cleanUpDatabase(){
	os.RemoveAll(storage.DefaultDbFile)
	os.RemoveAll(client.WalletFile)
>>>>>>> 2d11837d
}<|MERGE_RESOLUTION|>--- conflicted
+++ resolved
@@ -1,21 +1,13 @@
 package logic
 
 import (
+	"os"
 	"testing"
-<<<<<<< HEAD
 
+	"github.com/dappworks/go-dappworks/client"
+	"github.com/dappworks/go-dappworks/storage"
 	"github.com/stretchr/testify/assert"
 )
-
-var wallet1 string
-var wallet2 string
-=======
-	"github.com/stretchr/testify/assert"
-	"os"
-	"github.com/dappworks/go-dappworks/storage"
-	"github.com/dappworks/go-dappworks/client"
-)
->>>>>>> 2d11837d
 
 func TestCreateBlockchain(t *testing.T) {
 
@@ -23,8 +15,8 @@
 	setup()
 
 	//create a wallet address
-	addr,err := CreateWallet()
-	assert.NotEmpty(t,addr)
+	addr, err := CreateWallet()
+	assert.NotEmpty(t, addr)
 
 	//create a blockchain
 	b, err := CreateBlockchain(addr)
@@ -40,8 +32,8 @@
 	setup()
 
 	//create a wallet address
-	addr,err := CreateWallet()
-	assert.NotEmpty(t,addr)
+	addr, err := CreateWallet()
+	assert.NotEmpty(t, addr)
 
 	//create a blockchain
 	b, err := CreateBlockchain(addr)
@@ -49,9 +41,9 @@
 	assert.NotNil(t, b)
 
 	//The balance should be 10 after creating a blockchain
-	balance, err:= GetBalance(addr)
-	assert.Nil(t,err)
-	assert.Equal(t,balance,10)
+	balance, err := GetBalance(addr)
+	assert.Nil(t, err)
+	assert.Equal(t, balance, 10)
 
 	//teardown :clean up database amd files
 	teardown()
@@ -59,25 +51,14 @@
 
 func TestGetAllAddresses(t *testing.T) {
 
-<<<<<<< HEAD
-}
-
-func TestCreateWallet(t *testing.T) {
-
-}
-
-func TestSend(t *testing.T) {
-	err := Send(wallet1, wallet2, 10)
-	assert.Nil(t, err)
-=======
 	//setup: clean up database and files
 	setup()
 
 	expected_res := []string{}
 	//create a wallet address
-	addr,err := CreateWallet()
-	assert.NotEmpty(t,addr)
-	expected_res = append(expected_res,addr)
+	addr, err := CreateWallet()
+	assert.NotEmpty(t, addr)
+	expected_res = append(expected_res, addr)
 
 	//create a blockchain
 	b, err := CreateBlockchain(addr)
@@ -85,18 +66,18 @@
 	assert.NotNil(t, b)
 
 	//create 10 more addresses
-	for i:=0;i<10;i++ {
+	for i := 0; i < 10; i++ {
 		//create a wallet address
-		addr,err = CreateWallet()
-		assert.NotEmpty(t,addr)
-		assert.Nil(t,err)
-		expected_res = append(expected_res,addr)
+		addr, err = CreateWallet()
+		assert.NotEmpty(t, addr)
+		assert.Nil(t, err)
+		expected_res = append(expected_res, addr)
 	}
 
 	//get all addresses
 	addrs, err := GetAllAddresses()
 	assert.Nil(t, err)
-	assert.NotNil(t,addrs)
+	assert.NotNil(t, addrs)
 
 	//the length should be equal
 	assert.Equal(t, len(expected_res), len(addrs))
@@ -122,7 +103,7 @@
 	assert.NotNil(t, b)
 
 	//The balance1 should be 10 after creating a blockchain
-	balance1, err:= GetBalance(addr1)
+	balance1, err := GetBalance(addr1)
 	assert.Nil(t, err)
 	assert.Equal(t, balance1, mineAward)
 
@@ -132,9 +113,9 @@
 	assert.Nil(t, err)
 
 	//The balance1 should be 0
-	balance2, err:= GetBalance(addr2)
-	assert.Nil(t,err)
-	assert.Equal(t, balance2,0)
+	balance2, err := GetBalance(addr2)
+	assert.Nil(t, err)
+	assert.Equal(t, balance2, 0)
 
 	//Send 5 coins from addr1 to addr2
 	err = Send(addr1, addr2, transferAmount)
@@ -143,27 +124,26 @@
 	//the balance1 of the first wallet should be 10-5+10(mining new block)=15
 	balance1, err = GetBalance(addr1)
 	assert.Nil(t, err)
-	assert.Equal(t, balance1, mineAward - transferAmount + mineAward)
+	assert.Equal(t, balance1, mineAward-transferAmount+mineAward)
 
 	//the balance1 of the second wallet should be 5
 	balance2, err = GetBalance(addr2)
-	assert.Nil(t,err)
+	assert.Nil(t, err)
 	assert.Equal(t, balance2, transferAmount)
 
 	//teardown :clean up database amd files
 	teardown()
 }
 
-func setup(){
+func setup() {
 	cleanUpDatabase()
 }
 
-func teardown(){
+func teardown() {
 	cleanUpDatabase()
 }
 
-func cleanUpDatabase(){
+func cleanUpDatabase() {
 	os.RemoveAll(storage.DefaultDbFile)
 	os.RemoveAll(client.WalletFile)
->>>>>>> 2d11837d
 }