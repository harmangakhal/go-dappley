--- conflicted
+++ resolved
@@ -1,1489 +1,787 @@
-<<<<<<< HEAD
-// Copyright (C) 2018 go-dappley authors
-//
-// This file is part of the go-dappley library.
-//
-// the go-dappley library is free software: you can redistribute it and/or modify
-// it under the terms of the GNU General Public License as published by
-// the Free Software Foundation, either version 3 of the License, or
-// (at your option) any later version.
-//
-// the go-dappley library is distributed in the hope that it will be useful,
-// but WITHOUT ANY WARRANTY; without even the implied warranty of
-// MERCHANTABILITY or FITNESS FOR A PARTICULAR PURPOSE.  See the
-// GNU General Public License for more details.
-//
-// You should have received a copy of the GNU General Public License
-// along with the go-dappley library.  If not, see <http://www.gnu.org/licenses/>.
-//
-
-package logic
-
-import (
-	"testing"
-	"time"
-
-	"github.com/dappley/go-dappley/client"
-	"github.com/dappley/go-dappley/common"
-	"github.com/dappley/go-dappley/consensus"
-	"github.com/dappley/go-dappley/core"
-	"github.com/dappley/go-dappley/network"
-	"github.com/dappley/go-dappley/storage"
-	"github.com/stretchr/testify/assert"
-)
-
-const testport_msg_relay = 19999
-const testport_msg_relay_port = 21202
-const testport_fork = 10200
-const testport_fork_segment = 10201
-
-//test send
-func TestSend(t *testing.T) {
-	var mineReward = common.NewAmount(10000000)
-	testCases := []struct {
-		name             string
-		transferAmount   *common.Amount
-		tipAmount        uint64
-		contract         string
-		expectedTransfer *common.Amount
-		expectedTip      uint64
-		expectedErr      error
-	}{
-		{"Deploy contract", common.NewAmount(7), 0, "helloworld!", common.NewAmount(7), 0, nil},
-		{"Send with no tip", common.NewAmount(7), 0, "", common.NewAmount(7), 0, nil},
-		{"Send with tips", common.NewAmount(6), 2, "", common.NewAmount(6), 2, nil},
-		{"Send zero with no tip", common.NewAmount(0), 0, "", common.NewAmount(0), 0, ErrInvalidAmount},
-		{"Send zero with tips", common.NewAmount(0), 2, "", common.NewAmount(0), 0, ErrInvalidAmount},
-	}
-	for _, tc := range testCases {
-		t.Run(tc.name, func(t *testing.T) {
-
-			store := storage.NewRamStorage()
-			defer store.Close()
-
-			// Create a wallet address
-			senderWallet, err := CreateWallet(GetTestWalletPath(), "test")
-			if err != nil {
-				panic(err)
-			}
-
-			// Create a PoW blockchain with the sender wallet's address as the coinbase address
-			// i.e. sender's wallet would have mineReward amount after blockchain created
-			bc, pow := createBlockchain(senderWallet.GetAddress(), store)
-			node := network.FakeNodeWithPidAndAddr(bc, "test", "test")
-
-			// Create a receiver wallet; Balance is 0 initially
-			receiverWallet, err := CreateWallet(GetTestWalletPath(), "test")
-			if err != nil {
-				panic(err)
-			}
-
-			// Send coins from senderWallet to receiverWallet
-			var rcvAddr core.Address
-			isContract := (tc.contract != "")
-			if isContract {
-				rcvAddr = core.NewAddress("")
-			} else {
-				rcvAddr = receiverWallet.GetAddress()
-			}
-
-			_, _, err = Send(senderWallet, rcvAddr, tc.transferAmount, uint64(tc.tipAmount), tc.contract, bc, node)
-			assert.Equal(t, tc.expectedErr, err)
-
-			// Create a miner wallet; Balance is 0 initially
-			minerWallet, err := CreateWallet(GetTestWalletPath(), "test")
-			if err != nil {
-				panic(err)
-			}
-
-			//a short delay before mining starts
-			time.Sleep(time.Millisecond * 500)
-
-			// Make sender the miner and mine for 1 block (which should include the transaction)
-			pow.Setup(node, minerWallet.GetAddress().String())
-			pow.Start()
-			for bc.GetMaxHeight() < 1 {
-			}
-			pow.Stop()
-			core.WaitDoneOrTimeout(func() bool {
-				return !pow.IsProducingBlock()
-			}, 20)
-			// Verify balance of sender's wallet (genesis "mineReward" - transferred amount)
-			senderBalance, err := GetBalance(senderWallet.GetAddress(), store)
-			if err != nil {
-				panic(err)
-			}
-			expectedBalance, _ := mineReward.Sub(tc.expectedTransfer)
-			expectedBalance, _ = expectedBalance.Sub(common.NewAmount(tc.expectedTip))
-			assert.Equal(t, expectedBalance, senderBalance)
-
-			// Balance of the miner's wallet should be the amount tipped + mineReward
-			minerBalance, err := GetBalance(minerWallet.GetAddress(), store)
-			if err != nil {
-				panic(err)
-			}
-			assert.Equal(t, mineReward.Times(bc.GetMaxHeight()).Add(common.NewAmount(tc.expectedTip)), minerBalance)
-
-			//check smart contract deployment
-			res := string("")
-			contractAddr := core.NewAddress("")
-		loop:
-			for i := bc.GetMaxHeight(); i > 0; i-- {
-				blk, err := bc.GetBlockByHeight(i)
-				assert.Nil(t, err)
-				for _, tx := range blk.GetTransactions() {
-					contractAddr = tx.GetContractAddress()
-					if contractAddr.String() != "" {
-						res = tx.Vout[core.ContractTxouputIndex].Contract
-						break loop
-					}
-				}
-			}
-			assert.Equal(t, tc.contract, res)
-
-			// Balance of the receiver's wallet should be the amount transferred
-			var receiverBalance *common.Amount
-			if isContract {
-				receiverBalance, err = GetBalance(contractAddr, store)
-			} else {
-				receiverBalance, err = GetBalance(receiverWallet.GetAddress(), store)
-			}
-			assert.Equal(t, tc.expectedTransfer, receiverBalance)
-		})
-	}
-}
-
-//test send to invalid address
-func TestSendToInvalidAddress(t *testing.T) {
-	//setup: clean up database and files
-	setup()
-
-	store := storage.NewRamStorage()
-	defer store.Close()
-
-	//this is internally set. Dont modify
-	mineReward := common.NewAmount(10000000)
-	//Transfer ammount
-	transferAmount := common.NewAmount(25)
-	tip := uint64(5)
-	//create a wallet address
-	wallet1, err := CreateWallet(GetTestWalletPath(), "test")
-	assert.NotEmpty(t, wallet1)
-	addr1 := wallet1.GetAddress()
-
-	//create a blockchain
-	bc, err := CreateBlockchain(addr1, store, nil, 128, nil)
-	assert.Nil(t, err)
-	assert.NotNil(t, bc)
-
-	//The balance should be 10 after creating a blockchain
-	balance1, err := GetBalance(addr1, store)
-	assert.Nil(t, err)
-	assert.Equal(t, mineReward, balance1)
-	node := network.FakeNodeWithPidAndAddr(bc, "test", "test")
-
-	//Send 5 coins from addr1 to an invalid address
-	_, _, err = Send(wallet1, core.NewAddress(InvalidAddress), transferAmount, tip, "", bc, node)
-	assert.NotNil(t, err)
-
-	//the balance of the first wallet should be still be 10
-	balance1, err = GetBalance(addr1, store)
-	assert.Nil(t, err)
-	assert.Equal(t, mineReward, balance1)
-	//teardown :clean up database amd files
-	teardown()
-}
-
-//insufficient fund
-func TestSendInsufficientBalance(t *testing.T) {
-	//setup: clean up database and files
-	setup()
-
-	store := storage.NewRamStorage()
-	defer store.Close()
-
-	tip := uint64(5)
-
-	//this is internally set. Dont modify
-	mineReward := common.NewAmount(10000000)
-	//Transfer ammount is larger than the balance
-	transferAmount := common.NewAmount(250000000)
-
-	//create a wallet address
-	wallet1, err := CreateWallet(GetTestWalletPath(), "test")
-	assert.NotEmpty(t, wallet1)
-	addr1 := wallet1.GetAddress()
-
-	//create a blockchain
-	bc, err := CreateBlockchain(addr1, store, nil, 128, nil)
-	assert.Nil(t, err)
-	assert.NotNil(t, bc)
-
-	//The balance should be 10 after creating a blockchain
-	balance1, err := GetBalance(addr1, store)
-	assert.Nil(t, err)
-	assert.Equal(t, mineReward, balance1)
-
-	//Create a second wallet
-	wallet2, err := CreateWallet(GetTestWalletPath(), "test")
-	assert.NotEmpty(t, wallet2)
-	assert.Nil(t, err)
-	addr2 := wallet2.GetAddress()
-
-	//The balance should be 0
-	balance2, err := GetBalance(addr2, store)
-	assert.Nil(t, err)
-	assert.Equal(t, common.NewAmount(0), balance2)
-	node := network.FakeNodeWithPidAndAddr(bc, "test", "test")
-
-	//Send 5 coins from addr1 to addr2
-	_, _, err = Send(wallet1, addr2, transferAmount, tip, "", bc, node)
-	assert.NotNil(t, err)
-
-	//the balance of the first wallet should be still be 10
-	balance1, err = GetBalance(addr1, store)
-	assert.Nil(t, err)
-	assert.Equal(t, mineReward, balance1)
-
-	//the balance of the second wallet should be 0
-	balance2, err = GetBalance(addr2, store)
-	assert.Nil(t, err)
-	assert.Equal(t, common.NewAmount(0), balance2)
-
-	//teardown :clean up database amd files
-	teardown()
-}
-
-func TestBlockMsgRelaySingleMiner(t *testing.T) {
-	const (
-		timeBetweenBlock = 1
-		dposRounds       = 2
-		bufferTime       = 0
-	)
-	setup()
-	var dposArray []*consensus.DPOS
-	var bcs []*core.Blockchain
-	var nodes []*network.Node
-	var firstNode *network.Node
-
-	validProducerAddr := "dastXXWLe5pxbRYFhcyUq8T3wb5srWkHKa"
-	validProducerKey := "300c0338c4b0d49edc66113e3584e04c6b907f9ded711d396d522aae6a79be1a"
-
-	producerAddrs := []string{}
-	producerKey := []string{}
-	numOfNodes := 4
-	for i := 0; i < numOfNodes; i++ {
-		producerAddrs = append(producerAddrs, validProducerAddr)
-		producerKey = append(producerKey, validProducerKey)
-	}
-
-	dynasty := consensus.NewDynasty(producerAddrs, numOfNodes, timeBetweenBlock)
-
-	for i := 0; i < numOfNodes; i++ {
-		dpos := consensus.NewDPOS()
-		dpos.SetDynasty(dynasty)
-		bc := core.CreateBlockchain(core.Address{producerAddrs[0]}, storage.NewRamStorage(), dpos, 128, nil)
-		bcs = append(bcs, bc)
-		node := network.NewNode(bc)
-		node.Start(testport_msg_relay_port + i)
-		if i == 0 {
-			firstNode = node
-		} else {
-			node.AddStream(firstNode.GetPeerID(), firstNode.GetPeerMultiaddr())
-		}
-		dpos.Setup(node, producerAddrs[0])
-		dpos.SetKey(producerKey[0])
-		dposArray = append(dposArray, dpos)
-	}
-	//each node connects to the subsequent node only
-	for i := 0; i < len(nodes)-1; i++ {
-		connectNodes(nodes[i], nodes[i+1])
-	}
-
-	//firstNode Starts Mining
-	dposArray[0].Start()
-	core.WaitDoneOrTimeout(func() bool {
-		return bcs[0].GetMaxHeight() >= 5
-	}, 8)
-	dposArray[0].Stop()
-	//expect every node should have # of entries in dapmsg cache equal to their blockchain height
-	heights := []int{0, 0, 0, 0} //keep track of each node's blockchain height
-	for i := 0; i < len(nodes); i++ {
-		nodes[i].GetRecentlyRcvedDapMsgs().Range(func(k, v interface{}) bool {
-			heights[i]++
-			return true
-		})
-		assert.Equal(t, heights[i], int(bcs[i].GetMaxHeight()))
-
-	}
-}
-
-// Test if network radiation bounces forever
-func TestBlockMsgRelayMeshNetworkMultipleMiners(t *testing.T) {
-	const (
-		timeBetweenBlock = 1
-		dposRounds       = 2
-		bufferTime       = 0
-	)
-	setup()
-	var dposArray []*consensus.DPOS
-	var bcs []*core.Blockchain
-	var nodes []*network.Node
-
-	var firstNode *network.Node
-
-	validProducerAddr := "dastXXWLe5pxbRYFhcyUq8T3wb5srWkHKa"
-	validProducerKey := "300c0338c4b0d49edc66113e3584e04c6b907f9ded711d396d522aae6a79be1a"
-
-	producerAddrs := []string{}
-	producerKey := []string{}
-	numOfNodes := 4
-	for i := 0; i < numOfNodes; i++ {
-		producerAddrs = append(producerAddrs, validProducerAddr)
-		producerKey = append(producerKey, validProducerKey)
-	}
-
-	dynasty := consensus.NewDynasty(producerAddrs, numOfNodes, timeBetweenBlock)
-
-	for i := 0; i < numOfNodes; i++ {
-		dpos := consensus.NewDPOS()
-		dpos.SetDynasty(dynasty)
-
-		bc := core.CreateBlockchain(core.Address{producerAddrs[0]}, storage.NewRamStorage(), dpos, 128, nil)
-		bcs = append(bcs, bc)
-
-		node := network.NewNode(bc)
-		node.Start(testport_msg_relay_port + i)
-		if i == 0 {
-			firstNode = node
-		} else {
-			node.AddStream(firstNode.GetPeerID(), firstNode.GetPeerMultiaddr())
-		}
-		dpos.Setup(node, producerAddrs[0])
-		dpos.SetKey(producerKey[0])
-		dposArray = append(dposArray, dpos)
-	}
-
-	//each node connects to every other node
-	for i := 0; i < len(nodes); i++ {
-		for j := 0; j < len(nodes); j++ {
-			if i != j {
-				connectNodes(nodes[i], nodes[j])
-			}
-		}
-	}
-
-	//firstNode Starts Mining
-	for i := 0; i < len(dposArray); i++ {
-		dposArray[i].Start()
-	}
-
-	time.Sleep(time.Second * time.Duration(dynasty.GetDynastyTime()*dposRounds+bufferTime))
-
-	for i := 0; i < len(dposArray); i++ {
-		dposArray[i].Stop()
-	}
-	//expect every node should have # of entries in dapmsg cache equal to their blockchain height
-	heights := []int{0, 0, 0, 0} //keep track of each node's blockchain height
-	for i := 0; i < len(nodes); i++ {
-		nodes[i].GetRecentlyRcvedDapMsgs().Range(func(k, v interface{}) bool {
-			heights[i]++
-			return true
-		})
-		assert.Equal(t, heights[i], int(bcs[i].GetMaxHeight()))
-	}
-}
-
-func TestForkChoice(t *testing.T) {
-	var pows []*consensus.ProofOfWork
-	var bcs []*core.Blockchain
-	var dbs []storage.Storage
-	// Remember to close all opened databases after test
-	defer func() {
-		for _, db := range dbs {
-			db.Close()
-		}
-	}()
-
-	addr := core.Address{"17DgRtQVvaytkiKAfXx9XbV23MESASSwUz"}
-	//wait for mining for at least "targetHeight" blocks
-	//targetHeight := uint64(4)
-	//num of nodes to be created in the test
-	numOfNodes := 2
-	var nodes []*network.Node
-	for i := 0; i < numOfNodes; i++ {
-		db := storage.NewRamStorage()
-		dbs = append(dbs, db)
-
-		bc, pow := createBlockchain(addr, db)
-		bcs = append(bcs, bc)
-
-		node := network.NewNode(bcs[i])
-		pow.Setup(node, addr.String())
-		pow.SetTargetBit(10)
-		node.Start(testport_fork + i)
-		pows = append(pows, pow)
-		nodes = append(nodes, node)
-	}
-
-	// Mine more blocks on node[0] than on node[1]
-	pows[1].Start()
-	core.WaitDoneOrTimeout(func() bool {
-		return bcs[1].GetMaxHeight() > 4
-	}, 10)
-	pows[1].Stop()
-	desiredHeight := uint64(10)
-	if bcs[1].GetMaxHeight() > 10 {
-		desiredHeight = bcs[1].GetMaxHeight() + 1
-	}
-	pows[0].Start()
-	core.WaitDoneOrTimeout(func() bool {
-		return bcs[0].GetMaxHeight() > desiredHeight
-	}, 20)
-	pows[0].Stop()
-
-	core.WaitDoneOrTimeout(func() bool {
-		return !pows[0].IsProducingBlock()
-	}, 5)
-
-	// Trigger fork choice in node[1] by broadcasting tail block of node[0]
-	tailBlk, _ := bcs[0].GetTailBlock()
-	connectNodes(nodes[0], nodes[1])
-	nodes[0].BroadcastBlock(tailBlk)
-	// Make sure syncing starts on node[1]
-	core.WaitDoneOrTimeout(func() bool {
-		return bcs[1].GetBlockPool().GetSyncState()
-	}, 10)
-	// Make sure syncing ends on node[1]
-	core.WaitDoneOrTimeout(func() bool {
-		return !bcs[1].GetBlockPool().GetSyncState()
-	}, 20)
-
-	assert.True(t, isSameBlockChain(bcs[0], bcs[1]))
-}
-
-func TestForkSegmentHandling(t *testing.T) {
-	var pows []*consensus.ProofOfWork
-	var bcs []*core.Blockchain
-	var dbs []storage.Storage
-	// Remember to close all opened databases after test
-	defer func() {
-		for _, db := range dbs {
-			db.Close()
-		}
-	}()
-	addr := core.Address{"17DgRtQVvaytkiKAfXx9XbV23MESASSwUz"}
-
-	numOfNodes := 2
-	var nodes []*network.Node
-	for i := 0; i < numOfNodes; i++ {
-		db := storage.NewRamStorage()
-		dbs = append(dbs, db)
-
-		bc, pow := createBlockchain(addr, db)
-		bcs = append(bcs, bc)
-
-		node := network.NewNode(bcs[i])
-		pow.Setup(node, addr.String())
-		pow.SetTargetBit(10)
-		node.Start(testport_fork_segment + i)
-		pows = append(pows, pow)
-		nodes = append(nodes, node)
-	}
-
-	blk1 := &core.Block{}
-	blk2 := &core.Block{}
-
-	// Ensure node[1] mined some blocks
-	pows[1].Start()
-	core.WaitDoneOrTimeout(func() bool {
-		return bcs[1].GetMaxHeight() > 3
-	}, 10)
-	pows[1].Stop()
-
-	// Ensure node[0] mines more blocks than node[1]
-	pows[0].Start()
-	core.WaitDoneOrTimeout(func() bool {
-		return bcs[0].GetMaxHeight() > 12
-	}, 30)
-	pows[0].Stop()
-
-	core.WaitDoneOrTimeout(func() bool {
-		return !pows[0].IsProducingBlock()
-	}, 5)
-
-	// Pick 2 blocks from blockchain[0] which can trigger syncing on node[1]
-	mid := uint64(7)
-	if bcs[0].GetMaxHeight() < 7 {
-		mid = bcs[0].GetMaxHeight() - 1
-	}
-	blk1, _ = bcs[0].GetBlockByHeight(mid)
-	blk2, _ = bcs[0].GetTailBlock()
-
-	connectNodes(nodes[0], nodes[1])
-	nodes[0].BroadcastBlock(blk1)
-	// Wait for node[1] to start syncing
-	core.WaitDoneOrTimeout(func() bool {
-		return bcs[1].GetBlockPool().GetSyncState()
-	}, 10)
-
-	// node[0] broadcast higher block on the same fork and should trigger another sync on node[1]
-	nodes[0].BroadcastBlock(blk2)
-
-	// Make sure previous syncing ends
-	core.WaitDoneOrTimeout(func() bool {
-		return !bcs[1].GetBlockPool().GetSyncState()
-	}, 10)
-	// Make sure node[1] is syncing again
-	core.WaitDoneOrTimeout(func() bool {
-		return bcs[1].GetBlockPool().GetSyncState()
-	}, 10)
-	// Make sure syncing ends
-	core.WaitDoneOrTimeout(func() bool {
-		return !bcs[1].GetBlockPool().GetSyncState()
-	}, 10)
-
-	assert.True(t, isSameBlockChain(bcs[0], bcs[1]))
-}
-
-// Integration test for adding balance
-func TestAddBalance(t *testing.T) {
-	testCases := []struct {
-		name         string
-		addAmount    *common.Amount
-		expectedDiff *common.Amount
-		expectedErr  error
-	}{
-		{"Add 5", common.NewAmount(5), common.NewAmount(5), nil},
-		{"Add zero", common.NewAmount(0), common.NewAmount(0), ErrInvalidAmount},
-	}
-	for _, tc := range testCases {
-		t.Run(tc.name, func(t *testing.T) {
-
-			store := storage.NewRamStorage()
-			defer store.Close()
-
-			// Create a coinbase address
-			key := "bb23d2ff19f5b16955e8a24dca34dd520980fe3bddca2b3e1b56663f0ec1aa7e"
-			minerKeyPair := core.GetKeyPairByString(key)
-			minerWallet := &client.Wallet{}
-			minerWallet.Key = minerKeyPair
-
-			addr := minerWallet.Key.GenerateAddress(false)
-
-			bc, pow := createBlockchain(addr, store)
-
-			// Create a new wallet address for testing
-			testAddr := core.Address{"dGDrVKjCG3sdXtDUgWZ7Fp3Q97tLhqWivf"}
-
-			// Start mining to approve the transaction
-			node := network.FakeNodeWithPidAndAddr(bc, "a", "b")
-			SetMinerKeyPair(key)
-			pow.Setup(node, addr.String())
-			pow.SetTargetBit(0)
-			pow.Start()
-
-			for bc.GetMaxHeight() <= 1 {
-			}
-
-			// Add `addAmount` to the balance of the new wallet
-			_, _, err := SendFromMiner(testAddr, tc.addAmount, bc, node)
-			height := bc.GetMaxHeight()
-			assert.Equal(t, err, tc.expectedErr)
-			for bc.GetMaxHeight()-height <= 1 {
-			}
-
-			pow.Stop()
-
-			// The wallet balance should be the expected difference
-			balance, err := GetBalance(testAddr, store)
-			assert.Nil(t, err)
-			assert.Equal(t, tc.expectedDiff, balance)
-		})
-	}
-}
-
-// Integration test for adding balance to invalid address
-func TestAddBalanceWithInvalidAddress(t *testing.T) {
-	testCases := []struct {
-		name    string
-		address string
-	}{
-		{"Invalid char in address", InvalidAddress},
-		{"Invalid checksum address", "1AUrNJCRM5X5fDdmm3E3yjCrXQMLwfwfww"},
-	}
-	for _, tc := range testCases {
-		t.Run(tc.name, func(t *testing.T) {
-			store := storage.NewRamStorage()
-			defer store.Close()
-
-			// Create a coinbase wallet address
-			addr := core.Address{"dG6HhzSdA5m7KqvJNszVSf8i5f4neAteSs"}
-			// Create a blockchain
-			bc, err := CreateBlockchain(addr, store, nil, 128, nil)
-			assert.Nil(t, err)
-			node := network.FakeNodeWithPidAndAddr(bc, "a", "b")
-			_, _, err = SendFromMiner(core.Address{tc.address}, common.NewAmount(8), bc, node)
-			assert.Equal(t, ErrInvalidRcverAddress, err)
-		})
-	}
-}
-
-func TestSmartContractLocalStorage(t *testing.T) {
-	store := storage.NewRamStorage()
-	defer store.Close()
-
-	contract := `'use strict';
-
-	var StorageTest = function(){
-
-	};
-
-	StorageTest.prototype = {
-	set:function(key,value){
-			return LocalStorage.set(key,value);
-		},
-	get:function(key){
-			return LocalStorage.get(key);
-		}
-	};
-	var storageTest = new StorageTest;
-	`
-
-	// Create a wallet address
-	senderWallet, err := CreateWallet(GetTestWalletPath(), "test")
-	assert.Nil(t, err)
-
-	bc, pow := createBlockchain(senderWallet.GetAddress(), store)
-	node := network.FakeNodeWithPidAndAddr(bc, "test", "test")
-
-	//deploy smart contract
-	_, _, err = Send(senderWallet, core.Address{""}, common.NewAmount(1), uint64(0), contract, bc, node)
-	assert.Nil(t, err)
-
-	tx := bc.GetTxPool().Transactions.Get()[0].(core.Transaction)
-	txp := &tx
-	contractAddr := txp.GetContractAddress()
-
-	// Create a miner wallet; Balance is 0 initially
-	minerWallet, err := CreateWallet(GetTestWalletPath(), "test")
-	if err != nil {
-		panic(err)
-	}
-
-	//a short delay before mining starts
-	time.Sleep(time.Millisecond * 500)
-
-	// Make sender the miner and mine for 1 block (which should include the transaction)
-	pow.Setup(node, minerWallet.GetAddress().String())
-	pow.Start()
-	for bc.GetMaxHeight() < 1 {
-	}
-	pow.Stop()
-
-	//a short delay before mining starts
-	time.Sleep(time.Millisecond * 500)
-
-	//store data
-	functionCall := `{"function":"set","args":["testKey","222"]}`
-	_, _, err = Send(senderWallet, contractAddr, common.NewAmount(1), uint64(0), functionCall, bc, node)
-	assert.Nil(t, err)
-	pow.Start()
-	for bc.GetMaxHeight() < 1 {
-	}
-	pow.Stop()
-
-	//get data
-	functionCall = `{"function":"get","args":["testKey"]}`
-	_, _, err = Send(senderWallet, contractAddr, common.NewAmount(1), uint64(0), functionCall, bc, node)
-	assert.Nil(t, err)
-	pow.Start()
-	for bc.GetMaxHeight() < 1 {
-	}
-	pow.Stop()
-}
-
-func connectNodes(node1 *network.Node, node2 *network.Node) {
-	node1.AddStream(
-		node2.GetPeerID(),
-		node2.GetPeerMultiaddr(),
-	)
-}
-
-func setupNode(addr core.Address, pow *consensus.ProofOfWork, bc *core.Blockchain, port int) *network.Node {
-	node := network.NewNode(bc)
-	pow.Setup(node, addr.String())
-	pow.SetTargetBit(12)
-	node.Start(port)
-	return node
-}
-
-func createBlockchain(addr core.Address, db *storage.RamStorage) (*core.Blockchain, *consensus.ProofOfWork) {
-	pow := consensus.NewProofOfWork()
-	return core.CreateBlockchain(addr, db, pow, 128, nil), pow
-}
-func TestDoubleMint(t *testing.T) {
-	var sendNode *network.Node
-	var recvNode *network.Node
-	var blks []*core.Block
-	var parent *core.Block
-
-	validProducerAddr := "dPGZmHd73UpZhrM6uvgnzu49ttbLp4AzU8"
-	validProducerKey := "5a66b0fdb69c99935783059bb200e86e97b506ae443a62febd7d0750cd7fac55"
-
-	dynasty := consensus.NewDynasty([]string{validProducerAddr}, len([]string{validProducerAddr}), 15)
-	producerHash, _ := core.NewAddress(validProducerAddr).GetPubKeyHash()
-	tx := &core.Transaction{nil, []core.TXInput{{[]byte{}, -1, nil, nil}}, []core.TXOutput{{common.NewAmount(0), core.PubKeyHash{producerHash}, ""}}, 0}
-
-	for i := 0; i < 3; i++ {
-		blk := createValidBlock(producerHash, []*core.Transaction{tx}, validProducerKey, parent)
-		blks = append(blks, blk)
-		parent = blk
-	}
-	//check all timestamps are equal
-	for i := 0; i < len(blks)-1; i++ {
-		assert.True(t, blks[i].GetTimestamp() == blks[i+1].GetTimestamp())
-	}
-	for i := 0; i < 2; i++ {
-
-		dpos := consensus.NewDPOS()
-		dpos.SetDynasty(dynasty)
-		bc := core.CreateBlockchain(core.Address{validProducerAddr}, storage.NewRamStorage(), dpos, 128, nil)
-		node := network.NewNode(bc)
-		node.Start(testport_msg_relay_port + i)
-		if i == 0 {
-			sendNode = node
-		} else {
-			recvNode = node
-			recvNode.AddStream(sendNode.GetPeerID(), sendNode.GetPeerMultiaddr())
-		}
-	}
-
-	for i := 0; i < len(blks); i++ {
-		sendNode.BroadcastBlock(blks[i])
-	}
-
-	time.Sleep(time.Second * 2)
-	assert.True(t, recvNode.GetBlockchain().GetMaxHeight() < 2)
-}
-
-func createValidBlock(hash core.Hash, tx []*core.Transaction, validProducerKey string, parent *core.Block) *core.Block {
-	blk := core.NewBlock(tx, parent)
-	blk.SetHash(blk.CalculateHashWithoutNonce())
-	blk.SignBlock(validProducerKey, blk.CalculateHashWithoutNonce())
-	return blk
-}
-=======
-// +build integration
-
-// Copyright (C) 2018 go-dappley authors
-//
-// This file is part of the go-dappley library.
-//
-// the go-dappley library is free software: you can redistribute it and/or modify
-// it under the terms of the GNU General Public License as published by
-// the Free Software Foundation, either version 3 of the License, or
-// (at your option) any later version.
-//
-// the go-dappley library is distributed in the hope that it will be useful,
-// but WITHOUT ANY WARRANTY; without even the implied warranty of
-// MERCHANTABILITY or FITNESS FOR A PARTICULAR PURPOSE.  See the
-// GNU General Public License for more details.
-//
-// You should have received a copy of the GNU General Public License
-// along with the go-dappley library.  If not, see <http://www.gnu.org/licenses/>.
-//
-
-package logic
-
-import (
-	"testing"
-	"time"
-
-	"github.com/dappley/go-dappley/client"
-	"github.com/dappley/go-dappley/common"
-	"github.com/dappley/go-dappley/consensus"
-	"github.com/dappley/go-dappley/core"
-	"github.com/dappley/go-dappley/network"
-	"github.com/dappley/go-dappley/storage"
-	"github.com/stretchr/testify/assert"
-)
-
-const testport_msg_relay = 19999
-const testport_msg_relay_port = 21202
-const testport_fork = 10200
-const testport_fork_segment = 10201
-
-//test send
-func TestSend(t *testing.T) {
-	var mineReward = common.NewAmount(10)
-	testCases := []struct {
-		name             string
-		transferAmount   *common.Amount
-		tipAmount        uint64
-		contract         string
-		expectedTransfer *common.Amount
-		expectedTip      uint64
-		expectedErr      error
-	}{
-		{"Deploy contract", common.NewAmount(7), 0, "helloworld!", common.NewAmount(7), 0, nil},
-		{"Send with no tip", common.NewAmount(7), 0, "", common.NewAmount(7), 0, nil},
-		{"Send with tips", common.NewAmount(6), 2, "", common.NewAmount(6), 2, nil},
-		{"Send zero with no tip", common.NewAmount(0), 0, "", common.NewAmount(0), 0, ErrInvalidAmount},
-		{"Send zero with tips", common.NewAmount(0), 2, "", common.NewAmount(0), 0, ErrInvalidAmount},
-	}
-	for _, tc := range testCases {
-		t.Run(tc.name, func(t *testing.T) {
-
-			store := storage.NewRamStorage()
-			defer store.Close()
-
-			// Create a wallet address
-			senderWallet, err := CreateWallet(GetTestWalletPath(), "test")
-			if err != nil {
-				panic(err)
-			}
-
-			// Create a PoW blockchain with the sender wallet's address as the coinbase address
-			// i.e. sender's wallet would have mineReward amount after blockchain created
-			bc, pow := createBlockchain(senderWallet.GetAddress(), store)
-			pool := core.NewBlockPool(0)
-			node := network.FakeNodeWithPidAndAddr(pool, bc, "test", "test")
-
-			// Create a receiver wallet; Balance is 0 initially
-			receiverWallet, err := CreateWallet(GetTestWalletPath(), "test")
-			if err != nil {
-				panic(err)
-			}
-
-			// Send coins from senderWallet to receiverWallet
-			var rcvAddr core.Address
-			isContract := (tc.contract != "")
-			if isContract {
-				rcvAddr = core.NewAddress("")
-			} else {
-				rcvAddr = receiverWallet.GetAddress()
-			}
-
-			_, err = Send(senderWallet, rcvAddr, tc.transferAmount, uint64(tc.tipAmount), tc.contract, bc, node)
-			assert.Equal(t, tc.expectedErr, err)
-
-			// Create a miner wallet; Balance is 0 initially
-			minerWallet, err := CreateWallet(GetTestWalletPath(), "test")
-			if err != nil {
-				panic(err)
-			}
-
-			//a short delay before mining starts
-			time.Sleep(time.Millisecond * 500)
-
-			// Make sender the miner and mine for 1 block (which should include the transaction)
-			pow.Setup(node, minerWallet.GetAddress().String())
-			pow.Start()
-			for bc.GetMaxHeight() < 1 {
-			}
-			pow.Stop()
-			core.WaitDoneOrTimeout(func() bool {
-				return !pow.IsProducingBlock()
-			}, 20)
-			// Verify balance of sender's wallet (genesis "mineReward" - transferred amount)
-			senderBalance, err := GetBalance(senderWallet.GetAddress(), store)
-			if err != nil {
-				panic(err)
-			}
-			expectedBalance, _ := mineReward.Sub(tc.expectedTransfer)
-			expectedBalance, _ = expectedBalance.Sub(common.NewAmount(tc.expectedTip))
-			assert.Equal(t, expectedBalance, senderBalance)
-
-			// Balance of the miner's wallet should be the amount tipped + mineReward
-			minerBalance, err := GetBalance(minerWallet.GetAddress(), store)
-			if err != nil {
-				panic(err)
-			}
-			assert.Equal(t, mineReward.Times(bc.GetMaxHeight()).Add(common.NewAmount(tc.expectedTip)), minerBalance)
-
-			//check smart contract deployment
-			res := string("")
-			contractAddr := core.NewAddress("")
-		loop:
-			for i := bc.GetMaxHeight(); i > 0; i-- {
-				blk, err := bc.GetBlockByHeight(i)
-				assert.Nil(t, err)
-				for _, tx := range blk.GetTransactions() {
-					contractAddr = tx.GetContractAddress()
-					if contractAddr.String() != "" {
-						res = tx.Vout[core.ContractTxouputIndex].Contract
-						break loop
-					}
-				}
-			}
-			assert.Equal(t, tc.contract, res)
-
-			// Balance of the receiver's wallet should be the amount transferred
-			var receiverBalance *common.Amount
-			if isContract {
-				receiverBalance, err = GetBalance(contractAddr, store)
-			} else {
-				receiverBalance, err = GetBalance(receiverWallet.GetAddress(), store)
-			}
-			assert.Equal(t, tc.expectedTransfer, receiverBalance)
-		})
-	}
-}
-
-//test send to invalid address
-func TestSendToInvalidAddress(t *testing.T) {
-	//setup: clean up database and files
-	setup()
-
-	store := storage.NewRamStorage()
-	defer store.Close()
-
-	//this is internally set. Dont modify
-	mineReward := common.NewAmount(10)
-	//Transfer ammount
-	transferAmount := common.NewAmount(25)
-	tip := uint64(5)
-	//create a wallet address
-	wallet1, err := CreateWallet(GetTestWalletPath(), "test")
-	assert.NotEmpty(t, wallet1)
-	addr1 := wallet1.GetAddress()
-
-	//create a blockchain
-	bc, err := CreateBlockchain(addr1, store, nil, 128)
-	assert.Nil(t, err)
-	assert.NotNil(t, bc)
-
-	//The balance should be 10 after creating a blockchain
-	balance1, err := GetBalance(addr1, store)
-	assert.Nil(t, err)
-	assert.Equal(t, mineReward, balance1)
-	pool := core.NewBlockPool(0)
-	node := network.FakeNodeWithPidAndAddr(pool, bc, "test", "test")
-
-	//Send 5 coins from addr1 to an invalid address
-	_, err = Send(wallet1, core.NewAddress(InvalidAddress), transferAmount, tip, "", bc, node)
-	assert.NotNil(t, err)
-
-	//the balance of the first wallet should be still be 10
-	balance1, err = GetBalance(addr1, store)
-	assert.Nil(t, err)
-	assert.Equal(t, mineReward, balance1)
-	//teardown :clean up database amd files
-	teardown()
-}
-
-//insufficient fund
-func TestSendInsufficientBalance(t *testing.T) {
-	//setup: clean up database and files
-	setup()
-
-	store := storage.NewRamStorage()
-	defer store.Close()
-
-	tip := uint64(5)
-
-	//this is internally set. Dont modify
-	mineReward := common.NewAmount(10)
-	//Transfer ammount is larger than the balance
-	transferAmount := common.NewAmount(25)
-
-	//create a wallet address
-	wallet1, err := CreateWallet(GetTestWalletPath(), "test")
-	assert.NotEmpty(t, wallet1)
-	addr1 := wallet1.GetAddress()
-
-	//create a blockchain
-	bc, err := CreateBlockchain(addr1, store, nil, 128)
-	assert.Nil(t, err)
-	assert.NotNil(t, bc)
-
-	//The balance should be 10 after creating a blockchain
-	balance1, err := GetBalance(addr1, store)
-	assert.Nil(t, err)
-	assert.Equal(t, mineReward, balance1)
-
-	//Create a second wallet
-	wallet2, err := CreateWallet(GetTestWalletPath(), "test")
-	assert.NotEmpty(t, wallet2)
-	assert.Nil(t, err)
-	addr2 := wallet2.GetAddress()
-
-	//The balance should be 0
-	balance2, err := GetBalance(addr2, store)
-	assert.Nil(t, err)
-	assert.Equal(t, common.NewAmount(0), balance2)
-	pool := core.NewBlockPool(0)
-	node := network.FakeNodeWithPidAndAddr(pool, bc, "test", "test")
-
-	//Send 5 coins from addr1 to addr2
-	_, err = Send(wallet1, addr2, transferAmount, tip, "", bc, node)
-	assert.NotNil(t, err)
-
-	//the balance of the first wallet should be still be 10
-	balance1, err = GetBalance(addr1, store)
-	assert.Nil(t, err)
-	assert.Equal(t, mineReward, balance1)
-
-	//the balance of the second wallet should be 0
-	balance2, err = GetBalance(addr2, store)
-	assert.Nil(t, err)
-	assert.Equal(t, common.NewAmount(0), balance2)
-
-	//teardown :clean up database amd files
-	teardown()
-}
-
-func TestBlockMsgRelaySingleMiner(t *testing.T) {
-	const (
-		timeBetweenBlock = 1
-		dposRounds       = 2
-		bufferTime       = 0
-	)
-	setup()
-	var dposArray []*consensus.DPOS
-	var bcs []*core.Blockchain
-	var nodes []*network.Node
-	var firstNode *network.Node
-
-	validProducerAddr := "dPGZmHd73UpZhrM6uvgnzu49ttbLp4AzU8"
-	validProducerKey := "5a66b0fdb69c99935783059bb200e86e97b506ae443a62febd7d0750cd7fac55"
-
-	producerAddrs := []string{}
-	producerKey := []string{}
-	numOfNodes := 4
-	for i := 0; i < numOfNodes; i++ {
-		producerAddrs = append(producerAddrs, validProducerAddr)
-		producerKey = append(producerKey, validProducerKey)
-	}
-
-	dynasty := consensus.NewDynasty(producerAddrs, numOfNodes, timeBetweenBlock)
-
-	for i := 0; i < numOfNodes; i++ {
-		dpos := consensus.NewDPOS()
-		dpos.SetDynasty(dynasty)
-		bc := core.CreateBlockchain(core.Address{producerAddrs[0]}, storage.NewRamStorage(), dpos, 128)
-		bcs = append(bcs, bc)
-		pool := core.NewBlockPool(0)
-		node := network.NewNode(bc, pool)
-		node.Start(testport_msg_relay_port + i)
-		if i == 0 {
-			firstNode = node
-		} else {
-			node.AddStream(firstNode.GetPeerID(), firstNode.GetPeerMultiaddr())
-		}
-		dpos.Setup(node, producerAddrs[0])
-		dpos.SetKey(producerKey[0])
-		dposArray = append(dposArray, dpos)
-	}
-	//each node connects to the subsequent node only
-	for i := 0; i < len(nodes)-1; i++ {
-		connectNodes(nodes[i], nodes[i+1])
-	}
-
-	//firstNode Starts Mining
-	dposArray[0].Start()
-	core.WaitDoneOrTimeout(func() bool {
-		return bcs[0].GetMaxHeight() >= 5
-	}, 8)
-	dposArray[0].Stop()
-	//expect every node should have # of entries in dapmsg cache equal to their blockchain height
-	heights := []int{0, 0, 0, 0} //keep track of each node's blockchain height
-	for i := 0; i < len(nodes); i++ {
-		nodes[i].GetRecentlyRcvedDapMsgs().Range(func(k, v interface{}) bool {
-			heights[i]++
-			return true
-		})
-		assert.Equal(t, heights[i], int(bcs[i].GetMaxHeight()))
-
-	}
-}
-
-// Test if network radiation bounces forever
-func TestBlockMsgRelayMeshNetworkMultipleMiners(t *testing.T) {
-	const (
-		timeBetweenBlock = 1
-		dposRounds       = 2
-		bufferTime       = 0
-	)
-	setup()
-	var dposArray []*consensus.DPOS
-	var bcs []*core.Blockchain
-	var nodes []*network.Node
-
-	var firstNode *network.Node
-
-	validProducerAddr := "dPGZmHd73UpZhrM6uvgnzu49ttbLp4AzU8"
-	validProducerKey := "5a66b0fdb69c99935783059bb200e86e97b506ae443a62febd7d0750cd7fac55"
-
-	producerAddrs := []string{}
-	producerKey := []string{}
-	numOfNodes := 4
-	for i := 0; i < numOfNodes; i++ {
-		producerAddrs = append(producerAddrs, validProducerAddr)
-		producerKey = append(producerKey, validProducerKey)
-	}
-
-	dynasty := consensus.NewDynasty(producerAddrs, numOfNodes, timeBetweenBlock)
-
-	for i := 0; i < numOfNodes; i++ {
-		dpos := consensus.NewDPOS()
-		dpos.SetDynasty(dynasty)
-
-		bc := core.CreateBlockchain(core.Address{producerAddrs[0]}, storage.NewRamStorage(), dpos, 128)
-		bcs = append(bcs, bc)
-		pool := core.NewBlockPool(0)
-		node := network.NewNode(bc, pool)
-		node.Start(testport_msg_relay_port + i)
-		if i == 0 {
-			firstNode = node
-		} else {
-			node.AddStream(firstNode.GetPeerID(), firstNode.GetPeerMultiaddr())
-		}
-		dpos.Setup(node, producerAddrs[0])
-		dpos.SetKey(producerKey[0])
-		dposArray = append(dposArray, dpos)
-	}
-
-	//each node connects to every other node
-	for i := 0; i < len(nodes); i++ {
-		for j := 0; j < len(nodes); j++ {
-			if i != j {
-				connectNodes(nodes[i], nodes[j])
-			}
-		}
-	}
-
-	//firstNode Starts Mining
-	for i := 0; i < len(dposArray); i++ {
-		dposArray[i].Start()
-	}
-
-	time.Sleep(time.Second * time.Duration(dynasty.GetDynastyTime()*dposRounds+bufferTime))
-
-	for i := 0; i < len(dposArray); i++ {
-		dposArray[i].Stop()
-	}
-	//expect every node should have # of entries in dapmsg cache equal to their blockchain height
-	heights := []int{0, 0, 0, 0} //keep track of each node's blockchain height
-	for i := 0; i < len(nodes); i++ {
-		nodes[i].GetRecentlyRcvedDapMsgs().Range(func(k, v interface{}) bool {
-			heights[i]++
-			return true
-		})
-		assert.Equal(t, heights[i], int(bcs[i].GetMaxHeight()))
-	}
-}
-
-func TestForkChoice(t *testing.T) {
-	var pows []*consensus.ProofOfWork
-	var bcs []*core.Blockchain
-	var dbs []storage.Storage
-	var pools []*core.BlockPool
-	// Remember to close all opened databases after test
-	defer func() {
-		for _, db := range dbs {
-			db.Close()
-		}
-	}()
-
-	addr := core.Address{"17DgRtQVvaytkiKAfXx9XbV23MESASSwUz"}
-	//wait for mining for at least "targetHeight" blocks
-	//targetHeight := uint64(4)
-	//num of nodes to be created in the test
-	numOfNodes := 2
-	var nodes []*network.Node
-	for i := 0; i < numOfNodes; i++ {
-		db := storage.NewRamStorage()
-		dbs = append(dbs, db)
-
-		bc, pow := createBlockchain(addr, db)
-		bcs = append(bcs, bc)
-		pool := core.NewBlockPool(0)
-		pools = append(pools, pool)
-		node := network.NewNode(bcs[i], pool)
-		pow.Setup(node, addr.String())
-		pow.SetTargetBit(10)
-		node.Start(testport_fork + i)
-		pows = append(pows, pow)
-		nodes = append(nodes, node)
-	}
-
-	// Mine more blocks on node[0] than on node[1]
-	pows[1].Start()
-	core.WaitDoneOrTimeout(func() bool {
-		return bcs[1].GetMaxHeight() > 4
-	}, 10)
-	pows[1].Stop()
-	desiredHeight := uint64(10)
-	if bcs[1].GetMaxHeight() > 10 {
-		desiredHeight = bcs[1].GetMaxHeight() + 1
-	}
-	pows[0].Start()
-	core.WaitDoneOrTimeout(func() bool {
-		return bcs[0].GetMaxHeight() > desiredHeight
-	}, 20)
-	pows[0].Stop()
-
-	core.WaitDoneOrTimeout(func() bool {
-		return !pows[0].IsProducingBlock()
-	}, 5)
-
-	// Trigger fork choice in node[1] by broadcasting tail block of node[0]
-	tailBlk, _ := bcs[0].GetTailBlock()
-	connectNodes(nodes[0], nodes[1])
-	nodes[0].BroadcastBlock(tailBlk)
-	// Make sure syncing starts on node[1]
-	core.WaitDoneOrTimeout(func() bool {
-		return pools[1].GetSyncState()
-	}, 10)
-	// Make sure syncing ends on node[1]
-	core.WaitDoneOrTimeout(func() bool {
-		return !pools[1].GetSyncState()
-	}, 20)
-
-	assert.True(t, isSameBlockChain(bcs[0], bcs[1]))
-}
-
-func TestForkSegmentHandling(t *testing.T) {
-	var pows []*consensus.ProofOfWork
-	var bcs []*core.Blockchain
-	var dbs []storage.Storage
-	var pools []*core.BlockPool
-	// Remember to close all opened databases after test
-	defer func() {
-		for _, db := range dbs {
-			db.Close()
-		}
-	}()
-	addr := core.Address{"17DgRtQVvaytkiKAfXx9XbV23MESASSwUz"}
-
-	numOfNodes := 2
-	var nodes []*network.Node
-	for i := 0; i < numOfNodes; i++ {
-		db := storage.NewRamStorage()
-		dbs = append(dbs, db)
-
-		bc, pow := createBlockchain(addr, db)
-		bcs = append(bcs, bc)
-		pool := core.NewBlockPool(0)
-		pools = append(pools, pool)
-		node := network.NewNode(bcs[i], pool)
-		pow.Setup(node, addr.String())
-		pow.SetTargetBit(10)
-		node.Start(testport_fork_segment + i)
-		pows = append(pows, pow)
-		nodes = append(nodes, node)
-	}
-
-	blk1 := &core.Block{}
-	blk2 := &core.Block{}
-
-	// Ensure node[1] mined some blocks
-	pows[1].Start()
-	core.WaitDoneOrTimeout(func() bool {
-		return bcs[1].GetMaxHeight() > 3
-	}, 10)
-	pows[1].Stop()
-
-	// Ensure node[0] mines more blocks than node[1]
-	pows[0].Start()
-	core.WaitDoneOrTimeout(func() bool {
-		return bcs[0].GetMaxHeight() > 12
-	}, 30)
-	pows[0].Stop()
-
-	core.WaitDoneOrTimeout(func() bool {
-		return !pows[0].IsProducingBlock()
-	}, 5)
-
-	// Pick 2 blocks from blockchain[0] which can trigger syncing on node[1]
-	mid := uint64(7)
-	if bcs[0].GetMaxHeight() < 7 {
-		mid = bcs[0].GetMaxHeight() - 1
-	}
-	blk1, _ = bcs[0].GetBlockByHeight(mid)
-	blk2, _ = bcs[0].GetTailBlock()
-
-	connectNodes(nodes[0], nodes[1])
-	nodes[0].BroadcastBlock(blk1)
-	// Wait for node[1] to start syncing
-	core.WaitDoneOrTimeout(func() bool {
-		return pools[1].GetSyncState()
-	}, 10)
-
-	// node[0] broadcast higher block on the same fork and should trigger another sync on node[1]
-	nodes[0].BroadcastBlock(blk2)
-
-	// Make sure previous syncing ends
-	core.WaitDoneOrTimeout(func() bool {
-		return !pools[1].GetSyncState()
-	}, 10)
-	// Make sure node[1] is syncing again
-	core.WaitDoneOrTimeout(func() bool {
-		return pools[1].GetSyncState()
-	}, 10)
-	// Make sure syncing ends
-	core.WaitDoneOrTimeout(func() bool {
-		return !pools[1].GetSyncState()
-	}, 10)
-
-	assert.True(t, isSameBlockChain(bcs[0], bcs[1]))
-}
-
-// Integration test for adding balance
-func TestAddBalance(t *testing.T) {
-	testCases := []struct {
-		name         string
-		addAmount    *common.Amount
-		expectedDiff *common.Amount
-		expectedErr  error
-	}{
-		{"Add 5", common.NewAmount(5), common.NewAmount(5), nil},
-		{"Add zero", common.NewAmount(0), common.NewAmount(0), ErrInvalidAmount},
-	}
-	for _, tc := range testCases {
-		t.Run(tc.name, func(t *testing.T) {
-
-			store := storage.NewRamStorage()
-			defer store.Close()
-
-			// Create a coinbase address
-			key := "bb23d2ff19f5b16955e8a24dca34dd520980fe3bddca2b3e1b56663f0ec1aa7e"
-			minerKeyPair := core.GetKeyPairByString(key)
-			minerWallet := &client.Wallet{}
-			minerWallet.Key = minerKeyPair
-
-			addr := minerWallet.Key.GenerateAddress(false)
-
-			bc, pow := createBlockchain(addr, store)
-
-			// Create a new wallet address for testing
-			testAddr := core.Address{"dGDrVKjCG3sdXtDUgWZ7Fp3Q97tLhqWivf"}
-
-			// Start mining to approve the transaction
-			pool := core.NewBlockPool(0)
-			node := network.FakeNodeWithPidAndAddr(pool, bc, "a", "b")
-			SetMinerKeyPair(key)
-			pow.Setup(node, addr.String())
-			pow.SetTargetBit(0)
-			pow.Start()
-
-			for bc.GetMaxHeight() <= 1 {
-			}
-
-			// Add `addAmount` to the balance of the new wallet
-			err := SendFromMiner(testAddr, tc.addAmount, bc)
-			height := bc.GetMaxHeight()
-			assert.Equal(t, err, tc.expectedErr)
-			for bc.GetMaxHeight()-height <= 1 {
-			}
-
-			pow.Stop()
-
-			// The wallet balance should be the expected difference
-			balance, err := GetBalance(testAddr, store)
-			assert.Nil(t, err)
-			assert.Equal(t, tc.expectedDiff, balance)
-		})
-	}
-}
-
-// Integration test for adding balance to invalid address
-func TestAddBalanceWithInvalidAddress(t *testing.T) {
-	testCases := []struct {
-		name    string
-		address string
-	}{
-		{"Invalid char in address", InvalidAddress},
-		{"Invalid checksum address", "1AUrNJCRM5X5fDdmm3E3yjCrXQMLwfwfww"},
-	}
-	for _, tc := range testCases {
-		t.Run(tc.name, func(t *testing.T) {
-			store := storage.NewRamStorage()
-			defer store.Close()
-
-			// Create a coinbase wallet address
-			addr := core.Address{"dG6HhzSdA5m7KqvJNszVSf8i5f4neAteSs"}
-			// Create a blockchain
-			bc, err := CreateBlockchain(addr, store, nil, 128)
-			assert.Nil(t, err)
-			err = SendFromMiner(core.Address{tc.address}, common.NewAmount(8), bc)
-			assert.Equal(t, ErrInvalidAddress, err)
-		})
-	}
-}
-
-func connectNodes(node1 *network.Node, node2 *network.Node) {
-	node1.AddStream(
-		node2.GetPeerID(),
-		node2.GetPeerMultiaddr(),
-	)
-}
-
-func setupNode(addr core.Address, pow *consensus.ProofOfWork, bc *core.Blockchain, port int) *network.Node {
-	pool := core.NewBlockPool(0)
-	node := network.NewNode(bc, pool)
-	pow.Setup(node, addr.String())
-	pow.SetTargetBit(12)
-	node.Start(port)
-	return node
-}
-
-func createBlockchain(addr core.Address, db *storage.RamStorage) (*core.Blockchain, *consensus.ProofOfWork) {
-	pow := consensus.NewProofOfWork()
-	return core.CreateBlockchain(addr, db, pow, 128), pow
-}
-func TestDoubleMint(t *testing.T) {
-	var sendNode *network.Node
-	var recvNode *network.Node
-	var blks []*core.Block
-	var parent *core.Block
-
-	validProducerAddr := "dPGZmHd73UpZhrM6uvgnzu49ttbLp4AzU8"
-	validProducerKey := "5a66b0fdb69c99935783059bb200e86e97b506ae443a62febd7d0750cd7fac55"
-
-	dynasty := consensus.NewDynasty([]string{validProducerAddr}, len([]string{validProducerAddr}), 15)
-	producerHash, _ := core.NewAddress(validProducerAddr).GetPubKeyHash()
-	tx := &core.Transaction{nil, []core.TXInput{{[]byte{}, -1, nil, nil}}, []core.TXOutput{{common.NewAmount(0), core.PubKeyHash{producerHash}, ""}}, 0}
-
-	for i := 0; i < 3; i++ {
-		blk := createValidBlock(producerHash, []*core.Transaction{tx}, validProducerKey, parent)
-		blks = append(blks, blk)
-		parent = blk
-	}
-	//check all timestamps are equal
-	for i := 0; i < len(blks)-1; i++ {
-		assert.True(t, blks[i].GetTimestamp() == blks[i+1].GetTimestamp())
-	}
-	for i := 0; i < 2; i++ {
-
-		dpos := consensus.NewDPOS()
-		dpos.SetDynasty(dynasty)
-		bc := core.CreateBlockchain(core.Address{validProducerAddr}, storage.NewRamStorage(), dpos, 128)
-		pool := core.NewBlockPool(0)
-		node := network.NewNode(bc, pool)
-		node.Start(testport_msg_relay_port + i)
-		if i == 0 {
-			sendNode = node
-		} else {
-			recvNode = node
-			recvNode.AddStream(sendNode.GetPeerID(), sendNode.GetPeerMultiaddr())
-		}
-	}
-
-	for i := 0; i < len(blks); i++ {
-		sendNode.BroadcastBlock(blks[i])
-	}
-
-	time.Sleep(time.Second * 2)
-	assert.True(t, recvNode.GetBlockchain().GetMaxHeight() < 2)
-}
-
-func createValidBlock(hash core.Hash, tx []*core.Transaction, validProducerKey string, parent *core.Block) *core.Block {
-	blk := core.NewBlock(tx, parent)
-	blk.SetHash(blk.CalculateHashWithoutNonce())
-	blk.SignBlock(validProducerKey, blk.CalculateHashWithoutNonce())
-	return blk
-}
->>>>>>> 073014f5
+// Copyright (C) 2018 go-dappley authors
+//
+// This file is part of the go-dappley library.
+//
+// the go-dappley library is free software: you can redistribute it and/or modify
+// it under the terms of the GNU General Public License as published by
+// the Free Software Foundation, either version 3 of the License, or
+// (at your option) any later version.
+//
+// the go-dappley library is distributed in the hope that it will be useful,
+// but WITHOUT ANY WARRANTY; without even the implied warranty of
+// MERCHANTABILITY or FITNESS FOR A PARTICULAR PURPOSE.  See the
+// GNU General Public License for more details.
+//
+// You should have received a copy of the GNU General Public License
+// along with the go-dappley library.  If not, see <http://www.gnu.org/licenses/>.
+//
+
+package logic
+
+import (
+	"testing"
+	"time"
+
+	"github.com/dappley/go-dappley/client"
+	"github.com/dappley/go-dappley/common"
+	"github.com/dappley/go-dappley/consensus"
+	"github.com/dappley/go-dappley/core"
+	"github.com/dappley/go-dappley/network"
+	"github.com/dappley/go-dappley/storage"
+	"github.com/stretchr/testify/assert"
+)
+
+const testport_msg_relay = 19999
+const testport_msg_relay_port = 21202
+const testport_fork = 10200
+const testport_fork_segment = 10201
+
+//test send
+func TestSend(t *testing.T) {
+	var mineReward = common.NewAmount(10000000)
+	testCases := []struct {
+		name             string
+		transferAmount   *common.Amount
+		tipAmount        uint64
+		contract         string
+		expectedTransfer *common.Amount
+		expectedTip      uint64
+		expectedErr      error
+	}{
+		{"Deploy contract", common.NewAmount(7), 0, "helloworld!", common.NewAmount(7), 0, nil},
+		{"Send with no tip", common.NewAmount(7), 0, "", common.NewAmount(7), 0, nil},
+		{"Send with tips", common.NewAmount(6), 2, "", common.NewAmount(6), 2, nil},
+		{"Send zero with no tip", common.NewAmount(0), 0, "", common.NewAmount(0), 0, ErrInvalidAmount},
+		{"Send zero with tips", common.NewAmount(0), 2, "", common.NewAmount(0), 0, ErrInvalidAmount},
+	}
+	for _, tc := range testCases {
+		t.Run(tc.name, func(t *testing.T) {
+
+			store := storage.NewRamStorage()
+			defer store.Close()
+
+			// Create a wallet address
+			senderWallet, err := CreateWallet(GetTestWalletPath(), "test")
+			if err != nil {
+				panic(err)
+			}
+
+			// Create a PoW blockchain with the sender wallet's address as the coinbase address
+			// i.e. sender's wallet would have mineReward amount after blockchain created
+			bc, pow := createBlockchain(senderWallet.GetAddress(), store)
+			pool := core.NewBlockPool(0)
+			node := network.FakeNodeWithPidAndAddr(pool, bc, "test", "test")
+
+			// Create a receiver wallet; Balance is 0 initially
+			receiverWallet, err := CreateWallet(GetTestWalletPath(), "test")
+			if err != nil {
+				panic(err)
+			}
+
+			// Send coins from senderWallet to receiverWallet
+			var rcvAddr core.Address
+			isContract := (tc.contract != "")
+			if isContract {
+				rcvAddr = core.NewAddress("")
+			} else {
+				rcvAddr = receiverWallet.GetAddress()
+			}
+
+			_, _, err = Send(senderWallet, rcvAddr, tc.transferAmount, uint64(tc.tipAmount), tc.contract, bc, node)
+			assert.Equal(t, tc.expectedErr, err)
+
+			// Create a miner wallet; Balance is 0 initially
+			minerWallet, err := CreateWallet(GetTestWalletPath(), "test")
+			if err != nil {
+				panic(err)
+			}
+
+			//a short delay before mining starts
+			time.Sleep(time.Millisecond * 500)
+
+			// Make sender the miner and mine for 1 block (which should include the transaction)
+			pow.Setup(node, minerWallet.GetAddress().String())
+			pow.Start()
+			for bc.GetMaxHeight() < 1 {
+			}
+			pow.Stop()
+			core.WaitDoneOrTimeout(func() bool {
+				return !pow.IsProducingBlock()
+			}, 20)
+			// Verify balance of sender's wallet (genesis "mineReward" - transferred amount)
+			senderBalance, err := GetBalance(senderWallet.GetAddress(), store)
+			if err != nil {
+				panic(err)
+			}
+			expectedBalance, _ := mineReward.Sub(tc.expectedTransfer)
+			expectedBalance, _ = expectedBalance.Sub(common.NewAmount(tc.expectedTip))
+			assert.Equal(t, expectedBalance, senderBalance)
+
+			// Balance of the miner's wallet should be the amount tipped + mineReward
+			minerBalance, err := GetBalance(minerWallet.GetAddress(), store)
+			if err != nil {
+				panic(err)
+			}
+			assert.Equal(t, mineReward.Times(bc.GetMaxHeight()).Add(common.NewAmount(tc.expectedTip)), minerBalance)
+
+			//check smart contract deployment
+			res := string("")
+			contractAddr := core.NewAddress("")
+		loop:
+			for i := bc.GetMaxHeight(); i > 0; i-- {
+				blk, err := bc.GetBlockByHeight(i)
+				assert.Nil(t, err)
+				for _, tx := range blk.GetTransactions() {
+					contractAddr = tx.GetContractAddress()
+					if contractAddr.String() != "" {
+						res = tx.Vout[core.ContractTxouputIndex].Contract
+						break loop
+					}
+				}
+			}
+			assert.Equal(t, tc.contract, res)
+
+			// Balance of the receiver's wallet should be the amount transferred
+			var receiverBalance *common.Amount
+			if isContract {
+				receiverBalance, err = GetBalance(contractAddr, store)
+			} else {
+				receiverBalance, err = GetBalance(receiverWallet.GetAddress(), store)
+			}
+			assert.Equal(t, tc.expectedTransfer, receiverBalance)
+		})
+	}
+}
+
+//test send to invalid address
+func TestSendToInvalidAddress(t *testing.T) {
+	//setup: clean up database and files
+	setup()
+
+	store := storage.NewRamStorage()
+	defer store.Close()
+
+	//this is internally set. Dont modify
+	mineReward := common.NewAmount(10000000)
+	//Transfer ammount
+	transferAmount := common.NewAmount(25)
+	tip := uint64(5)
+	//create a wallet address
+	wallet1, err := CreateWallet(GetTestWalletPath(), "test")
+	assert.NotEmpty(t, wallet1)
+	addr1 := wallet1.GetAddress()
+
+	//create a blockchain
+	bc, err := CreateBlockchain(addr1, store, nil, 128, nil)
+	assert.Nil(t, err)
+	assert.NotNil(t, bc)
+
+	//The balance should be 10 after creating a blockchain
+	balance1, err := GetBalance(addr1, store)
+	assert.Nil(t, err)
+	assert.Equal(t, mineReward, balance1)
+	pool := core.NewBlockPool(0)
+	node := network.FakeNodeWithPidAndAddr(pool, bc, "test", "test")
+
+	//Send 5 coins from addr1 to an invalid address
+	_, _, err = Send(wallet1, core.NewAddress(InvalidAddress), transferAmount, tip, "", bc, node)
+	assert.NotNil(t, err)
+
+	//the balance of the first wallet should be still be 10
+	balance1, err = GetBalance(addr1, store)
+	assert.Nil(t, err)
+	assert.Equal(t, mineReward, balance1)
+	//teardown :clean up database amd files
+	teardown()
+}
+
+//insufficient fund
+func TestSendInsufficientBalance(t *testing.T) {
+	//setup: clean up database and files
+	setup()
+
+	store := storage.NewRamStorage()
+	defer store.Close()
+
+	tip := uint64(5)
+
+	//this is internally set. Dont modify
+	mineReward := common.NewAmount(10000000)
+	//Transfer ammount is larger than the balance
+	transferAmount := common.NewAmount(250000000)
+
+	//create a wallet address
+	wallet1, err := CreateWallet(GetTestWalletPath(), "test")
+	assert.NotEmpty(t, wallet1)
+	addr1 := wallet1.GetAddress()
+
+	//create a blockchain
+	bc, err := CreateBlockchain(addr1, store, nil, 128, nil)
+	assert.Nil(t, err)
+	assert.NotNil(t, bc)
+
+	//The balance should be 10 after creating a blockchain
+	balance1, err := GetBalance(addr1, store)
+	assert.Nil(t, err)
+	assert.Equal(t, mineReward, balance1)
+
+	//Create a second wallet
+	wallet2, err := CreateWallet(GetTestWalletPath(), "test")
+	assert.NotEmpty(t, wallet2)
+	assert.Nil(t, err)
+	addr2 := wallet2.GetAddress()
+
+	//The balance should be 0
+	balance2, err := GetBalance(addr2, store)
+	assert.Nil(t, err)
+	assert.Equal(t, common.NewAmount(0), balance2)
+	pool := core.NewBlockPool(0)
+	node := network.FakeNodeWithPidAndAddr(pool, bc, "test", "test")
+
+	//Send 5 coins from addr1 to addr2
+	_, _, err = Send(wallet1, addr2, transferAmount, tip, "", bc, node)
+	assert.NotNil(t, err)
+
+	//the balance of the first wallet should be still be 10
+	balance1, err = GetBalance(addr1, store)
+	assert.Nil(t, err)
+	assert.Equal(t, mineReward, balance1)
+
+	//the balance of the second wallet should be 0
+	balance2, err = GetBalance(addr2, store)
+	assert.Nil(t, err)
+	assert.Equal(t, common.NewAmount(0), balance2)
+
+	//teardown :clean up database amd files
+	teardown()
+}
+
+func TestBlockMsgRelaySingleMiner(t *testing.T) {
+	const (
+		timeBetweenBlock = 1
+		dposRounds       = 2
+		bufferTime       = 0
+	)
+	setup()
+	var dposArray []*consensus.DPOS
+	var bcs []*core.Blockchain
+	var nodes []*network.Node
+	var firstNode *network.Node
+
+	validProducerAddr := "dastXXWLe5pxbRYFhcyUq8T3wb5srWkHKa"
+	validProducerKey := "300c0338c4b0d49edc66113e3584e04c6b907f9ded711d396d522aae6a79be1a"
+
+	producerAddrs := []string{}
+	producerKey := []string{}
+	numOfNodes := 4
+	for i := 0; i < numOfNodes; i++ {
+		producerAddrs = append(producerAddrs, validProducerAddr)
+		producerKey = append(producerKey, validProducerKey)
+	}
+
+	dynasty := consensus.NewDynasty(producerAddrs, numOfNodes, timeBetweenBlock)
+
+	for i := 0; i < numOfNodes; i++ {
+		dpos := consensus.NewDPOS()
+		dpos.SetDynasty(dynasty)
+		bc := core.CreateBlockchain(core.Address{producerAddrs[0]}, storage.NewRamStorage(), dpos, 128, nil)
+		bcs = append(bcs, bc)
+		pool := core.NewBlockPool(0)
+		node := network.NewNode(bc, pool)
+		node.Start(testport_msg_relay_port + i)
+		if i == 0 {
+			firstNode = node
+		} else {
+			node.AddStream(firstNode.GetPeerID(), firstNode.GetPeerMultiaddr())
+		}
+		dpos.Setup(node, producerAddrs[0])
+		dpos.SetKey(producerKey[0])
+		dposArray = append(dposArray, dpos)
+	}
+	//each node connects to the subsequent node only
+	for i := 0; i < len(nodes)-1; i++ {
+		connectNodes(nodes[i], nodes[i+1])
+	}
+
+	//firstNode Starts Mining
+	dposArray[0].Start()
+	core.WaitDoneOrTimeout(func() bool {
+		return bcs[0].GetMaxHeight() >= 5
+	}, 8)
+	dposArray[0].Stop()
+	//expect every node should have # of entries in dapmsg cache equal to their blockchain height
+	heights := []int{0, 0, 0, 0} //keep track of each node's blockchain height
+	for i := 0; i < len(nodes); i++ {
+		nodes[i].GetRecentlyRcvedDapMsgs().Range(func(k, v interface{}) bool {
+			heights[i]++
+			return true
+		})
+		assert.Equal(t, heights[i], int(bcs[i].GetMaxHeight()))
+
+	}
+}
+
+// Test if network radiation bounces forever
+func TestBlockMsgRelayMeshNetworkMultipleMiners(t *testing.T) {
+	const (
+		timeBetweenBlock = 1
+		dposRounds       = 2
+		bufferTime       = 0
+	)
+	setup()
+	var dposArray []*consensus.DPOS
+	var bcs []*core.Blockchain
+	var nodes []*network.Node
+
+	var firstNode *network.Node
+
+	validProducerAddr := "dastXXWLe5pxbRYFhcyUq8T3wb5srWkHKa"
+	validProducerKey := "300c0338c4b0d49edc66113e3584e04c6b907f9ded711d396d522aae6a79be1a"
+
+	producerAddrs := []string{}
+	producerKey := []string{}
+	numOfNodes := 4
+	for i := 0; i < numOfNodes; i++ {
+		producerAddrs = append(producerAddrs, validProducerAddr)
+		producerKey = append(producerKey, validProducerKey)
+	}
+
+	dynasty := consensus.NewDynasty(producerAddrs, numOfNodes, timeBetweenBlock)
+
+	for i := 0; i < numOfNodes; i++ {
+		dpos := consensus.NewDPOS()
+		dpos.SetDynasty(dynasty)
+
+		bc := core.CreateBlockchain(core.Address{producerAddrs[0]}, storage.NewRamStorage(), dpos, 128, nil)
+		bcs = append(bcs, bc)
+		pool := core.NewBlockPool(0)
+		node := network.NewNode(bc, pool)
+		node.Start(testport_msg_relay_port + i)
+		if i == 0 {
+			firstNode = node
+		} else {
+			node.AddStream(firstNode.GetPeerID(), firstNode.GetPeerMultiaddr())
+		}
+		dpos.Setup(node, producerAddrs[0])
+		dpos.SetKey(producerKey[0])
+		dposArray = append(dposArray, dpos)
+	}
+
+	//each node connects to every other node
+	for i := 0; i < len(nodes); i++ {
+		for j := 0; j < len(nodes); j++ {
+			if i != j {
+				connectNodes(nodes[i], nodes[j])
+			}
+		}
+	}
+
+	//firstNode Starts Mining
+	for i := 0; i < len(dposArray); i++ {
+		dposArray[i].Start()
+	}
+
+	time.Sleep(time.Second * time.Duration(dynasty.GetDynastyTime()*dposRounds+bufferTime))
+
+	for i := 0; i < len(dposArray); i++ {
+		dposArray[i].Stop()
+	}
+	//expect every node should have # of entries in dapmsg cache equal to their blockchain height
+	heights := []int{0, 0, 0, 0} //keep track of each node's blockchain height
+	for i := 0; i < len(nodes); i++ {
+		nodes[i].GetRecentlyRcvedDapMsgs().Range(func(k, v interface{}) bool {
+			heights[i]++
+			return true
+		})
+		assert.Equal(t, heights[i], int(bcs[i].GetMaxHeight()))
+	}
+}
+
+func TestForkChoice(t *testing.T) {
+	var pows []*consensus.ProofOfWork
+	var bcs []*core.Blockchain
+	var dbs []storage.Storage
+	var pools []*core.BlockPool
+	// Remember to close all opened databases after test
+	defer func() {
+		for _, db := range dbs {
+			db.Close()
+		}
+	}()
+
+	addr := core.Address{"17DgRtQVvaytkiKAfXx9XbV23MESASSwUz"}
+	//wait for mining for at least "targetHeight" blocks
+	//targetHeight := uint64(4)
+	//num of nodes to be created in the test
+	numOfNodes := 2
+	var nodes []*network.Node
+	for i := 0; i < numOfNodes; i++ {
+		db := storage.NewRamStorage()
+		dbs = append(dbs, db)
+
+		bc, pow := createBlockchain(addr, db)
+		bcs = append(bcs, bc)
+		pool := core.NewBlockPool(0)
+		pools = append(pools, pool)
+		node := network.NewNode(bcs[i], pool)
+		pow.Setup(node, addr.String())
+		pow.SetTargetBit(10)
+		node.Start(testport_fork + i)
+		pows = append(pows, pow)
+		nodes = append(nodes, node)
+	}
+
+	// Mine more blocks on node[0] than on node[1]
+	pows[1].Start()
+	core.WaitDoneOrTimeout(func() bool {
+		return bcs[1].GetMaxHeight() > 4
+	}, 10)
+	pows[1].Stop()
+	desiredHeight := uint64(10)
+	if bcs[1].GetMaxHeight() > 10 {
+		desiredHeight = bcs[1].GetMaxHeight() + 1
+	}
+	pows[0].Start()
+	core.WaitDoneOrTimeout(func() bool {
+		return bcs[0].GetMaxHeight() > desiredHeight
+	}, 20)
+	pows[0].Stop()
+
+	core.WaitDoneOrTimeout(func() bool {
+		return !pows[0].IsProducingBlock()
+	}, 5)
+
+	// Trigger fork choice in node[1] by broadcasting tail block of node[0]
+	tailBlk, _ := bcs[0].GetTailBlock()
+	connectNodes(nodes[0], nodes[1])
+	nodes[0].BroadcastBlock(tailBlk)
+	// Make sure syncing starts on node[1]
+	core.WaitDoneOrTimeout(func() bool {
+		return pools[1].GetSyncState()
+	}, 10)
+	// Make sure syncing ends on node[1]
+	core.WaitDoneOrTimeout(func() bool {
+		return !pools[1].GetSyncState()
+	}, 20)
+
+	assert.True(t, isSameBlockChain(bcs[0], bcs[1]))
+}
+
+func TestForkSegmentHandling(t *testing.T) {
+	var pows []*consensus.ProofOfWork
+	var bcs []*core.Blockchain
+	var dbs []storage.Storage
+	var pools []*core.BlockPool
+	// Remember to close all opened databases after test
+	defer func() {
+		for _, db := range dbs {
+			db.Close()
+		}
+	}()
+	addr := core.Address{"17DgRtQVvaytkiKAfXx9XbV23MESASSwUz"}
+
+	numOfNodes := 2
+	var nodes []*network.Node
+	for i := 0; i < numOfNodes; i++ {
+		db := storage.NewRamStorage()
+		dbs = append(dbs, db)
+
+		bc, pow := createBlockchain(addr, db)
+		bcs = append(bcs, bc)
+		pool := core.NewBlockPool(0)
+		pools = append(pools, pool)
+		node := network.NewNode(bcs[i], pool)
+		pow.Setup(node, addr.String())
+		pow.SetTargetBit(10)
+		node.Start(testport_fork_segment + i)
+		pows = append(pows, pow)
+		nodes = append(nodes, node)
+	}
+
+	blk1 := &core.Block{}
+	blk2 := &core.Block{}
+
+	// Ensure node[1] mined some blocks
+	pows[1].Start()
+	core.WaitDoneOrTimeout(func() bool {
+		return bcs[1].GetMaxHeight() > 3
+	}, 10)
+	pows[1].Stop()
+
+	// Ensure node[0] mines more blocks than node[1]
+	pows[0].Start()
+	core.WaitDoneOrTimeout(func() bool {
+		return bcs[0].GetMaxHeight() > 12
+	}, 30)
+	pows[0].Stop()
+
+	core.WaitDoneOrTimeout(func() bool {
+		return !pows[0].IsProducingBlock()
+	}, 5)
+
+	// Pick 2 blocks from blockchain[0] which can trigger syncing on node[1]
+	mid := uint64(7)
+	if bcs[0].GetMaxHeight() < 7 {
+		mid = bcs[0].GetMaxHeight() - 1
+	}
+	blk1, _ = bcs[0].GetBlockByHeight(mid)
+	blk2, _ = bcs[0].GetTailBlock()
+
+	connectNodes(nodes[0], nodes[1])
+	nodes[0].BroadcastBlock(blk1)
+	// Wait for node[1] to start syncing
+	core.WaitDoneOrTimeout(func() bool {
+		return pools[1].GetSyncState()
+	}, 10)
+
+	// node[0] broadcast higher block on the same fork and should trigger another sync on node[1]
+	nodes[0].BroadcastBlock(blk2)
+
+	// Make sure previous syncing ends
+	core.WaitDoneOrTimeout(func() bool {
+		return !pools[1].GetSyncState()
+	}, 10)
+	// Make sure node[1] is syncing again
+	core.WaitDoneOrTimeout(func() bool {
+		return pools[1].GetSyncState()
+	}, 10)
+	// Make sure syncing ends
+	core.WaitDoneOrTimeout(func() bool {
+		return !pools[1].GetSyncState()
+	}, 10)
+
+	assert.True(t, isSameBlockChain(bcs[0], bcs[1]))
+}
+
+// Integration test for adding balance
+func TestAddBalance(t *testing.T) {
+	testCases := []struct {
+		name         string
+		addAmount    *common.Amount
+		expectedDiff *common.Amount
+		expectedErr  error
+	}{
+		{"Add 5", common.NewAmount(5), common.NewAmount(5), nil},
+		{"Add zero", common.NewAmount(0), common.NewAmount(0), ErrInvalidAmount},
+	}
+	for _, tc := range testCases {
+		t.Run(tc.name, func(t *testing.T) {
+
+			store := storage.NewRamStorage()
+			defer store.Close()
+
+			// Create a coinbase address
+			key := "bb23d2ff19f5b16955e8a24dca34dd520980fe3bddca2b3e1b56663f0ec1aa7e"
+			minerKeyPair := core.GetKeyPairByString(key)
+			minerWallet := &client.Wallet{}
+			minerWallet.Key = minerKeyPair
+
+			addr := minerWallet.Key.GenerateAddress(false)
+
+			bc, pow := createBlockchain(addr, store)
+
+			// Create a new wallet address for testing
+			testAddr := core.Address{"dGDrVKjCG3sdXtDUgWZ7Fp3Q97tLhqWivf"}
+
+			// Start mining to approve the transaction
+			pool := core.NewBlockPool(0)
+			node := network.FakeNodeWithPidAndAddr(pool, bc, "a", "b")
+			SetMinerKeyPair(key)
+			pow.Setup(node, addr.String())
+			pow.SetTargetBit(0)
+			pow.Start()
+
+			for bc.GetMaxHeight() <= 1 {
+			}
+
+			// Add `addAmount` to the balance of the new wallet
+			_, _, err := SendFromMiner(testAddr, tc.addAmount, bc, node)
+			height := bc.GetMaxHeight()
+			assert.Equal(t, err, tc.expectedErr)
+			for bc.GetMaxHeight()-height <= 1 {
+			}
+
+			pow.Stop()
+
+			// The wallet balance should be the expected difference
+			balance, err := GetBalance(testAddr, store)
+			assert.Nil(t, err)
+			assert.Equal(t, tc.expectedDiff, balance)
+		})
+	}
+}
+
+// Integration test for adding balance to invalid address
+func TestAddBalanceWithInvalidAddress(t *testing.T) {
+	testCases := []struct {
+		name    string
+		address string
+	}{
+		{"Invalid char in address", InvalidAddress},
+		{"Invalid checksum address", "1AUrNJCRM5X5fDdmm3E3yjCrXQMLwfwfww"},
+	}
+	for _, tc := range testCases {
+		t.Run(tc.name, func(t *testing.T) {
+			store := storage.NewRamStorage()
+			defer store.Close()
+
+			// Create a coinbase wallet address
+			addr := core.Address{"dG6HhzSdA5m7KqvJNszVSf8i5f4neAteSs"}
+			// Create a blockchain
+			bc, err := CreateBlockchain(addr, store, nil, 128, nil)
+			assert.Nil(t, err)
+			pool := core.NewBlockPool(0)
+			node := network.FakeNodeWithPidAndAddr(pool, bc, "a", "b")
+			_, _, err = SendFromMiner(core.Address{tc.address}, common.NewAmount(8), bc, node)
+			assert.Equal(t, ErrInvalidRcverAddress, err)
+		})
+	}
+}
+
+func TestSmartContractLocalStorage(t *testing.T) {
+	store := storage.NewRamStorage()
+	defer store.Close()
+
+	contract := `'use strict';
+
+	var StorageTest = function(){
+
+	};
+
+	StorageTest.prototype = {
+	set:function(key,value){
+			return LocalStorage.set(key,value);
+		},
+	get:function(key){
+			return LocalStorage.get(key);
+		}
+	};
+	var storageTest = new StorageTest;
+	`
+
+	// Create a wallet address
+	senderWallet, err := CreateWallet(GetTestWalletPath(), "test")
+	assert.Nil(t, err)
+
+	bc, pow := createBlockchain(senderWallet.GetAddress(), store)
+	pool := core.NewBlockPool(0)
+	node := network.FakeNodeWithPidAndAddr(pool, bc, "test", "test")
+
+	//deploy smart contract
+	_, _, err = Send(senderWallet, core.Address{""}, common.NewAmount(1), uint64(0), contract, bc, node)
+	assert.Nil(t, err)
+
+	tx := bc.GetTxPool().Transactions.Get()[0].(core.Transaction)
+	txp := &tx
+	contractAddr := txp.GetContractAddress()
+
+	// Create a miner wallet; Balance is 0 initially
+	minerWallet, err := CreateWallet(GetTestWalletPath(), "test")
+	if err != nil {
+		panic(err)
+	}
+
+	//a short delay before mining starts
+	time.Sleep(time.Millisecond * 500)
+
+	// Make sender the miner and mine for 1 block (which should include the transaction)
+	pow.Setup(node, minerWallet.GetAddress().String())
+	pow.Start()
+	for bc.GetMaxHeight() < 1 {
+	}
+	pow.Stop()
+
+	//a short delay before mining starts
+	time.Sleep(time.Millisecond * 500)
+
+	//store data
+	functionCall := `{"function":"set","args":["testKey","222"]}`
+	_, _, err = Send(senderWallet, contractAddr, common.NewAmount(1), uint64(0), functionCall, bc, node)
+	assert.Nil(t, err)
+	pow.Start()
+	for bc.GetMaxHeight() < 1 {
+	}
+	pow.Stop()
+
+	//get data
+	functionCall = `{"function":"get","args":["testKey"]}`
+	_, _, err = Send(senderWallet, contractAddr, common.NewAmount(1), uint64(0), functionCall, bc, node)
+	assert.Nil(t, err)
+	pow.Start()
+	for bc.GetMaxHeight() < 1 {
+	}
+	pow.Stop()
+}
+
+func connectNodes(node1 *network.Node, node2 *network.Node) {
+	node1.AddStream(
+		node2.GetPeerID(),
+		node2.GetPeerMultiaddr(),
+	)
+}
+
+func setupNode(addr core.Address, pow *consensus.ProofOfWork, bc *core.Blockchain, port int) *network.Node {
+	pool := core.NewBlockPool(0)
+	node := network.NewNode(bc, pool)
+	pow.Setup(node, addr.String())
+	pow.SetTargetBit(12)
+	node.Start(port)
+	return node
+}
+
+func createBlockchain(addr core.Address, db *storage.RamStorage) (*core.Blockchain, *consensus.ProofOfWork) {
+	pow := consensus.NewProofOfWork()
+	return core.CreateBlockchain(addr, db, pow, 128, nil), pow
+}
+func TestDoubleMint(t *testing.T) {
+	var sendNode *network.Node
+	var recvNode *network.Node
+	var blks []*core.Block
+	var parent *core.Block
+
+	validProducerAddr := "dPGZmHd73UpZhrM6uvgnzu49ttbLp4AzU8"
+	validProducerKey := "5a66b0fdb69c99935783059bb200e86e97b506ae443a62febd7d0750cd7fac55"
+
+	dynasty := consensus.NewDynasty([]string{validProducerAddr}, len([]string{validProducerAddr}), 15)
+	producerHash, _ := core.NewAddress(validProducerAddr).GetPubKeyHash()
+	tx := &core.Transaction{nil, []core.TXInput{{[]byte{}, -1, nil, nil}}, []core.TXOutput{{common.NewAmount(0), core.PubKeyHash{producerHash}, ""}}, 0}
+
+	for i := 0; i < 3; i++ {
+		blk := createValidBlock(producerHash, []*core.Transaction{tx}, validProducerKey, parent)
+		blks = append(blks, blk)
+		parent = blk
+	}
+	//check all timestamps are equal
+	for i := 0; i < len(blks)-1; i++ {
+		assert.True(t, blks[i].GetTimestamp() == blks[i+1].GetTimestamp())
+	}
+	for i := 0; i < 2; i++ {
+
+		dpos := consensus.NewDPOS()
+		dpos.SetDynasty(dynasty)
+		bc := core.CreateBlockchain(core.Address{validProducerAddr}, storage.NewRamStorage(), dpos, 128, nil)
+		pool := core.NewBlockPool(0)
+		node := network.NewNode(bc, pool)
+		node.Start(testport_msg_relay_port + i)
+		if i == 0 {
+			sendNode = node
+		} else {
+			recvNode = node
+			recvNode.AddStream(sendNode.GetPeerID(), sendNode.GetPeerMultiaddr())
+		}
+	}
+
+	for i := 0; i < len(blks); i++ {
+		sendNode.BroadcastBlock(blks[i])
+	}
+
+	time.Sleep(time.Second * 2)
+	assert.True(t, recvNode.GetBlockchain().GetMaxHeight() < 2)
+}
+
+func createValidBlock(hash core.Hash, tx []*core.Transaction, validProducerKey string, parent *core.Block) *core.Block {
+	blk := core.NewBlock(tx, parent)
+	blk.SetHash(blk.CalculateHashWithoutNonce())
+	blk.SignBlock(validProducerKey, blk.CalculateHashWithoutNonce())
+	return blk
+}