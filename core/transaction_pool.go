// Copyright (C) 2018 go-dappley authors
//
// This file is part of the go-dappley library.
//
// the go-dappley library is free software: you can redistribute it and/or modify
// it under the terms of the GNU General Public License as published by
// the Free Software Foundation, either pubKeyHash 3 of the License, or
// (at your option) any later pubKeyHash.
//
// the go-dappley library is distributed in the hope that it will be useful,
// but WITHOUT ANY WARRANTY; without even the implied warranty of
// MERCHANTABILITY or FITNESS FOR A PARTICULAR PURPOSE.  See the
// GNU General Public License for more details.
//
// You should have received a copy of the GNU General Public License
// along with the go-dappley library.  If not, see <http://www.gnu.org/licenses/>.
//

package core

import (
<<<<<<< HEAD
	"bytes"
	"encoding/gob"
	"sync"

	"github.com/asaskevich/EventBus"
	"github.com/dappley/go-dappley/common"
	"github.com/dappley/go-dappley/storage"
=======
	"encoding/hex"
	"github.com/dappley/go-dappley/core/pb"
	"github.com/dappley/go-dappley/storage"
	"github.com/golang/protobuf/proto"
	"sort"
	"sync"

	"github.com/asaskevich/EventBus"
	"github.com/golang-collections/collections/stack"
>>>>>>> d1421c42
	logger "github.com/sirupsen/logrus"
)

const (
	NewTransactionTopic   = "NewTransaction"
	EvictTransactionTopic = "EvictTransaction"
	scheduleFuncName      = "dapp_schedule"
	TxPoolDbKey           = "txpool"
)

type TransactionPool struct {
<<<<<<< HEAD
	txs        map[string]*TransactionNode
	pendingTxs []*Transaction
	minTipTxId string
	limit      uint32
	EventBus   EventBus.Bus
	mutex      sync.RWMutex
=======
	txs       map[string]*TransactionNode
	tipOrder  []string
	sizeLimit uint32
	currSize  uint32
	EventBus  EventBus.Bus
	mutex     sync.RWMutex
>>>>>>> d1421c42
}

func NewTransactionPool(limit uint32) *TransactionPool {
	return &TransactionPool{
<<<<<<< HEAD
		txs:        make(map[string]*TransactionNode),
		pendingTxs: make([]*Transaction, 0),
		limit:      limit,
		EventBus:   EventBus.New(),
		mutex:      sync.RWMutex{},
	}
=======
		txs:       make(map[string]*TransactionNode),
		tipOrder:  make([]string, 0),
		sizeLimit: limit,
		currSize:  0,
		EventBus:  EventBus.New(),
		mutex:     sync.RWMutex{},
	}
}

func (txPool *TransactionPool) DeepCopy() *TransactionPool {
	txPoolCopy := TransactionPool{
		txs:       make(map[string]*TransactionNode),
		tipOrder:  make([]string, len(txPool.tipOrder)),
		sizeLimit: txPool.sizeLimit,
		currSize:  0,
		EventBus:  EventBus.New(),
		mutex:     sync.RWMutex{},
	}

	copy(txPoolCopy.tipOrder, txPool.tipOrder)

	for key, tx := range txPool.txs {
		newTx := tx.Value.DeepCopy()
		newTxNode := NewTransactionNode(&newTx)

		for childKey, childTx := range tx.Children {
			newTxNode.Children[childKey] = childTx
		}
		txPoolCopy.txs[key] = newTxNode
	}

	return &txPoolCopy
}

func (txPool *TransactionPool) GetTransactions() []*Transaction {
	txPool.mutex.RLock()
	defer txPool.mutex.RUnlock()

	return txPool.getSortedTransactions()
>>>>>>> d1421c42
}

func (txPool *TransactionPool) GetPoolSize() int {
	txPool.mutex.RLock()
	defer txPool.mutex.RUnlock()

	return len(txPool.txs)
}

<<<<<<< HEAD
func (txPool *TransactionPool) GetFilteredTransactions(utxoIndex *UTXOIndex, blockHeight uint64) []*Transaction {
	txs := txPool.GetTransactions()
	tempUtxoCache := utxoIndex
=======
//PopTransactionsWithMostTips pops the transactions with the most tips
func (txPool *TransactionPool) PopTransactionsWithMostTips(utxoIndex *UTXOIndex, blockLimit int) []*Transaction {

	tempUtxoIndex := utxoIndex.DeepCopy()
>>>>>>> d1421c42
	var validTxs []*Transaction
	var inValidTxs []*Transaction
	totalSize := 0;

<<<<<<< HEAD
	for _, tx := range txs {
		if tx.Verify(tempUtxoCache, blockHeight) {
			validTxs = append(validTxs, tx)
			tempUtxoCache.UpdateUtxo(tx)
=======
	for totalSize < blockLimit && len(txPool.txs) > 0 {

		txNode := txPool.GetMaxTipTransaction()
		if txNode==nil{
			logger.WithFields(logger.Fields{
				"num_txs_in_pool" : len(txPool.txs),
				"num_txs_in_order": len(txPool.tipOrder),
			}).Warn("Transaction Pool: Pop max tip transaction failed!")
			break;
		}

		totalSize += txNode.Size
		txPool.tipOrder = txPool.tipOrder[1:]
		if txNode.Value.Verify(tempUtxoIndex, 0) {

			validTxs = append(validTxs, txNode.Value)
			tempUtxoIndex.UpdateUtxo(txNode.Value)
			txPool.insertChildrenIntoSortedWaitlist(txNode)
			txPool.removeTransaction(txNode)
>>>>>>> d1421c42
		} else {
			inValidTxs = append(inValidTxs, txNode.Value)
			txPool.removeTransactionNodeAndChildren(txNode.Value)
		}
	}

	txPool.mutex.Lock()
	defer txPool.mutex.Unlock()
	txPool.pendingTxs = validTxs

	return validTxs
}

func (txPool *TransactionPool) GetPendingTransactions() []*Transaction {
	txPool.mutex.RLock()
	defer txPool.mutex.RUnlock()

	return txPool.pendingTxs
}

func (txPool *TransactionPool) ResetPendingTransactions() {
	txPool.mutex.Lock()
	defer txPool.mutex.Unlock()

	txPool.pendingTxs = make([]*Transaction, 0)
}

func (txPool *TransactionPool) Push(tx Transaction) {
	txPool.mutex.Lock()
	defer txPool.mutex.Unlock()
	if txPool.sizeLimit == 0 {
		logger.Warn("TransactionPool: transaction is not pushed to pool because sizeLimit is set to 0.")
		return
	}

	txNode := NewTransactionNode(&tx)

	for txPool.currSize!=0 && txPool.currSize + uint32(txNode.Size) >= txPool.sizeLimit {
		logger.WithFields(logger.Fields{
			"sizeLimit": txPool.sizeLimit,
		}).Warn("TransactionPool: is full.")

		minTx := txPool.GetMinTipTransaction()
		if minTx != nil && txNode.GetTipsPerByte().Cmp(minTx.GetTipsPerByte()) < 1 {
			return
		}

		toRemoveTxs := txPool.getDependentTxs(minTx)
		if checkDependTxInMap(&tx, toRemoveTxs) == true {

			logger.Warn("TransactionPool: failed to push because dependent transactions are not removed from pool.")
			return
		}

		txPool.removeMinTipTx()
	}

	txPool.addTransaction(txNode)

}

//CleanUpMinedTxs updates the transaction pool when a new block is added to the blockchain.
//It removes the packed transactions from the txpool while keeping their children
func (txPool *TransactionPool) CleanUpMinedTxs(minedTxs []*Transaction) {
	txPool.mutex.Lock()
	defer txPool.mutex.Unlock()

	for _, tx := range minedTxs {

		txNode, ok := txPool.txs[hex.EncodeToString(tx.ID)]
		if !ok {
			continue
		}
		txPool.insertChildrenIntoSortedWaitlist(txNode)
		txPool.removeTransaction(txNode)
	}
	txPool.cleanUpTxSort()
}

func (txPool *TransactionPool) cleanUpTxSort() {
	newTxOrder := []string{}
	for _, txid := range txPool.tipOrder {
		if _, ok := txPool.txs[txid]; ok {
			newTxOrder = append(newTxOrder, txid)
		}
	}
	txPool.tipOrder = newTxOrder
}

func (txPool *TransactionPool) getSortedTransactions() []*Transaction {
	nodes := make(map[string]*TransactionNode)
	isExecTxOkToInsert := true

	for key, node := range txPool.txs {
		nodes[key] = node
		if node.Value.IsContract() && !node.Value.IsExecutionContract() {
			isExecTxOkToInsert = false
		}
	}

	var sortedTxs []*Transaction
	for len(nodes) > 0 {
		for key, node := range nodes {
			if !checkDependTxInMap(node.Value, nodes) {
				if node.Value.IsContract() {
					if node.Value.IsExecutionContract() {
						if isExecTxOkToInsert {
							sortedTxs = append(sortedTxs, node.Value)
							delete(nodes, key)
						}
					} else {
						sortedTxs = append(sortedTxs, node.Value)
						delete(nodes, key)
						isExecTxOkToInsert = true
					}
				} else {
					sortedTxs = append(sortedTxs, node.Value)
					delete(nodes, key)
				}
			}
		}
	}

	return sortedTxs
}

func checkDependTxInMap(tx *Transaction, existTxs map[string]*TransactionNode) bool {
	for _, vin := range tx.Vin {
		if _, exist := existTxs[hex.EncodeToString(vin.Txid)]; exist {
			return true
		}
	}
	return false
}

func (txPool *TransactionPool) GetTransactionById(txid []byte) *Transaction {
	txPool.mutex.RLock()
	txPool.mutex.RUnlock()
	txNode, ok := txPool.txs[hex.EncodeToString(txid)]
	if !ok {
		return nil
	}
	return txNode.Value
}

func (txPool *TransactionPool) getDependentTxs(txNode *TransactionNode) map[string]*TransactionNode {

	toRemoveTxs := make(map[string]*TransactionNode)
	toCheckTxs := []*TransactionNode{txNode}

	for len(toCheckTxs) > 0 {
		currentTxNode := toCheckTxs[0]
		toCheckTxs = toCheckTxs[1:]
		for key, _ := range currentTxNode.Children {
			toCheckTxs = append(toCheckTxs, txPool.txs[key])
		}
		toRemoveTxs[hex.EncodeToString(currentTxNode.Value.ID)] = currentTxNode
	}

	return toRemoveTxs
}

// The param toRemoveTxs must be calculate by function getDependentTxs
func (txPool *TransactionPool) removeSelectedTransactions(toRemoveTxs map[string]*TransactionNode) {
	for _, txNode := range toRemoveTxs {
		txPool.removeTransactionNodeAndChildren(txNode.Value)
	}
}

//removeTransactionNodeAndChildren removes the txNode from tx pool and all its children.
//Note: this function does not remove the node from tipOrder!
func (txPool *TransactionPool) removeTransactionNodeAndChildren(tx *Transaction) {

	txStack := stack.New()
	txStack.Push(hex.EncodeToString(tx.ID))
	for txStack.Len() > 0 {
		txid := txStack.Pop().(string)
		currTxNode, ok := txPool.txs[txid]
		if !ok {
			continue
		}
		for _, child := range currTxNode.Children {
			txStack.Push(hex.EncodeToString(child.ID))
		}
		txPool.EventBus.Publish(EvictTransactionTopic, txPool.txs[txid].Value)
		txPool.removeTransaction(currTxNode)
	}
}

//removeTransactionNodeAndChildren removes the txNode from tx pool.
//Note: this function does not remove the node from tipOrder!
func (txPool *TransactionPool) removeTransaction(txNode *TransactionNode) {
	txPool.disconnectFromParent(txNode.Value)
	txPool.EventBus.Publish(EvictTransactionTopic, txPool.txs[hex.EncodeToString(txNode.Value.ID)].Value)
	txPool.currSize -= uint32(txNode.Size)
	delete(txPool.txs, hex.EncodeToString(txNode.Value.ID))

}

//disconnectFromParent removes itself from its parent's node's children field
func (txPool *TransactionPool) disconnectFromParent(tx *Transaction) {
	for _, vin := range tx.Vin {
		if parentTx, exist := txPool.txs[hex.EncodeToString(vin.Txid)]; exist {
			delete(parentTx.Children, hex.EncodeToString(tx.ID))
		}
	}
}

func (txPool *TransactionPool) removeMinTipTx() {
	minTipTx := txPool.GetMinTipTransaction()
	if minTipTx == nil {
		return
	}
	txPool.removeTransactionNodeAndChildren(minTipTx.Value)
	txPool.tipOrder = txPool.tipOrder[:len(txPool.tipOrder)-1]
}

func (txPool *TransactionPool) addTransaction(txNode *TransactionNode) {
	isDependentOnParent := false
	for _, vin := range txNode.Value.Vin {
		parentTx, exist := txPool.txs[hex.EncodeToString(vin.Txid)]
		if exist {
			parentTx.Children[hex.EncodeToString(txNode.Value.ID)] = txNode.Value
			isDependentOnParent = true
		}
	}

	txPool.txs[hex.EncodeToString(txNode.Value.ID)] = txNode
	txPool.currSize += uint32(txNode.Size)

	txPool.EventBus.Publish(NewTransactionTopic, txNode.Value)

	//if it depends on another tx in txpool, the transaction will be not be included in the sorted list
	if isDependentOnParent {
		return
	}

	txPool.insertIntoSortedWaitlist(txNode)
}

func (txPool *TransactionPool) insertChildrenIntoSortedWaitlist(txNode *TransactionNode) {
	for _, child := range txNode.Children {
		parentTxidsInTxPool := txPool.GetParentTxidsInTxPool(child)
		if len(parentTxidsInTxPool)==1 {
			txPool.insertIntoSortedWaitlist(txPool.txs[hex.EncodeToString(child.ID)])
		}
	}
}

func (txPool *TransactionPool) GetParentTxidsInTxPool(tx *Transaction) []string{
	txids := []string{}
	for _, vin := range tx.Vin {
		txidStr := hex.EncodeToString(vin.Txid)
		if _, exist := txPool.txs[txidStr]; exist {
			txids = append(txids, txidStr)
		}
	}
	return txids
}

//insertIntoSortedWaitlist insert a transaction into txSort based on tip.
//If the transaction is a child of another transaction, the transaction will NOT be inserted
func (txPool *TransactionPool) insertIntoSortedWaitlist(txNode *TransactionNode) {
	index := sort.Search(len(txPool.tipOrder), func(i int) bool {
		if txPool.txs[txPool.tipOrder[i]] == nil{
			logger.WithFields(logger.Fields{
				"txid": txPool.tipOrder[i],
				"len_of_tip_order": len(txPool.tipOrder),
				"len_of_txs": len(txPool.txs),
			}).Warn("TransactionPool: the transaction in tip order does not exist in txs!")
		}
		if txPool.txs[txPool.tipOrder[i]].Value == nil{
			logger.WithFields(logger.Fields{
				"txid": txPool.tipOrder[i],
				"len_of_tip_order": len(txPool.tipOrder),
				"len_of_txs": len(txPool.txs),
			}).Warn("TransactionPool: the transaction in tip order does not exist in txs!")
		}
		return txPool.txs[txPool.tipOrder[i]].GetTipsPerByte().Cmp(txNode.GetTipsPerByte()) == -1
	})

	txPool.tipOrder = append(txPool.tipOrder, "")
	copy(txPool.tipOrder[index+1:], txPool.tipOrder[index:])
	txPool.tipOrder[index] = hex.EncodeToString(txNode.Value.ID)
}

func deserializeTxPool(d []byte) *TransactionPool {

	txPoolProto := &corepb.TransactionPool{}
	err := proto.Unmarshal(d, txPoolProto)
	if err != nil {
		logger.WithError(err).Panic("TxPool: failed to deserialize TxPool transactions.")
	}
	txPool := NewTransactionPool(1)
	txPool.FromProto(txPoolProto)

	return txPool
}

func LoadTxPoolFromDatabase(db storage.Storage, txPoolSize uint32) *TransactionPool {
	rawBytes, err := db.Get([]byte(TxPoolDbKey))
	if err != nil && err.Error() == storage.ErrKeyInvalid.Error() || len(rawBytes) == 0 {
		return NewTransactionPool(txPoolSize)
	}
	txPool := deserializeTxPool(rawBytes)
	txPool.sizeLimit = txPoolSize
	return txPool
}

func (txPool *TransactionPool) serialize() []byte {

	rawBytes, err := proto.Marshal(txPool.ToProto())
	if err != nil {
		logger.WithError(err).Panic("TxPool: failed to serialize TxPool transactions.")
	}
	return rawBytes
}

func (txPool *TransactionPool) SaveToDatabase(db storage.Storage) error {
	txPool.mutex.Lock()
	defer txPool.mutex.Unlock()
	return db.Put([]byte(TxPoolDbKey), txPool.serialize())
}

//GetMinTipTransaction gets the transactionNode with minimum tip
func (txPool *TransactionPool) GetMaxTipTransaction() *TransactionNode {
	txid := txPool.GetMaxTipTxid()
	if txid == "" {
		return nil
	}
	if txPool.txs[txid] == nil {
		logger.WithFields(logger.Fields{
			"txid" : txid,
		}).Warn("TransactionPool: max tip transaction is not found in pool")
	}
	return txPool.txs[txid]
}

//GetMinTipTransaction gets the transactionNode with minimum tip
func (txPool *TransactionPool) GetMinTipTransaction() *TransactionNode {
	txid := txPool.GetMinTipTxid()
	if txid == "" {
		return nil
	}
	return txPool.txs[txid]
}

//GetMinTipTxid gets the txid of the transaction with minimum tip
func (txPool *TransactionPool) GetMaxTipTxid() string {
	if len(txPool.tipOrder) == 0 {
		logger.Warn("TransactionPool: nothing in the tip order")
		return ""
	}
	return txPool.tipOrder[0]
}

//GetMinTipTxid gets the txid of the transaction with minimum tip
func (txPool *TransactionPool) GetMinTipTxid() string {
	if len(txPool.tipOrder) == 0 {
		return ""
	}
	return txPool.tipOrder[len(txPool.tipOrder)-1]
}

func (txPool *TransactionPool) ToProto() proto.Message {
	txs := make(map[string]*corepb.TransactionNode)
	for key, val := range txPool.txs {
		txs[key] = val.ToProto().(*corepb.TransactionNode)
	}
	return &corepb.TransactionPool{
		Txs:      txs,
		TipOrder: txPool.tipOrder,
		CurrSize: txPool.currSize,
	}
}

func (txPool *TransactionPool) FromProto(pb proto.Message) {
	for key, val := range pb.(*corepb.TransactionPool).Txs {
		txNode := NewTransactionNode(nil)
		txNode.FromProto(val)
		txPool.txs[key] = txNode
	}
	txPool.tipOrder = pb.(*corepb.TransactionPool).TipOrder
	txPool.currSize = pb.(*corepb.TransactionPool).CurrSize
}



<|MERGE_RESOLUTION|>--- conflicted
+++ resolved
@@ -19,25 +19,15 @@
 package core
 
 import (
-<<<<<<< HEAD
-	"bytes"
-	"encoding/gob"
+	"encoding/hex"
+	"sort"
 	"sync"
 
 	"github.com/asaskevich/EventBus"
-	"github.com/dappley/go-dappley/common"
-	"github.com/dappley/go-dappley/storage"
-=======
-	"encoding/hex"
 	"github.com/dappley/go-dappley/core/pb"
 	"github.com/dappley/go-dappley/storage"
+	"github.com/golang-collections/collections/stack"
 	"github.com/golang/protobuf/proto"
-	"sort"
-	"sync"
-
-	"github.com/asaskevich/EventBus"
-	"github.com/golang-collections/collections/stack"
->>>>>>> d1421c42
 	logger "github.com/sirupsen/logrus"
 )
 
@@ -49,39 +39,24 @@
 )
 
 type TransactionPool struct {
-<<<<<<< HEAD
 	txs        map[string]*TransactionNode
 	pendingTxs []*Transaction
-	minTipTxId string
-	limit      uint32
+	tipOrder   []string
+	sizeLimit  uint32
+	currSize   uint32
 	EventBus   EventBus.Bus
 	mutex      sync.RWMutex
-=======
-	txs       map[string]*TransactionNode
-	tipOrder  []string
-	sizeLimit uint32
-	currSize  uint32
-	EventBus  EventBus.Bus
-	mutex     sync.RWMutex
->>>>>>> d1421c42
 }
 
 func NewTransactionPool(limit uint32) *TransactionPool {
 	return &TransactionPool{
-<<<<<<< HEAD
 		txs:        make(map[string]*TransactionNode),
 		pendingTxs: make([]*Transaction, 0),
-		limit:      limit,
+		tipOrder:   make([]string, 0),
+		sizeLimit:  limit,
+		currSize:   0,
 		EventBus:   EventBus.New(),
 		mutex:      sync.RWMutex{},
-	}
-=======
-		txs:       make(map[string]*TransactionNode),
-		tipOrder:  make([]string, 0),
-		sizeLimit: limit,
-		currSize:  0,
-		EventBus:  EventBus.New(),
-		mutex:     sync.RWMutex{},
 	}
 }
 
@@ -115,7 +90,6 @@
 	defer txPool.mutex.RUnlock()
 
 	return txPool.getSortedTransactions()
->>>>>>> d1421c42
 }
 
 func (txPool *TransactionPool) GetPoolSize() int {
@@ -125,35 +99,37 @@
 	return len(txPool.txs)
 }
 
-<<<<<<< HEAD
-func (txPool *TransactionPool) GetFilteredTransactions(utxoIndex *UTXOIndex, blockHeight uint64) []*Transaction {
-	txs := txPool.GetTransactions()
-	tempUtxoCache := utxoIndex
-=======
+func (txPool *TransactionPool) ResetPendingTransactions() {
+	txPool.mutex.Lock()
+	defer txPool.mutex.Unlock()
+
+	txPool.pendingTxs = make([]*Transaction, 0)
+}
+
+func (txPool *TransactionPool) GetPendingTransactions() []*Transaction {
+	txPool.mutex.RLock()
+	defer txPool.mutex.RUnlock()
+
+	return txPool.pendingTxs
+}
+
 //PopTransactionsWithMostTips pops the transactions with the most tips
 func (txPool *TransactionPool) PopTransactionsWithMostTips(utxoIndex *UTXOIndex, blockLimit int) []*Transaction {
 
 	tempUtxoIndex := utxoIndex.DeepCopy()
->>>>>>> d1421c42
 	var validTxs []*Transaction
 	var inValidTxs []*Transaction
-	totalSize := 0;
-
-<<<<<<< HEAD
-	for _, tx := range txs {
-		if tx.Verify(tempUtxoCache, blockHeight) {
-			validTxs = append(validTxs, tx)
-			tempUtxoCache.UpdateUtxo(tx)
-=======
+	totalSize := 0
+
 	for totalSize < blockLimit && len(txPool.txs) > 0 {
 
 		txNode := txPool.GetMaxTipTransaction()
-		if txNode==nil{
+		if txNode == nil {
 			logger.WithFields(logger.Fields{
-				"num_txs_in_pool" : len(txPool.txs),
+				"num_txs_in_pool":  len(txPool.txs),
 				"num_txs_in_order": len(txPool.tipOrder),
 			}).Warn("Transaction Pool: Pop max tip transaction failed!")
-			break;
+			break
 		}
 
 		totalSize += txNode.Size
@@ -164,7 +140,6 @@
 			tempUtxoIndex.UpdateUtxo(txNode.Value)
 			txPool.insertChildrenIntoSortedWaitlist(txNode)
 			txPool.removeTransaction(txNode)
->>>>>>> d1421c42
 		} else {
 			inValidTxs = append(inValidTxs, txNode.Value)
 			txPool.removeTransactionNodeAndChildren(txNode.Value)
@@ -172,24 +147,10 @@
 	}
 
 	txPool.mutex.Lock()
-	defer txPool.mutex.Unlock()
 	txPool.pendingTxs = validTxs
+	txPool.mutex.Unlock()
 
 	return validTxs
-}
-
-func (txPool *TransactionPool) GetPendingTransactions() []*Transaction {
-	txPool.mutex.RLock()
-	defer txPool.mutex.RUnlock()
-
-	return txPool.pendingTxs
-}
-
-func (txPool *TransactionPool) ResetPendingTransactions() {
-	txPool.mutex.Lock()
-	defer txPool.mutex.Unlock()
-
-	txPool.pendingTxs = make([]*Transaction, 0)
 }
 
 func (txPool *TransactionPool) Push(tx Transaction) {
@@ -202,7 +163,7 @@
 
 	txNode := NewTransactionNode(&tx)
 
-	for txPool.currSize!=0 && txPool.currSize + uint32(txNode.Size) >= txPool.sizeLimit {
+	for txPool.currSize != 0 && txPool.currSize+uint32(txNode.Size) >= txPool.sizeLimit {
 		logger.WithFields(logger.Fields{
 			"sizeLimit": txPool.sizeLimit,
 		}).Warn("TransactionPool: is full.")
@@ -408,13 +369,13 @@
 func (txPool *TransactionPool) insertChildrenIntoSortedWaitlist(txNode *TransactionNode) {
 	for _, child := range txNode.Children {
 		parentTxidsInTxPool := txPool.GetParentTxidsInTxPool(child)
-		if len(parentTxidsInTxPool)==1 {
+		if len(parentTxidsInTxPool) == 1 {
 			txPool.insertIntoSortedWaitlist(txPool.txs[hex.EncodeToString(child.ID)])
 		}
 	}
 }
 
-func (txPool *TransactionPool) GetParentTxidsInTxPool(tx *Transaction) []string{
+func (txPool *TransactionPool) GetParentTxidsInTxPool(tx *Transaction) []string {
 	txids := []string{}
 	for _, vin := range tx.Vin {
 		txidStr := hex.EncodeToString(vin.Txid)
@@ -429,18 +390,18 @@
 //If the transaction is a child of another transaction, the transaction will NOT be inserted
 func (txPool *TransactionPool) insertIntoSortedWaitlist(txNode *TransactionNode) {
 	index := sort.Search(len(txPool.tipOrder), func(i int) bool {
-		if txPool.txs[txPool.tipOrder[i]] == nil{
+		if txPool.txs[txPool.tipOrder[i]] == nil {
 			logger.WithFields(logger.Fields{
-				"txid": txPool.tipOrder[i],
+				"txid":             txPool.tipOrder[i],
 				"len_of_tip_order": len(txPool.tipOrder),
-				"len_of_txs": len(txPool.txs),
+				"len_of_txs":       len(txPool.txs),
 			}).Warn("TransactionPool: the transaction in tip order does not exist in txs!")
 		}
-		if txPool.txs[txPool.tipOrder[i]].Value == nil{
+		if txPool.txs[txPool.tipOrder[i]].Value == nil {
 			logger.WithFields(logger.Fields{
-				"txid": txPool.tipOrder[i],
+				"txid":             txPool.tipOrder[i],
 				"len_of_tip_order": len(txPool.tipOrder),
-				"len_of_txs": len(txPool.txs),
+				"len_of_txs":       len(txPool.txs),
 			}).Warn("TransactionPool: the transaction in tip order does not exist in txs!")
 		}
 		return txPool.txs[txPool.tipOrder[i]].GetTipsPerByte().Cmp(txNode.GetTipsPerByte()) == -1
@@ -497,7 +458,7 @@
 	}
 	if txPool.txs[txid] == nil {
 		logger.WithFields(logger.Fields{
-			"txid" : txid,
+			"txid": txid,
 		}).Warn("TransactionPool: max tip transaction is not found in pool")
 	}
 	return txPool.txs[txid]
@@ -549,7 +510,4 @@
 	}
 	txPool.tipOrder = pb.(*corepb.TransactionPool).TipOrder
 	txPool.currSize = pb.(*corepb.TransactionPool).CurrSize
-}
-
-
-
+}