--- conflicted
+++ resolved
@@ -141,7 +141,7 @@
 		return
 	}
 
-	txNode := NewTransactionNode(tx)
+	txNode := NewTransactionNode(&tx)
 
 	for txPool.currSize!=0 && txPool.currSize + uint32(txNode.Size) >= txPool.sizeLimit {
 		logger.WithFields(logger.Fields{
@@ -153,29 +153,18 @@
 			return
 		}
 
-<<<<<<< HEAD
-		toRemoveTxs := txPool.getToRemoveTxs(txPool.minTipTxId)
-		if checkDependTxInMap(&tx, toRemoveTxs) {
-=======
 		toRemoveTxs := txPool.getDependentTxs(minTx)
-		if checkDependTxInMap(tx, toRemoveTxs) == true {
->>>>>>> 15de256a
+		if checkDependTxInMap(&tx, toRemoveTxs) == true {
+
 			logger.Warn("TransactionPool: failed to push because dependent transactions are not removed from pool.")
 			return
 		}
 
-<<<<<<< HEAD
-		txPool.removeSelectedTransactions(toRemoveTxs)
-		txPool.minTipTxId = ""
-	}
-	txPool.addTransaction(&tx)
-=======
 		txPool.removeMinTipTx()
 	}
 
 	txPool.addTransaction(txNode)
 
->>>>>>> 15de256a
 }
 
 //CleanUpMinedTxs updates the transaction pool when a new block is added to the blockchain.
