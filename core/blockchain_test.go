// Copyright (C) 2018 go-dappley authors
//
// This file is part of the go-dappley library.
//
// the go-dappley library is free software: you can redistribute it and/or modify
// it under the terms of the GNU General Public License as published by
// the Free Software Foundation, either pubKeyHash 3 of the License, or
// (at your option) any later pubKeyHash.
//
// the go-dappley library is distributed in the hope that it will be useful,
// but WITHOUT ANY WARRANTY; without even the implied warranty of
// MERCHANTABILITY or FITNESS FOR A PARTICULAR PURPOSE.  See the
// GNU General Public License for more details.
//
// You should have received a copy of the GNU General Public License
// along with the go-dappley library.  If not, see <http://www.gnu.org/licenses/>.
//

package core

import (
	"encoding/hex"
	"errors"
	"os"
	"testing"

	"github.com/dappley/go-dappley/storage"
	"github.com/dappley/go-dappley/storage/mocks"
	logger "github.com/sirupsen/logrus"
	"github.com/stretchr/testify/assert"
	"github.com/stretchr/testify/mock"
)

func TestMain(m *testing.M) {
	logger.SetLevel(logger.WarnLevel)
	retCode := m.Run()
	os.Exit(retCode)
}

func TestCreateBlockchain(t *testing.T) {
	//create a new block chain
	s := storage.NewRamStorage()
	defer s.Close()

	addr := NewAddress("16PencPNnF8CiSx2EBGEd1axhf7vuHCouj")
	bc := CreateBlockchain(addr, s, nil, 128)

	//find next block. This block should be the genesis block and its prev hash should be empty
	blk, err := bc.Next()
	assert.Nil(t, err)
	assert.Empty(t, blk.GetPrevHash())
}

func TestBlockchain_HigherThanBlockchainTestHigher(t *testing.T) {
	//create a new block chain
	s := storage.NewRamStorage()
	defer s.Close()

	addr := NewAddress("16PencPNnF8CiSx2EBGEd1axhf7vuHCouj")
	bc := CreateBlockchain(addr, s, nil, 128)
	blk := GenerateMockBlock()
	blk.header.height = 1
	assert.True(t, bc.IsHigherThanBlockchain(blk))
}

func TestBlockchain_HigherThanBlockchainTestLower(t *testing.T) {
	//create a new block chain
	s := storage.NewRamStorage()
	defer s.Close()

	addr := NewAddress("16PencPNnF8CiSx2EBGEd1axhf7vuHCouj")
	bc := CreateBlockchain(addr, s, nil, 128)
	tailblk, _ := bc.GetTailBlock()
	blk := GenerateBlockWithCbtx(addr, tailblk)
	blk.header.height = 1
	bc.AddBlockToTail(blk)

	assert.False(t, bc.IsHigherThanBlockchain(blk))

}

func TestBlockchain_IsInBlockchain(t *testing.T) {
	//create a new block chain
	s := storage.NewRamStorage()
	defer s.Close()

	addr := NewAddress("16PencPNnF8CiSx2EBGEd1axhf7vuHCouj")
	bc := CreateBlockchain(addr, s, nil, 128)

	blk := GenerateUtxoMockBlockWithoutInputs()
	bc.AddBlockToTail(blk)

	isFound := bc.IsInBlockchain([]byte("hash"))
	assert.True(t, isFound)

	isFound = bc.IsInBlockchain([]byte("hash2"))
	assert.False(t, isFound)
}

func TestBlockchain_RollbackToABlock(t *testing.T) {
	//create a mock blockchain with max height of 5
	bc := GenerateMockBlockchainWithCoinbaseTxOnly(5)
	defer bc.db.Close()

	blk, err := bc.GetTailBlock()
	assert.Nil(t, err)

	//find the hash at height 3 (5-2)
	for i := 0; i < 2; i++ {
		blk, err = bc.GetBlockByHash(blk.GetPrevHash())
		assert.Nil(t, err)
	}

	//rollback to height 3
	bc.Rollback(blk.GetHash())

	//the height 3 block should be the new tail block
	newTailBlk, err := bc.GetTailBlock()
	assert.Nil(t, err)
	assert.Equal(t, blk.GetHash(), newTailBlk.GetHash())

}

func TestBlockchain_AddBlockToTail(t *testing.T) {

	// Serialized data of an empty UTXOIndex (generated using `hex.EncodeToString(UTXOIndex{}.serialize())`)
	serializedUTXOIndex, _ := hex.DecodeString(`0fff89040102ff8a00010c01ff8800000dff87020102ff880001ff8200003cff81030102ff82000104010556616c756501ff8400010a5075624b65794861736801ff8600010454786964010a0001075478496e64657801040000000aff83050102ff8c0000000fff8d05010103496e7401ff8e00000027ff850301010a5075624b65794861736801ff86000101010a5075624b657948617368010a00000004ff8a0000`)

	db := new(mocks.Storage)

	// Storage will allow blockchain creation to succeed
	db.On("Put", mock.Anything, mock.Anything).Return(nil)
	db.On("Get", []byte("utxo")).Return(serializedUTXOIndex, nil)
	db.On("EnableBatch").Return()
	db.On("DisableBatch").Return()
	// Flush invoked in AddBlockToTail twice
	db.On("Flush").Return(nil).Twice()

	// Create a blockchain for testing
	addr := NewAddress("dGDrVKjCG3sdXtDUgWZ7Fp3Q97tLhqWivf")
	bc := &Blockchain{Hash{}, db, nil, nil, nil}

	// Add genesis block
	genesis := NewGenesisBlock(addr)
	err := bc.AddBlockToTail(genesis)

	// Expect batch write was used
	db.AssertCalled(t, "EnableBatch")
	db.AssertCalled(t, "Flush")
	db.AssertCalled(t, "DisableBatch")

	// Expect no error when adding genesis block
	assert.Nil(t, err)
	// Expect that blockchain tail is genesis block
	assert.Equal(t, genesis.GetHash(), Hash(bc.tailBlockHash))

	// Simulate a failure when flushing new block to storage
	simulatedFailure := errors.New("simulated storage failure")
	db.On("Flush").Return(simulatedFailure)

	// Add new block
	blk := GenerateMockBlock()
	blk.SetHash([]byte("hash1"))
	blk.header.height = 1
	err = bc.AddBlockToTail(blk)

	//Expect 2 mock txs to be rejected when minting
<<<<<<< HEAD
	assert.Equal(t, MetricsTxDoubleSpend.Count(), int64(2))
	assert.Equal(t, ErrUpdateUtxoState, err)
=======
	assert.Equal(t, int64(1), MetricsTxDoubleSpend.Count())
	// Expect the coinbase tx to go through
	assert.Equal(t, nil , err)
	// Expect that the block added is the blockchain tail
	assert.Equal(t, blk.GetHash(), Hash(bc.tailBlockHash))
>>>>>>> 4c4210e8

}<|MERGE_RESOLUTION|>--- conflicted
+++ resolved
@@ -165,15 +165,9 @@
 	err = bc.AddBlockToTail(blk)
 
 	//Expect 2 mock txs to be rejected when minting
-<<<<<<< HEAD
-	assert.Equal(t, MetricsTxDoubleSpend.Count(), int64(2))
-	assert.Equal(t, ErrUpdateUtxoState, err)
-=======
 	assert.Equal(t, int64(1), MetricsTxDoubleSpend.Count())
 	// Expect the coinbase tx to go through
 	assert.Equal(t, nil , err)
 	// Expect that the block added is the blockchain tail
 	assert.Equal(t, blk.GetHash(), Hash(bc.tailBlockHash))
->>>>>>> 4c4210e8
-
 }