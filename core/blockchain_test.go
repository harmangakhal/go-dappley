--- conflicted
+++ resolved
@@ -139,11 +139,7 @@
 
 	// Create a blockchain for testing
 	addr := NewAddress("dGDrVKjCG3sdXtDUgWZ7Fp3Q97tLhqWivf")
-<<<<<<< HEAD
-	bc := &Blockchain{Hash{}, db, nil, nil, nil, nil}
-=======
-	bc := &Blockchain{Hash{}, db, nil, nil}
->>>>>>> 073014f5
+	bc := &Blockchain{Hash{}, db, nil, nil, nil}
 
 	// Add genesis block
 	genesis := NewGenesisBlock(addr)
