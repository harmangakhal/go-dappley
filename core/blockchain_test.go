--- conflicted
+++ resolved
@@ -139,11 +139,7 @@
 
 	// Create a blockchain for testing
 	addr := NewAddress("dGDrVKjCG3sdXtDUgWZ7Fp3Q97tLhqWivf")
-<<<<<<< HEAD
-	bc := &Blockchain{Hash{}, db, NewUTXOCache(db), nil, NewTransactionPool(128), nil, BlockchainInit, nil}
-=======
-	bc := &Blockchain{Hash{}, db, nil, NewTransactionPool(1280000), nil, BlockchainInit, nil, 1000000}
->>>>>>> d1421c42
+	bc := &Blockchain{Hash{}, db, NewUTXOCache(db), nil, NewTransactionPool(128), nil, BlockchainInit, nil, 1000000}
 
 	// Add genesis block
 	genesis := NewGenesisBlock(addr)
