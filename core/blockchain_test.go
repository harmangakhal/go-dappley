--- conflicted
+++ resolved
@@ -69,13 +69,8 @@
 	defer s.Close()
 
 	addr := NewAddress("16PencPNnF8CiSx2EBGEd1axhf7vuHCouj")
-<<<<<<< HEAD
 	bc := CreateBlockchain(addr, s, nil, 128, nil)
-	tailblk,_:= bc.GetTailBlock()
-=======
-	bc := CreateBlockchain(addr, s, nil, 128)
 	tailblk, _ := bc.GetTailBlock()
->>>>>>> ea28fc1e
 	blk := GenerateBlockWithCbtx(addr, tailblk)
 	blk.header.height = 1
 	bc.AddBlockToTail(blk)
