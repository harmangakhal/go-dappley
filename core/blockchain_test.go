--- conflicted
+++ resolved
@@ -131,11 +131,7 @@
 
 	// Create a blockchain for testing
 	addr := NewAddress("dGDrVKjCG3sdXtDUgWZ7Fp3Q97tLhqWivf")
-<<<<<<< HEAD
-	bc := &Blockchain{Hash{}, Hash{}, db, NewUTXOCache(db), nil, NewTransactionPool(128), nil, BlockchainInit, nil, 1000000, &sync.Mutex{}}
-=======
 	bc := &Blockchain{Hash{}, db, NewUTXOCache(db), nil, NewTransactionPool(128), nil, BlockchainInit, nil, 1000000, &sync.Mutex{}}
->>>>>>> a89b4c5c
 
 	// Add genesis block
 	genesis := NewGenesisBlock(addr)
@@ -168,7 +164,7 @@
 	db.On("Flush").Return(simulatedFailure)
 
 	// Add new block
-	blk := NewBlock([]*Transaction{}, genesis, "")
+	blk := NewBlock([]*Transaction{}, genesis)
 	blk.SetHash([]byte("hash1"))
 
 	blk.header.height = 1
@@ -213,7 +209,7 @@
 			txs = append(txs, &tx)
 		}
 
-		b := NewBlock(txs, tailBlk, "")
+		b := NewBlock(txs, tailBlk)
 		b.SetHash(b.CalculateHash())
 		state := LoadScStateFromDatabase(bc.GetDb())
 		bc.AddBlockContextToTail(&BlockContext{Block: b, UtxoIndex: utxo, State: state})
