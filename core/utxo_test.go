--- conflicted
+++ resolved
@@ -298,17 +298,11 @@
 	contractPkh := NewContractPubKeyHash()
 	//preapre 3 utxos in the utxo index
 	txoutputs := []TXOutput{
-<<<<<<< HEAD
-		{common.NewAmount(3), address1Hash,""},
-		{common.NewAmount(4), address2Hash,""},
-		{common.NewAmount(5), address2Hash,""},
-		{common.NewAmount(2), contractPkh, "helloworld!"},
-		{common.NewAmount(4), contractPkh, ""},
-=======
 		{common.NewAmount(3), address1Hash, ""},
 		{common.NewAmount(4), address2Hash, ""},
 		{common.NewAmount(5), address2Hash, ""},
->>>>>>> ea28fc1e
+		{common.NewAmount(2), contractPkh, "helloworld!"},
+		{common.NewAmount(4), contractPkh, ""},
 	}
 
 	index := NewUTXOIndex()
@@ -340,19 +334,15 @@
 		{"notEnoughUtxo2",
 			common.NewAmount(10),
 			address2Hash.GetPubKeyHash(),
-<<<<<<< HEAD
-			ErrInsufficientFund,},
+			ErrInsufficientFund},
 		{"smartContractUtxo",
 			common.NewAmount(3),
 			contractPkh.PubKeyHash,
-			nil,},
+			nil},
 		{"smartContractUtxoInsufficient",
 			common.NewAmount(5),
 			contractPkh.PubKeyHash,
-			ErrInsufficientFund,},
-=======
 			ErrInsufficientFund},
->>>>>>> ea28fc1e
 	}
 	for _, tt := range tests {
 		t.Run(tt.name, func(t *testing.T) {
