--- conflicted
+++ resolved
@@ -46,6 +46,8 @@
 var (
 	ErrInsufficientFund  = errors.New("transaction: insufficient balance")
 	ErrInvalidAmount     = errors.New("transaction: invalid amount (must be > 0)")
+	ErrTXInputNotFound   = errors.New("transaction: transaction input not found")
+	ErrNewUserPubKeyHash = errors.New("transaction: create pubkeyhash error")
 )
 
 type Transaction struct {
@@ -738,14 +740,7 @@
 	}
 
 	if contract != "" {
-<<<<<<< HEAD
 		outputs = append(outputs, *NewContractTXOutput(toAddr, contract))
-=======
-		txOut := *NewContractTXOutput(contract)
-		pkh, _ := toAddr.GetPubKeyHash()
-		txOut.PubKeyHash.PubKeyHash = pkh
-		outputs = append(outputs, txOut)
->>>>>>> 0b44d419
 	}
 
 	outputs = append(outputs, *NewTXOutput(amount, toAddr))
