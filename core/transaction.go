--- conflicted
+++ resolved
@@ -41,6 +41,7 @@
 var subsidy = common.NewAmount(10)
 
 const ContractTxouputIndex = 0
+
 var rewardTxData = []byte("Distribute X Rewards")
 
 var (
@@ -62,10 +63,9 @@
 	BlockIndex int
 }
 
-<<<<<<< HEAD
-func (tx Transaction) IsCoinbase() bool {
-
-	if !tx.isVinCoinbase(){
+func (tx *Transaction) IsCoinbase() bool {
+
+	if !tx.isVinCoinbase() {
 		return false
 	}
 
@@ -73,32 +73,28 @@
 		return false
 	}
 
-	if bytes.Equal(tx.Vin[0].PubKey,rewardTxData){
+	if bytes.Equal(tx.Vin[0].PubKey, rewardTxData) {
 		return false
 	}
 
 	return true
 }
 
-func (tx Transaction) IsRewardTx() bool{
-
-	if !tx.isVinCoinbase(){
-		return false
-	}
-
-	if !bytes.Equal(tx.Vin[0].PubKey,rewardTxData){
+func (tx *Transaction) IsRewardTx() bool {
+
+	if !tx.isVinCoinbase() {
+		return false
+	}
+
+	if !bytes.Equal(tx.Vin[0].PubKey, rewardTxData) {
 		return false
 	}
 
 	return true
 }
 
-func (tx Transaction) isVinCoinbase() bool{
+func (tx *Transaction) isVinCoinbase() bool {
 	return len(tx.Vin) == 1 && len(tx.Vin[0].Txid) == 0 && tx.Vin[0].Vout == -1
-=======
-func (tx *Transaction) IsCoinbase() bool {
-	return len(tx.Vin) == 1 && len(tx.Vin[0].Txid) == 0 && tx.Vin[0].Vout == -1 && len(tx.Vout) == 1
->>>>>>> ea28fc1e
 }
 
 // Serialize returns a serialized Transaction
@@ -214,7 +210,7 @@
 		return true
 	}
 
-	if tx.IsRewardTx(){
+	if tx.IsRewardTx() {
 		//TODO: verify reward tx here
 		return true
 	}
@@ -338,23 +334,23 @@
 }
 
 //NewRewardTx creates a new transaction that gives reward to addresses according to the input rewards
-func NewRewardTx(blockHeight uint64, rewards map[string]string) Transaction{
+func NewRewardTx(blockHeight uint64, rewards map[string]string) Transaction {
 
 	bh := make([]byte, 8)
 	binary.BigEndian.PutUint64(bh, uint64(blockHeight))
 
 	txin := TXInput{nil, -1, bh, rewardTxData}
 	txOutputs := []TXOutput{}
-	for address, amount := range rewards{
-		amt,err := common.NewAmountFromString(amount)
-		if err!= nil {
+	for address, amount := range rewards {
+		amt, err := common.NewAmountFromString(amount)
+		if err != nil {
 			logger.WithFields(logger.Fields{
-				"address"	:address,
-				"amount"	:amount,
-				"error"		:err,
+				"address": address,
+				"amount":  amount,
+				"error":   err,
 			}).Warn("Transaction: Not able to parse reward amount")
 		}
-		txOutputs = append(txOutputs,*NewTXOutput(amt, address))
+		txOutputs = append(txOutputs, *NewTXOutput(amt, NewAddress(address)))
 	}
 	tx := Transaction{nil, []TXInput{txin}, txOutputs, 0}
 	tx.ID = tx.Hash()
@@ -433,15 +429,15 @@
 }
 
 //Execute executes the smart contract the transaction points to. it doesnt do anything if is a normal transaction
-func (tx *Transaction) Execute(index UTXOIndex, scStorage *ScState, rewards map[string]string, engine ScEngine) []*Transaction{
-
-	if tx.IsRewardTx(){
+func (tx *Transaction) Execute(index UTXOIndex, scStorage *ScState, rewards map[string]string, engine ScEngine) []*Transaction {
+
+	if tx.IsRewardTx() {
 		return nil
 	}
 
 	vout := tx.Vout[ContractTxouputIndex]
 
-	if isContract,_:=vout.PubKeyHash.IsContract(); !isContract{
+	if isContract, _ := vout.PubKeyHash.IsContract(); !isContract {
 		return nil
 	}
 	utxos := index.GetAllUTXOsByPubKeyHash(vout.PubKeyHash.GetPubKeyHash())
@@ -474,20 +470,20 @@
 	return engine.GetGeneratedTXs()
 }
 
-func (tx *Transaction) MatchRewards(rewardStorage map[string]string) bool{
-
-	if tx==nil {
+func (tx *Transaction) MatchRewards(rewardStorage map[string]string) bool {
+
+	if tx == nil {
 		logger.Debug("Transaction: Transaction does not exist")
 		return false
 	}
 
-	if !tx.IsRewardTx(){
+	if !tx.IsRewardTx() {
 		logger.Debug("Transaction: Transaction is not a reward transaction")
 		return false
 	}
 
-	for _,vout := range tx.Vout{
-		if !vout.IsFoundInRewardStorage(rewardStorage){
+	for _, vout := range tx.Vout {
+		if !vout.IsFoundInRewardStorage(rewardStorage) {
 			return false
 		}
 	}
@@ -608,10 +604,10 @@
 	}
 
 	if contract != "" {
-		outputs = append(outputs, *NewContractTXOutput(toAddr.String(), contract))
+		outputs = append(outputs, *NewContractTXOutput(toAddr, contract))
 	}
 
 	outputs = append(outputs, *NewTXOutput(amount, toAddr))
 	outputs = append(outputs, *NewTXOutput(change, from))
 	return outputs
-}
+}