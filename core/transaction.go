// Copyright (C) 2018 go-dappley authors
//
// This file is part of the go-dappley library.
//
// the go-dappley library is free software: you can redistribute it and/or modify
// it under the terms of the GNU General Public License as published by
// the Free Software Foundation, either pubKeyHash 3 of the License, or
// (at your option) any later pubKeyHash.
//
// the go-dappley library is distributed in the hope that it will be useful,
// but WITHOUT ANY WARRANTY; without even the implied warranty of
// MERCHANTABILITY or FITNESS FOR A PARTICULAR PURPOSE.  See the
// GNU General Public License for more details.
//
// You should have received a copy of the GNU General Public License
// along with the go-dappley library.  If not, see <http://www.gnu.org/licenses/>.
//

package core

import (
	"bytes"
	"crypto/ecdsa"
	"crypto/sha256"
	"encoding/binary"
	"encoding/gob"
	"errors"
	"fmt"
	"strings"

	"github.com/gogo/protobuf/proto"
	logger "github.com/sirupsen/logrus"

	"github.com/dappley/go-dappley/common"
	"github.com/dappley/go-dappley/core/pb"
	"github.com/dappley/go-dappley/crypto/byteutils"
	"github.com/dappley/go-dappley/crypto/keystore/secp256k1"
	"github.com/dappley/go-dappley/util"
<<<<<<< HEAD
	"github.com/gogo/protobuf/proto"
	logger "github.com/sirupsen/logrus"
=======
>>>>>>> 6cf770f5
)

var subsidy = common.NewAmount(10)

const ContractTxouputIndex = 0

var rewardTxData = []byte("Distribute X Rewards")

var (
	ErrInsufficientFund  = errors.New("transaction: the balance is insufficient")
	ErrInvalidAmount     = errors.New("transaction: amount is invalid (must be > 0)")
	ErrTXInputNotFound   = errors.New("transaction: transaction input not found")
	ErrNewUserPubKeyHash = errors.New("transaction: create pubkeyhash error")
)

type Transaction struct {
	ID   []byte
	Vin  []TXInput
	Vout []TXOutput
	Tip  uint64
}

type TxIndex struct {
	BlockId    []byte
	BlockIndex int
}

func (tx *Transaction) IsCoinbase() bool {

	if !tx.isVinCoinbase() {
		return false
	}

	if len(tx.Vout) != 1 {
		return false
	}

	if bytes.Equal(tx.Vin[0].PubKey, rewardTxData) {
		return false
	}

	return true
}

func (tx *Transaction) IsRewardTx() bool {

	if !tx.isVinCoinbase() {
		return false
	}

	if !bytes.Equal(tx.Vin[0].PubKey, rewardTxData) {
		return false
	}

	return true
}

func (tx *Transaction) isVinCoinbase() bool {
	return len(tx.Vin) == 1 && len(tx.Vin[0].Txid) == 0 && tx.Vin[0].Vout == -1
}

// Serialize returns a serialized Transaction
func (tx *Transaction) Serialize() []byte {
	var encoded bytes.Buffer

	enc := gob.NewEncoder(&encoded)
	err := enc.Encode(tx)
	if err != nil {
		logger.Panic(err)
	}

	return encoded.Bytes()
}

//GetToHashBytes Get bytes for hash
func (tx *Transaction) GetToHashBytes() []byte {
	var bytes []byte

	for _, vin := range tx.Vin {
		bytes = append(bytes, vin.Txid...)
		// int size may differ from differnt platform
		bytes = append(bytes, byteutils.FromInt32(int32(vin.Vout))...)
		bytes = append(bytes, vin.PubKey...)
		bytes = append(bytes, vin.Signature...)
	}

	for _, vout := range tx.Vout {
		bytes = append(bytes, vout.Value.Bytes()...)
		bytes = append(bytes, vout.PubKeyHash.GetPubKeyHash()...)
	}

	bytes = append(bytes, byteutils.FromUint64(tx.Tip)...)
	return bytes
}

// Hash returns the hash of the Transaction
func (tx *Transaction) Hash() []byte {
	var hash [32]byte

	hash = sha256.Sum256(tx.GetToHashBytes())

	return hash[:]
}

// Sign signs each input of a Transaction
func (tx *Transaction) Sign(privKey ecdsa.PrivateKey, prevUtxos []*UTXO) error {
	if tx.IsCoinbase() {
		logger.Warning("Coinbase transaction could not be signed")
		return nil
	}

	if tx.IsRewardTx() {
		logger.Warning("Reward transaction could not be signed")
		return nil
	}

	txCopy := tx.TrimmedCopy()
	privData, err := secp256k1.FromECDSAPrivateKey(&privKey)
	if err != nil {
		logger.Error("ERROR: Get private key failed", err)
		return err
	}

	for i, vin := range txCopy.Vin {
		txCopy.Vin[i].Signature = nil
		oldPubKey := vin.PubKey
		txCopy.Vin[i].PubKey = prevUtxos[i].PubKeyHash.GetPubKeyHash()
		txCopy.ID = txCopy.Hash()

		txCopy.Vin[i].PubKey = oldPubKey

		signature, err := secp256k1.Sign(txCopy.ID, privData)
		if err != nil {
			logger.Error("ERROR: Sign transaction.Id failed", err)
			return err
		}

		tx.Vin[i].Signature = signature
	}
	return nil
}

// TrimmedCopy creates a trimmed copy of Transaction to be used in signing
func (tx *Transaction) TrimmedCopy() Transaction {
	var inputs []TXInput
	var outputs []TXOutput

	for _, vin := range tx.Vin {
		inputs = append(inputs, TXInput{vin.Txid, vin.Vout, nil, nil})
	}

	for _, vout := range tx.Vout {
		outputs = append(outputs, TXOutput{vout.Value, vout.PubKeyHash, ""})
	}

	txCopy := Transaction{tx.ID, inputs, outputs, tx.Tip}

	return txCopy
}

// Verify ensures signature of transactions is correct or verifies against blockHeight if it's a coinbase transactions
func (tx *Transaction) Verify(utxo *UTXOIndex, blockHeight uint64) bool {

	if tx.IsCoinbase() {
		if tx.Vout[0].Value.Cmp(subsidy) != 0 {
			return false
		}
		bh := binary.BigEndian.Uint64(tx.Vin[0].Signature)
		if blockHeight != bh {
			return false
		}
		return true
	}

	if tx.IsRewardTx() {
		//TODO: verify reward tx here
		return true
	}

	prevUtxos, err := tx.FindAllTxinsInUtxoPool(*utxo)
	if err != nil {
		logger.Errorf("ERROR: %v", err)
		return false
	}

	if !tx.verifyAmount(prevUtxos) || !tx.verifyTip(prevUtxos) {
		logger.Error("ERROR: Transaction amount is invalid")
		return false
	}

	return tx.verifySignatures(prevUtxos) && tx.verifyPublicKeyHash(prevUtxos)
}

//verifyTip verifies if the transaction has the correct tip
func (tx *Transaction) verifyTip(prevUtxos []*UTXO) bool {
	sum := calculateUtxoSum(prevUtxos)
	var err error
	for _, vout := range tx.Vout {
		sum, err = sum.Sub(vout.Value)
		if err != nil {
			return false
		}
	}
	return tx.Tip == sum.Uint64()
}

//verifyPublicKeyHash verifies if the public key in Vin is the original key for the public
//key hash in utxo
func (tx *Transaction) verifyPublicKeyHash(prevUtxos []*UTXO) bool {

	for i, vin := range tx.Vin {

		isContract, err := prevUtxos[i].PubKeyHash.IsContract()
		if err != nil {
			return false
		}
		//if the utxo belongs to a Contract, the utxo is not verified through
		//public key hash. It will be verified through consensus
		if isContract {
			continue
		}

		pubKeyHash, err := NewUserPubKeyHash(vin.PubKey)
		if err != nil {
			return false
		}
		if !bytes.Equal(pubKeyHash.GetPubKeyHash(), prevUtxos[i].PubKeyHash.GetPubKeyHash()) {
			return false
		}
	}
	return true
}

func (tx *Transaction) verifySignatures(prevUtxos []*UTXO) bool {
	for _, utxo := range prevUtxos {
		if utxo.PubKeyHash.GetPubKeyHash() == nil {
			logger.Error("ERROR: Previous transaction is not correct")
			return false
		}
	}

	txCopy := tx.TrimmedCopy()

	for i, vin := range tx.Vin {
		txCopy.Vin[i].Signature = nil
		oldPubKey := txCopy.Vin[i].PubKey
		txCopy.Vin[i].PubKey = prevUtxos[i].PubKeyHash.GetPubKeyHash()
		txCopy.ID = txCopy.Hash()
		txCopy.Vin[i].PubKey = oldPubKey

		originPub := make([]byte, 1+len(vin.PubKey))
		originPub[0] = 4 // uncompressed point
		copy(originPub[1:], vin.PubKey)

		verifyResult, error1 := secp256k1.Verify(txCopy.ID, vin.Signature, originPub)

		if error1 != nil || verifyResult == false {
			logger.Errorf("Error: Verify sign failed %v", error1)
			return false
		}
	}

	return true
}

func (tx *Transaction) verifyAmount(prevTXs []*UTXO) bool {
	var totalVin, totalVout common.Amount
	for _, utxo := range prevTXs {
		totalVin = *totalVin.Add(utxo.Value)
	}

	for _, vout := range tx.Vout {
		if vout.Value.Validate() != nil {
			return false
		}
		totalVout = *totalVout.Add(vout.Value)
	}
	//TotalVin amount must equal or greater than total vout
	return totalVin.Cmp(&totalVout) >= 0
}

// NewCoinbaseTX creates a new coinbase transaction
func NewCoinbaseTX(to Address, data string, blockHeight uint64, tip *common.Amount) Transaction {
	if data == "" {
		data = fmt.Sprintf("Reward to '%s'", to)
	}
	bh := make([]byte, 8)
	binary.BigEndian.PutUint64(bh, uint64(blockHeight))

	txin := TXInput{nil, -1, bh, []byte(data)}
	txout := NewTXOutput(subsidy.Add(tip), to)
	tx := Transaction{nil, []TXInput{txin}, []TXOutput{*txout}, 0}
	tx.ID = tx.Hash()

	return tx
}

//NewRewardTx creates a new transaction that gives reward to addresses according to the input rewards
func NewRewardTx(blockHeight uint64, rewards map[string]string) Transaction {

	bh := make([]byte, 8)
	binary.BigEndian.PutUint64(bh, uint64(blockHeight))

	txin := TXInput{nil, -1, bh, rewardTxData}
	txOutputs := []TXOutput{}
	for address, amount := range rewards {
		amt, err := common.NewAmountFromString(amount)
		if err != nil {
			logger.WithFields(logger.Fields{
				"address": address,
				"amount":  amount,
				"error":   err,
			}).Warn("Transaction: Not able to parse reward amount")
		}
		txOutputs = append(txOutputs, *NewTXOutput(amt, NewAddress(address)))
	}
	tx := Transaction{nil, []TXInput{txin}, txOutputs, 0}
	tx.ID = tx.Hash()

	return tx
}

// NewUTXOTransaction creates a new transaction
func NewUTXOTransaction(utxos []*UTXO, from, to Address, amount *common.Amount, senderKeyPair KeyPair,
	tip *common.Amount, contract string) (Transaction, error) {

	sum := calculateUtxoSum(utxos)
	change, err := calculateChange(sum, amount, tip)
	if err != nil {
		return Transaction{}, err
	}

	tx := Transaction{
		nil,
		prepareInputLists(utxos, senderKeyPair.PublicKey),
		prepareOutputLists(from, to, amount, change, contract),
		tip.Uint64()}
	tx.ID = tx.Hash()

	err = tx.Sign(senderKeyPair.PrivateKey, utxos)
	if err != nil {
		return Transaction{}, err
	}

	return tx, nil
}

//FindAllTxinsInUtxoPool Find the transaction in a utxo pool. Returns true only if all Vins are found in the utxo pool
func (tx *Transaction) FindAllTxinsInUtxoPool(utxoPool UTXOIndex) ([]*UTXO, error) {
	var res []*UTXO
	for _, vin := range tx.Vin {
		pubKeyHash, err := NewUserPubKeyHash(vin.PubKey)
		if err != nil {
			return nil, ErrNewUserPubKeyHash
		}
		utxo := utxoPool.FindUTXOByVin(pubKeyHash.GetPubKeyHash(), vin.Txid, vin.Vout)
		if utxo == nil {
			MetricsTxDoubleSpend.Inc(1)
			return nil, ErrTXInputNotFound
		}
		res = append(res, utxo)
	}
	return res, nil
}

//GetContractAddress gets the smart contract's address if a transaction deploys a smart contract
func (tx *Transaction) GetContractAddress() Address {
	if len(tx.Vout) == 0 {
		return NewAddress("")
	}

	isContract, err := tx.Vout[ContractTxouputIndex].PubKeyHash.IsContract()
	if err != nil {
		return NewAddress("")
	}

	if !isContract {
		return NewAddress("")
	}

	return tx.Vout[ContractTxouputIndex].PubKeyHash.GenerateAddress()
}

//GetContract returns the smart contract code in a transaction
func (tx *Transaction) GetContract() string {
	isContract, _ := tx.Vout[ContractTxouputIndex].PubKeyHash.IsContract()
	if !isContract {
		return ""
	}
	return tx.Vout[ContractTxouputIndex].Contract
}

//Execute executes the smart contract the transaction points to. it doesnt do anything if is a normal transaction
func (tx *Transaction) Execute(index UTXOIndex, scStorage *ScState, rewards map[string]string, engine ScEngine) []*Transaction {

	if tx.IsRewardTx() {
		return nil
	}

	vout := tx.Vout[ContractTxouputIndex]
<<<<<<< HEAD
	if isContract, _ := vout.PubKeyHash.IsContract(); isContract {
		utxos := index.GetAllUTXOsByPubKeyHash(vout.PubKeyHash.GetPubKeyHash())
		//the smart contract utxo is always stored at index 0. If there is no utxos found, that means this transaction
		//is a smart contract deployment transaction, not a smart contract execution transaction.
		if len(utxos) != 0 {
			function, args := util.DecodeScInput(vout.Contract)
			if function != "" {
				totalArgs := util.PrepareArgs(args)
				address := utxos[0].PubKeyHash.GenerateAddress().String()
				logger.WithFields(logger.Fields{
					"contractAddr":    address,
					"contract":        utxos[0].Contract,
					"invokedFunction": function,
					"arguments":       totalArgs,
				}).Info("Executing smart contract...")
				engine.ImportSourceCode(utxos[0].Contract)
				engine.ImportLocalStorage(scStorage.GetStorageByAddress(address))
				engine.Execute(function, totalArgs)
			}
=======

	if isContract, _ := vout.PubKeyHash.IsContract(); !isContract {
		return nil
	}
	utxos := index.GetAllUTXOsByPubKeyHash(vout.PubKeyHash.GetPubKeyHash())
	//the smart contract utxo is always stored at index 0. If there is no utxos found, that means this transaction
	//is a smart contract deployment transaction, not a smart contract execution transaction.
	if len(utxos) == 0 {
		return nil
	}

	function, args := util.DecodeScInput(vout.Contract)
	if function == "" {
		return nil
	}

	totalArgs := util.PrepareArgs(args)
	address := utxos[0].PubKeyHash.GenerateAddress()
	logger.WithFields(logger.Fields{
		"contractAddr":    address.String(),
		"contract":        utxos[0].Contract,
		"invokedFunction": function,
		"arguments":       totalArgs,
	}).Info("Executing smart contract...")
	engine.ImportSourceCode(utxos[0].Contract)
	engine.ImportLocalStorage(scStorage.GetStorageByAddress(address.String()))
	engine.ImportContractAddr(address)
	engine.ImportUTXOs(utxos[1:])
	engine.ImportSourceTXID(tx.ID)
	engine.ImportRewardStorage(rewards)
	engine.Execute(function, totalArgs)
	return engine.GetGeneratedTXs()
}

func (tx *Transaction) MatchRewards(rewardStorage map[string]string) bool {

	if tx == nil {
		logger.Debug("Transaction: Transaction does not exist")
		return false
	}

	if !tx.IsRewardTx() {
		logger.Debug("Transaction: Transaction is not a reward transaction")
		return false
	}

	for _, vout := range tx.Vout {
		if !vout.IsFoundInRewardStorage(rewardStorage) {
			return false
>>>>>>> 6cf770f5
		}
	}
	return len(rewardStorage) == len(tx.Vout)
}

// String returns a human-readable representation of a transaction
func (tx *Transaction) String() string {
	var lines []string

	lines = append(lines, fmt.Sprintf("\n--- Transaction %x:", tx.ID))

	for i, input := range tx.Vin {

		lines = append(lines, fmt.Sprintf("     Input %d:", i))
		lines = append(lines, fmt.Sprintf("       TXID:      %x", input.Txid))
		lines = append(lines, fmt.Sprintf("       Out:       %d", input.Vout))
		lines = append(lines, fmt.Sprintf("       Signature: %x", input.Signature))
		lines = append(lines, fmt.Sprintf("       PubKey:    %x", input.PubKey))
	}

	for i, output := range tx.Vout {
		lines = append(lines, fmt.Sprintf("     Output %d:", i))
		lines = append(lines, fmt.Sprintf("       Value:  %d", output.Value))
		lines = append(lines, fmt.Sprintf("       Script: %x", output.PubKeyHash.GetPubKeyHash()))
		lines = append(lines, fmt.Sprintf("       Contract: %s", output.Contract))
	}
	lines = append(lines, "\n")

	return strings.Join(lines, "\n")
}

func (tx *Transaction) ToProto() proto.Message {

	var vinArray []*corepb.TXInput
	for _, txin := range tx.Vin {
		vinArray = append(vinArray, txin.ToProto().(*corepb.TXInput))
	}

	var voutArray []*corepb.TXOutput
	for _, txout := range tx.Vout {
		voutArray = append(voutArray, txout.ToProto().(*corepb.TXOutput))
	}

	return &corepb.Transaction{
		ID:   tx.ID,
		Vin:  vinArray,
		Vout: voutArray,
		Tip:  tx.Tip,
	}
}

func (tx *Transaction) FromProto(pb proto.Message) {
	tx.ID = pb.(*corepb.Transaction).ID
	tx.Tip = pb.(*corepb.Transaction).Tip

	var vinArray []TXInput
	txin := TXInput{}
	for _, txinpb := range pb.(*corepb.Transaction).Vin {
		txin.FromProto(txinpb)
		vinArray = append(vinArray, txin)
	}
	tx.Vin = vinArray

	var voutArray []TXOutput
	txout := TXOutput{}
	for _, txoutpb := range pb.(*corepb.Transaction).Vout {
		txout.FromProto(txoutpb)
		voutArray = append(voutArray, txout)
	}
	tx.Vout = voutArray
}

//calculateChange calculates the change
func calculateChange(input, amount, tip *common.Amount) (*common.Amount, error) {
	change, err := input.Sub(amount)
	if err != nil {
		return nil, ErrInsufficientFund
	}

	change, err = change.Sub(tip)
	if err != nil {
		return nil, ErrInsufficientFund
	}
	return change, nil
}

//prepareInputLists prepares a list of txinputs for a new transaction
func prepareInputLists(utxos []*UTXO, publicKey []byte) []TXInput {
	var inputs []TXInput

	// Build a list of inputs
	for _, utxo := range utxos {
		input := TXInput{utxo.Txid, utxo.TxIndex, nil, publicKey}
		inputs = append(inputs, input)
	}

	return inputs
}

//calculateUtxoSum calculates the total amount of all input utxos
func calculateUtxoSum(utxos []*UTXO) *common.Amount {
	sum := common.NewAmount(0)
	for _, utxo := range utxos {
		sum = sum.Add(utxo.Value)
	}
	return sum
}

//preapreOutPutLists prepares a list of txoutputs for a new transaction
func prepareOutputLists(from, to Address, amount *common.Amount, change *common.Amount, contract string) []TXOutput {

	var outputs []TXOutput
	toAddr := to

	if toAddr.String() == "" {
		toAddr = NewContractPubKeyHash().GenerateAddress()
	}

	if contract != "" {
		outputs = append(outputs, *NewContractTXOutput(toAddr, contract))
	}

	outputs = append(outputs, *NewTXOutput(amount, toAddr))
	outputs = append(outputs, *NewTXOutput(change, from))
	return outputs
}<|MERGE_RESOLUTION|>--- conflicted
+++ resolved
@@ -36,11 +36,6 @@
 	"github.com/dappley/go-dappley/crypto/byteutils"
 	"github.com/dappley/go-dappley/crypto/keystore/secp256k1"
 	"github.com/dappley/go-dappley/util"
-<<<<<<< HEAD
-	"github.com/gogo/protobuf/proto"
-	logger "github.com/sirupsen/logrus"
-=======
->>>>>>> 6cf770f5
 )
 
 var subsidy = common.NewAmount(10)
@@ -441,27 +436,6 @@
 	}
 
 	vout := tx.Vout[ContractTxouputIndex]
-<<<<<<< HEAD
-	if isContract, _ := vout.PubKeyHash.IsContract(); isContract {
-		utxos := index.GetAllUTXOsByPubKeyHash(vout.PubKeyHash.GetPubKeyHash())
-		//the smart contract utxo is always stored at index 0. If there is no utxos found, that means this transaction
-		//is a smart contract deployment transaction, not a smart contract execution transaction.
-		if len(utxos) != 0 {
-			function, args := util.DecodeScInput(vout.Contract)
-			if function != "" {
-				totalArgs := util.PrepareArgs(args)
-				address := utxos[0].PubKeyHash.GenerateAddress().String()
-				logger.WithFields(logger.Fields{
-					"contractAddr":    address,
-					"contract":        utxos[0].Contract,
-					"invokedFunction": function,
-					"arguments":       totalArgs,
-				}).Info("Executing smart contract...")
-				engine.ImportSourceCode(utxos[0].Contract)
-				engine.ImportLocalStorage(scStorage.GetStorageByAddress(address))
-				engine.Execute(function, totalArgs)
-			}
-=======
 
 	if isContract, _ := vout.PubKeyHash.IsContract(); !isContract {
 		return nil
@@ -511,7 +485,6 @@
 	for _, vout := range tx.Vout {
 		if !vout.IsFoundInRewardStorage(rewardStorage) {
 			return false
->>>>>>> 6cf770f5
 		}
 	}
 	return len(rewardStorage) == len(tx.Vout)
