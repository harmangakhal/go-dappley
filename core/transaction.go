// Copyright (C) 2018 go-dappley authors
//
// This file is part of the go-dappley library.
//
// the go-dappley library is free software: you can redistribute it and/or modify
// it under the terms of the GNU General Public License as published by
// the Free Software Foundation, either pubKeyHash 3 of the License, or
// (at your option) any later pubKeyHash.
//
// the go-dappley library is distributed in the hope that it will be useful,
// but WITHOUT ANY WARRANTY; without even the implied warranty of
// MERCHANTABILITY or FITNESS FOR A PARTICULAR PURPOSE.  See the
// GNU General Public License for more details.
//
// You should have received a copy of the GNU General Public License
// along with the go-dappley library.  If not, see <http://www.gnu.org/licenses/>.
//

package core

import (
	"bytes"
	"crypto/ecdsa"
	"crypto/sha256"
	"encoding/binary"
	"encoding/gob"
	"encoding/hex"
	"errors"
	"fmt"
	"strings"

	"github.com/dappley/go-dappley/common"
	"github.com/dappley/go-dappley/core/pb"
	"github.com/dappley/go-dappley/crypto/byteutils"
	"github.com/dappley/go-dappley/crypto/keystore/secp256k1"
	"github.com/dappley/go-dappley/util"
	"github.com/golang/protobuf/proto"
	logger "github.com/sirupsen/logrus"
)

var subsidy = common.NewAmount(10000000)

const ContractTxouputIndex = 0

var rewardTxData = []byte("Distribute X Rewards")

var (
	ErrInsufficientFund  = errors.New("transaction: insufficient balance")
	ErrInvalidAmount     = errors.New("transaction: invalid amount (must be > 0)")
	ErrTXInputNotFound   = errors.New("transaction: transaction input not found")
	ErrNewUserPubKeyHash = errors.New("transaction: create pubkeyhash error")
)

type Transaction struct {
	ID   []byte
	Vin  []TXInput
	Vout []TXOutput
	Tip  *common.Amount
}

type TxIndex struct {
	BlockId    []byte
	BlockIndex int
}

func (tx *Transaction) IsCoinbase() bool {

	if !tx.isVinCoinbase() {
		return false
	}

	if len(tx.Vout) != 1 {
		return false
	}

	if bytes.Equal(tx.Vin[0].PubKey, rewardTxData) {
		return false
	}

	return true
}

func (tx *Transaction) IsRewardTx() bool {

	if !tx.isVinCoinbase() {
		return false
	}

	if !bytes.Equal(tx.Vin[0].PubKey, rewardTxData) {
		return false
	}

	return true
}

// IsContract returns true if tx deploys/executes a smart contract; false otherwise
func (tx *Transaction) IsContract() bool {
	if len(tx.Vout) == 0 {
		return false
	}
	isContract, _ := tx.Vout[ContractTxouputIndex].PubKeyHash.IsContract()
	return isContract
}

func (tx *Transaction) IsExecutionContract() bool {
	if tx.IsContract() && !strings.Contains(tx.GetContract(), scheduleFuncName) {
		return true
	}
	return false
}

// IsFromContract returns true if tx is generated from a contract execution; false otherwise
func (tx *Transaction) IsFromContract() bool {
	if len(tx.Vin) == 0 {
		return false
	}
	for _, vin := range tx.Vin {
		pubKey := PubKeyHash(vin.PubKey)
		if IsContract, _ := pubKey.IsContract(); !IsContract {
			return false
		}
	}
	return true
}

func (tx *Transaction) isVinCoinbase() bool {
	return len(tx.Vin) == 1 && len(tx.Vin[0].Txid) == 0 && tx.Vin[0].Vout == -1
}

// Serialize returns a serialized Transaction
func (tx *Transaction) Serialize() []byte {
	var encoded bytes.Buffer

	enc := gob.NewEncoder(&encoded)
	err := enc.Encode(tx)
	if err != nil {
		logger.Panic(err)
	}

	return encoded.Bytes()
}

// Describe reverse-engineers the high-level description of a transaction
func (tx *Transaction) Describe(utxoIndex *UTXOIndex) (sender, recipient *Address, amount, tip *common.Amount, error error) {
	var receiverAddress Address
	vinPubKey := tx.Vin[0].PubKey
	pubKeyHash := PubKeyHash([]byte(""))
	inputAmount := common.NewAmount(0)
	outputAmount := common.NewAmount(0)
	payoutAmount := common.NewAmount(0)
	for _, vin := range tx.Vin {
		if bytes.Compare(vin.PubKey, vinPubKey) == 0 {
			switch {
			case tx.IsRewardTx():
				pubKeyHash = PubKeyHash(rewardTxData)
				continue
			case tx.IsFromContract():
				// vinPubKey is the pubKeyHash if it is a sc generated tx
				pubKeyHash = PubKeyHash(vinPubKey)
			default:
				pkh, err := NewUserPubKeyHash(vin.PubKey)
				if err != nil {
					return nil, nil, nil, nil, err
				}
				pubKeyHash = pkh
			}
			usedUTXO := utxoIndex.FindUTXOByVin([]byte(pubKeyHash), vin.Txid, vin.Vout)
			inputAmount = inputAmount.Add(usedUTXO.Value)
		} else {
			logger.Debug("Transaction: using UTXO from multiple wallets.")
		}
	}
	for _, vout := range tx.Vout {
		if bytes.Compare([]byte(vout.PubKeyHash), vinPubKey) == 0 {
			outputAmount = outputAmount.Add(vout.Value)
		} else {
			receiverAddress = vout.PubKeyHash.GenerateAddress()
			payoutAmount = payoutAmount.Add(vout.Value)
		}
	}
	tip, err := inputAmount.Sub(outputAmount)
	if err != nil {
		return nil, nil, nil, nil, err
	}

	senderAddress := pubKeyHash.GenerateAddress()

	return &senderAddress, &receiverAddress, payoutAmount, tip, nil
}

//GetToHashBytes Get bytes for hash
func (tx *Transaction) GetToHashBytes() []byte {
	var bytes []byte

	for _, vin := range tx.Vin {
		bytes = append(bytes, vin.Txid...)
		// int size may differ from differnt platform
		bytes = append(bytes, byteutils.FromInt32(int32(vin.Vout))...)
		bytes = append(bytes, vin.PubKey...)
		bytes = append(bytes, vin.Signature...)
	}

	for _, vout := range tx.Vout {
		bytes = append(bytes, vout.Value.Bytes()...)
		bytes = append(bytes, []byte(vout.PubKeyHash)...)
		bytes = append(bytes, []byte(vout.Contract)...)
	}
	if tx.Tip != nil {
		bytes = append(bytes, tx.Tip.Bytes()...)
	}
	return bytes
}

// Hash returns the hash of the Transaction
func (tx *Transaction) Hash() []byte {
	var hash [32]byte

	hash = sha256.Sum256(tx.GetToHashBytes())

	return hash[:]
}

// Sign signs each input of a Transaction
func (tx *Transaction) Sign(privKey ecdsa.PrivateKey, prevUtxos []*UTXO) error {
	if tx.IsCoinbase() {
		logger.Warn("Transaction: will not sign a coinbase transaction.")
		return nil
	}

	if tx.IsRewardTx() {
		logger.Warn("Transaction: will not sign a reward transaction.")
		return nil
	}

	txCopy := tx.TrimmedCopy(false)
	privData, err := secp256k1.FromECDSAPrivateKey(&privKey)
	if err != nil {
		logger.WithError(err).Error("Transaction: failed to get private key.")
		return err
	}

	for i, vin := range txCopy.Vin {
		txCopy.Vin[i].Signature = nil
		oldPubKey := vin.PubKey
		txCopy.Vin[i].PubKey = []byte(prevUtxos[i].PubKeyHash)
		txCopy.ID = txCopy.Hash()

		txCopy.Vin[i].PubKey = oldPubKey

		signature, err := secp256k1.Sign(txCopy.ID, privData)
		if err != nil {
			logger.WithError(err).Error("Transaction: failed to create a signature.")
			return err
		}

		tx.Vin[i].Signature = signature
	}
	return nil
}

// TrimmedCopy creates a trimmed copy of Transaction to be used in signing
func (tx *Transaction) TrimmedCopy(withSignature bool) Transaction {
	var inputs []TXInput
	var outputs []TXOutput
	var pubkey []byte

	for _, vin := range tx.Vin {
		if withSignature {
			pubkey = vin.PubKey
		} else {
			pubkey = nil
		}
		inputs = append(inputs, TXInput{vin.Txid, vin.Vout, nil, pubkey})
	}

	for _, vout := range tx.Vout {
		outputs = append(outputs, TXOutput{vout.Value, vout.PubKeyHash, vout.Contract})
	}

	txCopy := Transaction{tx.ID, inputs, outputs, tx.Tip}

	return txCopy
}

func (tx *Transaction) DeepCopy() Transaction {
	var inputs []TXInput
	var outputs []TXOutput

	for _, vin := range tx.Vin {
		inputs = append(inputs, TXInput{vin.Txid, vin.Vout, vin.Signature, vin.PubKey})
	}

	for _, vout := range tx.Vout {
		outputs = append(outputs, TXOutput{vout.Value, vout.PubKeyHash, vout.Contract})
	}

	txCopy := Transaction{tx.ID, inputs, outputs, tx.Tip}

	return txCopy
}

func (tx *Transaction) IsContractDeployed(utxoIndex *UTXOIndex) bool {
	pubkeyhash := tx.GetContractPubKeyHash()
	if pubkeyhash == nil {
		return false
	}

	contractUtxoTx := utxoIndex.GetAllUTXOsByPubKeyHash(pubkeyhash)
	return contractUtxoTx.Size() > 0
}

// Verify ensures signature of transactions is correct or verifies against blockHeight if it's a coinbase transactions
func (tx *Transaction) Verify(utxoIndex *UTXOIndex, blockHeight uint64) bool {
	if tx.IsCoinbase() {
		//TODO coinbase vout check need add tip
		if tx.Vout[0].Value.Cmp(subsidy) < 0 {
			logger.Warn("Transaction: subsidy check failed.")
			return false
		}
		bh := binary.BigEndian.Uint64(tx.Vin[0].Signature)
		if blockHeight != bh {
			logger.Warnf("Transaction: block height check failed expected=%v actual=%v.", blockHeight, bh)
			return false
		}
		return true
	}

	if tx.IsExecutionContract() && !tx.IsContractDeployed(utxoIndex) {
		logger.Warn("Transaction: contract state check failed.")
		return false
	}

	if tx.IsRewardTx() {
		//TODO: verify reward tx here
		return true
	}

	var prevUtxos []*UTXO
	for _, vin := range tx.Vin {
		pubKeyHash, err := NewUserPubKeyHash(vin.PubKey)
		if err != nil {
			logger.WithFields(logger.Fields{
				"tx_id":          hex.EncodeToString(tx.ID),
				"vin_tx_id":      hex.EncodeToString(vin.Txid),
				"vin_public_key": hex.EncodeToString(vin.PubKey),
			}).Warn("Transaction: failed to get PubKeyHash of vin.")
			return false
		}
		tempUtxoTx := utxoIndex.GetAllUTXOsByPubKeyHash(pubKeyHash)
		utxo := tempUtxoTx.GetUtxo(vin.Txid, vin.Vout)
		if utxo == nil {
			logger.WithFields(logger.Fields{
				"tx_id":      hex.EncodeToString(tx.ID),
				"vin_tx_id":  hex.EncodeToString(vin.Txid),
				"vin_index":  vin.Vout,
				"pubKeyHash": hex.EncodeToString(pubKeyHash),
			}).Warn("Transaction: cannot find vin.")
			return false
		}
		prevUtxos = append(prevUtxos, utxo)
	}

	if !tx.verifyID() {
		logger.WithFields(logger.Fields{
			"tx_id": hex.EncodeToString(tx.ID),
		}).Warn("Transaction: ID is invalid.")
		return false
	}

	if !tx.verifyPublicKeyHash(prevUtxos) {
		logger.WithFields(logger.Fields{
			"tx_id": hex.EncodeToString(tx.ID),
		}).Warn("Transaction: pubkey is invalid.")
		return false
	}

	if !tx.verifyAmount(prevUtxos) {
		logger.WithFields(logger.Fields{
			"tx_id": hex.EncodeToString(tx.ID),
		}).Warn("Transaction: amount is invalid.")
		return false
	}

	if !tx.verifyTip(prevUtxos) {
		logger.WithFields(logger.Fields{
			"tx_id": hex.EncodeToString(tx.ID),
		}).Warn("Transaction: tip is invalid.")
		return false
	}

	if !tx.verifySignatures(prevUtxos) {
		logger.WithFields(logger.Fields{
			"tx_id": hex.EncodeToString(tx.ID),
		}).Warn("Transaction: signature is invalid.")
		return false
	}

	return true
}

// verifyID verifies if the transaction ID is the hash of the transaction
func (tx *Transaction) verifyID() bool {
	txCopy := tx.TrimmedCopy(true)
	if bytes.Equal(tx.ID, (&txCopy).Hash()) {
		return true
	} else {
		return false
	}
}

//verifyTip verifies if the transaction has the correct tip
func (tx *Transaction) verifyTip(prevUtxos []*UTXO) bool {
	sum := calculateUtxoSum(prevUtxos)
	var err error
	for _, vout := range tx.Vout {
		sum, err = sum.Sub(vout.Value)
		if err != nil {
			return false
		}
	}
	return tx.Tip.Cmp(sum) == 0
}

//verifyPublicKeyHash verifies if the public key in Vin is the original key for the public
//key hash in utxo
func (tx *Transaction) verifyPublicKeyHash(prevUtxos []*UTXO) bool {

	for i, vin := range tx.Vin {

		isContract, err := prevUtxos[i].PubKeyHash.IsContract()
		if err != nil {
			return false
		}
		//if the utxo belongs to a Contract, the utxo is not verified through
		//public key hash. It will be verified through consensus
		if isContract {
			continue
		}

		pubKeyHash, err := NewUserPubKeyHash(vin.PubKey)
		if err != nil {
			return false
		}
		if !bytes.Equal([]byte(pubKeyHash), []byte(prevUtxos[i].PubKeyHash)) {
			return false
		}
	}
	return true
}

func (tx *Transaction) verifySignatures(prevUtxos []*UTXO) bool {
	for _, utxo := range prevUtxos {
		if utxo.PubKeyHash == nil {
			logger.Error("Transaction: previous transaction is not correct.")
			return false
		}
	}

	txCopy := tx.TrimmedCopy(false)

	for i, vin := range tx.Vin {
		txCopy.Vin[i].Signature = nil
		oldPubKey := txCopy.Vin[i].PubKey
		txCopy.Vin[i].PubKey = []byte(prevUtxos[i].PubKeyHash)
		txCopy.ID = txCopy.Hash()
		txCopy.Vin[i].PubKey = oldPubKey

		originPub := make([]byte, 1+len(vin.PubKey))
		originPub[0] = 4 // uncompressed point
		copy(originPub[1:], vin.PubKey)

		verifyResult, err := secp256k1.Verify(txCopy.ID, vin.Signature, originPub)

		if err != nil || verifyResult == false {
			logger.WithError(err).Error("Transaction: signature cannot be verified.")
			return false
		}
	}

	return true
}

func (tx *Transaction) verifyAmount(prevTXs []*UTXO) bool {
	var totalVin, totalVout common.Amount
	for _, utxo := range prevTXs {
		totalVin = *totalVin.Add(utxo.Value)
	}

	for _, vout := range tx.Vout {
		if vout.Value.Validate() != nil {
			return false
		}
		totalVout = *totalVout.Add(vout.Value)
	}
	//TotalVin amount must equal or greater than total vout
	return totalVin.Cmp(&totalVout) >= 0
}

// NewCoinbaseTX creates a new coinbase transaction
func NewCoinbaseTX(to Address, data string, blockHeight uint64, tip *common.Amount) Transaction {
	if data == "" {
		data = fmt.Sprintf("Reward to '%s'", to)
	}
	bh := make([]byte, 8)
	binary.BigEndian.PutUint64(bh, uint64(blockHeight))

	txin := TXInput{nil, -1, bh, []byte(data)}
	txout := NewTXOutput(subsidy.Add(tip), to)
	tx := Transaction{nil, []TXInput{txin}, []TXOutput{*txout}, common.NewAmount(0)}
	tx.ID = tx.Hash()

	return tx
}

//NewRewardTx creates a new transaction that gives reward to addresses according to the input rewards
func NewRewardTx(blockHeight uint64, rewards map[string]string) Transaction {

	bh := make([]byte, 8)
	binary.BigEndian.PutUint64(bh, uint64(blockHeight))

	txin := TXInput{nil, -1, bh, rewardTxData}
	txOutputs := []TXOutput{}
	for address, amount := range rewards {
		amt, err := common.NewAmountFromString(amount)
		if err != nil {
			logger.WithError(err).WithFields(logger.Fields{
				"address": address,
				"amount":  amount,
			}).Warn("Transaction: failed to parse reward amount")
		}
		txOutputs = append(txOutputs, *NewTXOutput(amt, NewAddress(address)))
	}
	tx := Transaction{nil, []TXInput{txin}, txOutputs, common.NewAmount(0)}
	tx.ID = tx.Hash()

	return tx
}

// NewUTXOTransaction creates a new transaction
func NewUTXOTransaction(utxos []*UTXO, from, to Address, amount *common.Amount, senderKeyPair *KeyPair,
	tip *common.Amount, contract string) (Transaction, error) {

	sum := calculateUtxoSum(utxos)
	change, err := calculateChange(sum, amount, tip)
	if err != nil {
		return Transaction{}, err
	}

	tx := Transaction{
		nil,
		prepareInputLists(utxos, senderKeyPair.PublicKey, nil),
		prepareOutputLists(from, to, amount, change, contract),
		tip}
	tx.ID = tx.Hash()

	err = tx.Sign(senderKeyPair.PrivateKey, utxos)
	if err != nil {
		return Transaction{}, err
	}

	return tx, nil
}

func NewContractTransferTX(utxos []*UTXO, contractAddr, toAddr Address, amount, tip *common.Amount, sourceTXID []byte) (Transaction, error) {
	contractPubKeyHash, ok := contractAddr.GetPubKeyHash()
	if !ok {
		return Transaction{}, ErrInvalidAddress
	}
	if isContract, err := (PubKeyHash(contractPubKeyHash)).IsContract(); !isContract {
		return Transaction{}, err
	}

	sum := calculateUtxoSum(utxos)
	change, err := calculateChange(sum, amount, tip)
	if err != nil {
		return Transaction{}, err
	}

	// Intentionally set PubKeyHash as PubKey (to recognize it is from contract) and sourceTXID as signature in Vin
	tx := Transaction{
		nil,
		prepareInputLists(utxos, contractPubKeyHash, sourceTXID),
		prepareOutputLists(contractAddr, toAddr, amount, change, ""),
		tip,
	}
	tx.ID = tx.Hash()

	return tx, nil
}

func NewTransactionByVin(vinTxId []byte, vinVout int, vinPubkey []byte, voutValue uint64, voutPubKeyHash PubKeyHash, tip uint64) Transaction {
	tx := Transaction{
		ID: nil,
		Vin: []TXInput{
			{vinTxId, vinVout, nil, vinPubkey},
		},
		Vout: []TXOutput{
			{common.NewAmount(voutValue), voutPubKeyHash, ""},
		},
		Tip: common.NewAmount(tip),
	}
	tx.ID = tx.Hash()
	return tx
}

//GetContractAddress gets the smart contract's address if a transaction deploys a smart contract
func (tx *Transaction) GetContractAddress() Address {
	if len(tx.Vout) == 0 {
		return NewAddress("")
	}

	isContract, err := tx.Vout[ContractTxouputIndex].PubKeyHash.IsContract()
	if err != nil {
		return NewAddress("")
	}

	if !isContract {
		return NewAddress("")
	}

	return tx.Vout[ContractTxouputIndex].PubKeyHash.GenerateAddress()
}

//GetContract returns the smart contract code in a transaction
func (tx *Transaction) GetContract() string {
	isContract, _ := tx.Vout[ContractTxouputIndex].PubKeyHash.IsContract()
	if !isContract {
		return ""
	}
	return tx.Vout[ContractTxouputIndex].Contract
}

//GetContractPubKeyHash returns the smart contract pubkeyhash in a transaction
func (tx *Transaction) GetContractPubKeyHash() PubKeyHash {
	isContract, _ := tx.Vout[ContractTxouputIndex].PubKeyHash.IsContract()
	if !isContract {
		return nil
	}
	return tx.Vout[ContractTxouputIndex].PubKeyHash
}

//Execute executes the smart contract the transaction points to. it doesnt do anything if is a normal transaction
func (tx *Transaction) Execute(index UTXOIndex,
	scStorage *ScState,
	rewards map[string]string,
	engine ScEngine,
	currblkHeight uint64,
	parentBlk *Block) []*Transaction {

	if engine == nil {
		return nil
	}

	if tx.IsRewardTx() {
		return nil
	}

	vout := tx.Vout[ContractTxouputIndex]

	if isContract, _ := vout.PubKeyHash.IsContract(); !isContract {
		return nil
	}
	utxos := index.GetAllUTXOsByPubKeyHash([]byte(vout.PubKeyHash))
	//the smart contract utxo is always stored at index 0. If there is no utxos found, that means this transaction
	//is a smart contract deployment transaction, not a smart contract execution transaction.
	if utxos.Size() == 0 {
		return nil
	}

	prevUtxos, err := tx.FindAllTxinsInUtxoPool(index)
	if err != nil {
		logger.WithError(err).WithFields(logger.Fields{
			"txid": hex.EncodeToString(tx.ID),
		}).Warn("Transaction: cannot find vin while executing smart contract")
		return nil
	}

	function, args := util.DecodeScInput(vout.Contract)
	if function == "" {
		return nil
	}

	totalArgs := util.PrepareArgs(args)
	address := vout.PubKeyHash.GenerateAddress()
	logger.WithFields(logger.Fields{
		"contract_address": address.String(),
		"invoked_function": function,
		"arguments":        totalArgs,
	}).Debug("Transaction: is executing the smart contract...")

	createContractUtxo, invokeUtxos := index.SplitContractUtxo([]byte(vout.PubKeyHash))

	engine.ImportSourceCode(createContractUtxo.Contract)
	engine.ImportLocalStorage(scStorage)
	engine.ImportContractAddr(address)
	engine.ImportUTXOs(invokeUtxos)
	engine.ImportSourceTXID(tx.ID)
	engine.ImportRewardStorage(rewards)
	engine.ImportTransaction(tx)
	engine.ImportPrevUtxos(prevUtxos)
	engine.ImportCurrBlockHeight(currblkHeight)
	engine.ImportSeed(parentBlk.GetTimestamp())
	engine.Execute(function, totalArgs)
	return engine.GetGeneratedTXs()
}

//FindAllTxinsInUtxoPool Find the transaction in a utxo pool. Returns true only if all Vins are found in the utxo pool
func (tx *Transaction) FindAllTxinsInUtxoPool(utxoPool UTXOIndex) ([]*UTXO, error) {
	var res []*UTXO
	for _, vin := range tx.Vin {
		pubKeyHash, err := NewUserPubKeyHash(vin.PubKey)
		if err != nil {
			return nil, ErrNewUserPubKeyHash
		}
		utxo := utxoPool.FindUTXOByVin([]byte(pubKeyHash), vin.Txid, vin.Vout)
		if utxo == nil {
			MetricsTxDoubleSpend.Inc(1)
			logger.WithFields(logger.Fields{
				"txid":      hex.EncodeToString(tx.ID),
				"vin_id":    hex.EncodeToString(vin.Txid),
				"vin_index": vin.Vout,
			}).Warn("Transaction: Can not find vin")
			return nil, ErrTXInputNotFound
		}
		res = append(res, utxo)
	}
	return res, nil
}

func (tx *Transaction) IsIdentical(utxoIndex *UTXOIndex, tx2 *Transaction) bool {

<<<<<<< HEAD
	sender, recipient, amount, tip, err := tx.Describe(utxoIndex)
=======
	if(tx2==nil){
		return false
	}

	sender, recipient, amount, tip, err := tx.Describe(utxo)
>>>>>>> d1421c42
	if err != nil {
		return false
	}

	sender2, recipient2, amount2, tip2, err := tx2.Describe(utxoIndex)
	if err != nil {
		return false
	}

	if sender.String() != sender2.String() {
		return false
	}

	if recipient.String() != recipient2.String() {
		return false
	}

	if amount.Cmp(amount2) != 0 {
		return false
	}

	if tip.Cmp(tip2) != 0 {
		return false
	}

	return true

}

func (tx *Transaction) MatchRewards(rewardStorage map[string]string) bool {

	if tx == nil {
		logger.Debug("Transaction: does not exist")
		return false
	}

	if !tx.IsRewardTx() {
		logger.Debug("Transaction: is not a reward transaction")
		return false
	}

	for _, vout := range tx.Vout {
		if !vout.IsFoundInRewardStorage(rewardStorage) {
			return false
		}
	}
	return len(rewardStorage) == len(tx.Vout)
}

// String returns a human-readable representation of a transaction
func (tx *Transaction) String() string {
	var lines []string

	lines = append(lines, fmt.Sprintf("\n--- Transaction %x:", tx.ID))

	for i, input := range tx.Vin {

		lines = append(lines, fmt.Sprintf("     Input %d:", i))
		lines = append(lines, fmt.Sprintf("       TXID:      %x", input.Txid))
		lines = append(lines, fmt.Sprintf("       Out:       %d", input.Vout))
		lines = append(lines, fmt.Sprintf("       Signature: %x", input.Signature))
		lines = append(lines, fmt.Sprintf("       PubKey:    %x", input.PubKey))
	}

	for i, output := range tx.Vout {
		lines = append(lines, fmt.Sprintf("     Output %d:", i))
		lines = append(lines, fmt.Sprintf("       Value:  %d", output.Value))
		lines = append(lines, fmt.Sprintf("       Script: %x", []byte(output.PubKeyHash)))
		lines = append(lines, fmt.Sprintf("       Contract: %s", output.Contract))
	}
	lines = append(lines, "\n")

	return strings.Join(lines, "\n")
}

//calculateChange calculates the change
func calculateChange(input, amount, tip *common.Amount) (*common.Amount, error) {
	change, err := input.Sub(amount)
	if err != nil {
		return nil, ErrInsufficientFund
	}

	change, err = change.Sub(tip)
	if err != nil {
		return nil, ErrInsufficientFund
	}
	return change, nil
}

//prepareInputLists prepares a list of txinputs for a new transaction
func prepareInputLists(utxos []*UTXO, publicKey []byte, signature []byte) []TXInput {
	var inputs []TXInput

	// Build a list of inputs
	for _, utxo := range utxos {
		input := TXInput{utxo.Txid, utxo.TxIndex, signature, publicKey}
		inputs = append(inputs, input)
	}

	return inputs
}

//calculateUtxoSum calculates the total amount of all input utxos
func calculateUtxoSum(utxos []*UTXO) *common.Amount {
	sum := common.NewAmount(0)
	for _, utxo := range utxos {
		sum = sum.Add(utxo.Value)
	}
	return sum
}

//preapreOutPutLists prepares a list of txoutputs for a new transaction
func prepareOutputLists(from, to Address, amount *common.Amount, change *common.Amount, contract string) []TXOutput {

	var outputs []TXOutput
	toAddr := to

	if toAddr.String() == "" {
		toAddr = NewContractPubKeyHash().GenerateAddress()
	}

	if contract != "" {
		outputs = append(outputs, *NewContractTXOutput(toAddr, contract))
	}

	outputs = append(outputs, *NewTXOutput(amount, toAddr))
	if !change.IsZero() {
		outputs = append(outputs, *NewTXOutput(change, from))
	}
	return outputs
}

func (tx *Transaction) ToProto() proto.Message {

	var vinArray []*corepb.TXInput
	for _, txin := range tx.Vin {
		vinArray = append(vinArray, txin.ToProto().(*corepb.TXInput))
	}

	var voutArray []*corepb.TXOutput
	for _, txout := range tx.Vout {
		voutArray = append(voutArray, txout.ToProto().(*corepb.TXOutput))
	}

	return &corepb.Transaction{
		Id:   tx.ID,
		Vin:  vinArray,
		Vout: voutArray,
		Tip:  tx.Tip.Bytes(),
	}
}

func (tx *Transaction) FromProto(pb proto.Message) {
	tx.ID = pb.(*corepb.Transaction).GetId()
	tx.Tip = common.NewAmountFromBytes(pb.(*corepb.Transaction).GetTip())

	var vinArray []TXInput
	txin := TXInput{}
	for _, txinpb := range pb.(*corepb.Transaction).GetVin() {
		txin.FromProto(txinpb)
		vinArray = append(vinArray, txin)
	}
	tx.Vin = vinArray

	var voutArray []TXOutput
	txout := TXOutput{}
	for _, txoutpb := range pb.(*corepb.Transaction).GetVout() {
		txout.FromProto(txoutpb)
		voutArray = append(voutArray, txout)
	}
	tx.Vout = voutArray
}

func (tx *Transaction) GetSize() int{
	rawBytes, err := proto.Marshal(tx.ToProto())
	if err != nil {
		logger.Warn("Transaction: Transaction can not be marshalled!")
		return 0
	}
	return len(rawBytes)
}<|MERGE_RESOLUTION|>--- conflicted
+++ resolved
@@ -728,16 +728,11 @@
 }
 
 func (tx *Transaction) IsIdentical(utxoIndex *UTXOIndex, tx2 *Transaction) bool {
-
-<<<<<<< HEAD
+	if tx2 == nil {
+		return false
+	}
+
 	sender, recipient, amount, tip, err := tx.Describe(utxoIndex)
-=======
-	if(tx2==nil){
-		return false
-	}
-
-	sender, recipient, amount, tip, err := tx.Describe(utxo)
->>>>>>> d1421c42
 	if err != nil {
 		return false
 	}
@@ -911,7 +906,7 @@
 	tx.Vout = voutArray
 }
 
-func (tx *Transaction) GetSize() int{
+func (tx *Transaction) GetSize() int {
 	rawBytes, err := proto.Marshal(tx.ToProto())
 	if err != nil {
 		logger.Warn("Transaction: Transaction can not be marshalled!")
