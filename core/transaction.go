--- conflicted
+++ resolved
@@ -304,16 +304,7 @@
 		return true
 	}
 
-<<<<<<< HEAD
-=======
-	tempTxPool := txPool.deepCopy()
-	return tx.verifyTxInTempPool(utxoIndex, tempTxPool)
-}
-
-// VerifyTxInPool function will change utxoIndex and txPool
-func (tx *Transaction) verifyTxInTempPool(utxoIndex UTXOIndex, txPool TransactionPool) bool {
->>>>>>> 48314ddf
-	var prevUtxos []*UTXO
+var prevUtxos []*UTXO
 	for _, vin := range tx.Vin {
 		pubKeyHash, err := NewUserPubKeyHash(vin.PubKey)
 		if err != nil {
@@ -336,28 +327,12 @@
 		prevUtxos = append(prevUtxos, utxo)
 	}
 
-<<<<<<< HEAD
 	if !tx.verifyPublicKeyHash(prevUtxos) {
 		logger.WithFields(logger.Fields{
 			"txId": hex.EncodeToString(tx.ID),
 		}).Warn("Transaction: Pubkey is invalid")
 		return false
 	}
-=======
-	if notFoundVin != nil {
-		for _, vin := range notFoundVin {
-			parentTx := txPool.GetTxByID(vin.Txid)
-			if parentTx == nil {
-				// vin of tx not found in utxoIndex or txPool
-				MetricsInvalidTx.Inc(1)
-				return false
-			}
-			pubKeyHash, err := NewUserPubKeyHash(vin.PubKey)
-			if err != nil {
-				txPool.RemoveMultipleTransactions([]*Transaction{tx, parentTx})
-				return false
-			}
->>>>>>> 48314ddf
 
 	if !tx.verifyAmount(prevUtxos) {
 		logger.WithFields(logger.Fields{
