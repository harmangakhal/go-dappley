// Copyright (C) 2018 go-dappley authors
//
// This file is part of the go-dappley library.
//
// the go-dappley library is free software: you can redistribute it and/or modify
// it under the terms of the GNU General Public License as published by
// the Free Software Foundation, either pubKeyHash 3 of the License, or
// (at your option) any later pubKeyHash.
//
// the go-dappley library is distributed in the hope that it will be useful,
// but WITHOUT ANY WARRANTY; without even the implied warranty of
// MERCHANTABILITY or FITNESS FOR A PARTICULAR PURPOSE.  See the
// GNU General Public License for more details.
//
// You should have received a copy of the GNU General Public License
// along with the go-dappley library.  If not, see <http://www.gnu.org/licenses/>.
//
package core

import (
	"github.com/dappley/go-dappley/common"
)

<<<<<<< HEAD
const genesisCoinbaseData = "Hello world"
=======
const (
	genesisCoinbaseData = "Hello world"
	BlockHashLength     = 32
)
>>>>>>> 4b02783e

func NewGenesisBlock(address Address) *Block {
	//return consensus.ProduceBlock(Address, genesisCoinbaseData,[]byte{})

	txin := TXInput{nil, -1, nil, []byte(genesisCoinbaseData)}
	txout := NewTXOutput(subsidy, address)
	txs := []*Transaction{}
	tx := Transaction{nil, []TXInput{txin}, []TXOutput{*txout}, common.NewAmount(0)}
	tx.ID = tx.Hash()
	txs = append(txs, &tx)

	header := &BlockHeader{
		hash:      []byte{0, 0, 0, 0, 0, 0, 0, 0, 0, 0, 0, 0, 0, 0, 0, 0, 0, 0, 0, 0, 0, 0, 0, 0, 0, 0, 0, 0, 0, 0, 0, 0},
		prevHash:  []byte{},
		nonce:     0,
		timestamp: 1532392928, //July 23,2018 17:42 PST
		height:    0,
		producer:  address.Address,
	}
	b := &Block{
		header:       header,
		transactions: txs,
	}

	b.SetHash(b.CalculateHash())
	return b
}<|MERGE_RESOLUTION|>--- conflicted
+++ resolved
@@ -21,14 +21,10 @@
 	"github.com/dappley/go-dappley/common"
 )
 
-<<<<<<< HEAD
-const genesisCoinbaseData = "Hello world"
-=======
 const (
 	genesisCoinbaseData = "Hello world"
 	BlockHashLength     = 32
 )
->>>>>>> 4b02783e
 
 func NewGenesisBlock(address Address) *Block {
 	//return consensus.ProduceBlock(Address, genesisCoinbaseData,[]byte{})
