--- conflicted
+++ resolved
@@ -19,21 +19,9 @@
 
 const genesisCoinbaseData = "Hell world"
 
-<<<<<<< HEAD
-func NewGenesisBlock(address string) *Block {
-	cbtx := NewCoinbaseTX(address, genesisCoinbaseData)
-	//add coinbase txn to txn pool
-	GetTxnPoolInstance().Push(cbtx)
-	block := NewBlock([]byte{})
-	pow := NewProofOfWork(block)
-	nonce, hash := pow.Run()
 
-	block.SetHash(hash[:])
-	block.SetNonce(nonce)
-	return block
-=======
 func NewGenesisBlock(address string, consensus Consensus) *Block {
 	consensus.UpdateCoinbaseData(genesisCoinbaseData)
 	return consensus.ProduceBlock([]byte{})
->>>>>>> e130d4d2
+
 }