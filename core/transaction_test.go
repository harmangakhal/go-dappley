--- conflicted
+++ resolved
@@ -30,11 +30,10 @@
 	"github.com/dappley/go-dappley/util"
 	"github.com/gogo/protobuf/proto"
 	"github.com/stretchr/testify/assert"
-<<<<<<< HEAD
 	"github.com/stretchr/testify/mock"
-=======
+
 	"sync"
->>>>>>> ef7bd73d
+
 )
 
 func getAoB(length int64) []byte {
@@ -396,7 +395,6 @@
 	}
 }
 
-<<<<<<< HEAD
 func TestTransaction_Execute(t *testing.T) {
 
 	tests := []struct {
@@ -640,7 +638,9 @@
 		t.Run(tt.name, func(t *testing.T) {
 			assert.Equal(t, tt.expectedRes, tt.tx.MatchRewards(tt.rewardStorage))
 		})
-=======
+	}
+}
+
 func TestTransaction_VerifyDependentTransactions(t *testing.T) {
 	var prikey1 = "bb23d2ff19f5b16955e8a24dca34dd520980fe3bddca2b3e1b56663f0ec1aa71"
 	var pubkey1 = GetKeyPairByString(prikey1).PublicKey
@@ -728,7 +728,6 @@
 			string(pkHash1.GetPubKeyHash()): {&UTXO{dependentTx1.Vout[0], dependentTx1.ID, 0}},
 		},
 		&sync.RWMutex{},
->>>>>>> ef7bd73d
 	}
 
 	tx2Utxo1 := UTXO{dependentTx2.Vout[0], dependentTx2.ID, 0}
