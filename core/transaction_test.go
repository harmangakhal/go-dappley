// Copyright (C) 2018 go-dappley authors
//
// This file is part of the go-dappley library.
//
// the go-dappley library is free software: you can redistribute it and/or modify
// it under the terms of the GNU General Public License as published by
// the Free Software Foundation, either pubKeyHash 3 of the License, or
// (at your option) any later pubKeyHash.
//
// the go-dappley library is distributed in the hope that it will be useful,
// but WITHOUT ANY WARRANTY; without even the implied warranty of
// MERCHANTABILITY or FITNESS FOR A PARTICULAR PURPOSE.  See the
// GNU General Public License for more details.
//
// You should have received a copy of the GNU General Public License
// along with the go-dappley library.  If not, see <http://www.gnu.org/licenses/>.
//

package core

import (
	"bytes"
	"crypto/ecdsa"
	"encoding/binary"
	"testing"

	"github.com/dappley/go-dappley/common"
	"github.com/dappley/go-dappley/core/pb"
	"github.com/dappley/go-dappley/crypto/keystore/secp256k1"
	"github.com/dappley/go-dappley/storage"
	"github.com/dappley/go-dappley/util"
	"github.com/golang/protobuf/proto"
	"github.com/stretchr/testify/assert"
	"github.com/stretchr/testify/mock"
)

func getAoB(length int64) []byte {
	return util.GenerateRandomAoB(length)
}

func GenerateFakeTxInputs() []TXInput {
	return []TXInput{
		{getAoB(2), 10, getAoB(2), getAoB(2)},
		{getAoB(2), 5, getAoB(2), getAoB(2)},
	}
}

func GenerateFakeTxOutputs() []TXOutput {
	return []TXOutput{
		{common.NewAmount(1), PubKeyHash(getAoB(2)), ""},
		{common.NewAmount(2), PubKeyHash(getAoB(2)), ""},
	}
}

func TestTrimmedCopy(t *testing.T) {
	var tx1 = Transaction{
		ID:   util.GenerateRandomAoB(1),
		Vin:  GenerateFakeTxInputs(),
		Vout: GenerateFakeTxOutputs(),
		Tip:  common.NewAmount(2),
	}

	t2 := tx1.TrimmedCopy(false)

	t3 := NewCoinbaseTX(NewAddress("13ZRUc4Ho3oK3Cw56PhE5rmaum9VBeAn5F"), "", 0, common.NewAmount(0))
	t4 := t3.TrimmedCopy(false)
	assert.Equal(t, tx1.ID, t2.ID)
	assert.Equal(t, tx1.Tip, t2.Tip)
	assert.Equal(t, tx1.Vout, t2.Vout)
	for index, vin := range t2.Vin {
		assert.Nil(t, vin.Signature)
		assert.Nil(t, vin.PubKey)
		assert.Equal(t, tx1.Vin[index].Txid, vin.Txid)
		assert.Equal(t, tx1.Vin[index].Vout, vin.Vout)
	}

	assert.Equal(t, t3.ID, t4.ID)
	assert.Equal(t, t3.Tip, t4.Tip)
	assert.Equal(t, t3.Vout, t4.Vout)
	for index, vin := range t4.Vin {
		assert.Nil(t, vin.Signature)
		assert.Nil(t, vin.PubKey)
		assert.Equal(t, t3.Vin[index].Txid, vin.Txid)
		assert.Equal(t, t3.Vin[index].Vout, vin.Vout)
	}
}

func TestSign(t *testing.T) {
	// Fake a key pair
	privKey, _ := ecdsa.GenerateKey(secp256k1.S256(), bytes.NewReader([]byte("fakefakefakefakefakefakefakefakefakefake")))
	ecdsaPubKey, _ := secp256k1.FromECDSAPublicKey(&privKey.PublicKey)
	pubKey := append(privKey.PublicKey.X.Bytes(), privKey.PublicKey.Y.Bytes()...)
	pubKeyHash, _ := NewUserPubKeyHash(pubKey)

	// Previous transactions containing UTXO of the Address
	prevTXs := []*UTXO{
		{TXOutput{common.NewAmount(13), pubKeyHash, ""}, []byte("01"), 0, UtxoNormal},
		{TXOutput{common.NewAmount(13), pubKeyHash, ""}, []byte("02"), 0, UtxoNormal},
		{TXOutput{common.NewAmount(13), pubKeyHash, ""}, []byte("03"), 0, UtxoNormal},
	}

	// New transaction to be signed (paid from the fake account)
	txin := []TXInput{
		{[]byte{1}, 0, nil, pubKey},
		{[]byte{3}, 0, nil, pubKey},
		{[]byte{3}, 2, nil, pubKey},
	}
	txout := []TXOutput{
		{common.NewAmount(19), pubKeyHash, ""},
	}
	tx := Transaction{nil, txin, txout, common.NewAmount(0)}

	// Sign the transaction
	err := tx.Sign(*privKey, prevTXs)
	if assert.Nil(t, err) {
		// Assert that the signatures were created by the fake key pair
		for i, vin := range tx.Vin {

			if assert.NotNil(t, vin.Signature) {
				txCopy := tx.TrimmedCopy(false)
				txCopy.Vin[i].Signature = nil
				txCopy.Vin[i].PubKey = []byte(pubKeyHash)

				verified, err := secp256k1.Verify(txCopy.Hash(), vin.Signature, ecdsaPubKey)
				assert.Nil(t, err)
				assert.True(t, verified)
			}
		}
	}
}

func TestVerifyCoinbaseTransaction(t *testing.T) {
	var prevTXs = map[string]Transaction{}

	var tx1 = Transaction{
		ID:   util.GenerateRandomAoB(1),
		Vin:  GenerateFakeTxInputs(),
		Vout: GenerateFakeTxOutputs(),
		Tip:  common.NewAmount(2),
	}

	var tx2 = Transaction{
		ID:   util.GenerateRandomAoB(1),
		Vin:  GenerateFakeTxInputs(),
		Vout: GenerateFakeTxOutputs(),
		Tip:  common.NewAmount(5),
	}
	var tx3 = Transaction{
		ID:   util.GenerateRandomAoB(1),
		Vin:  GenerateFakeTxInputs(),
		Vout: GenerateFakeTxOutputs(),
		Tip:  common.NewAmount(10),
	}
	var tx4 = Transaction{
		ID:   util.GenerateRandomAoB(1),
		Vin:  GenerateFakeTxInputs(),
		Vout: GenerateFakeTxOutputs(),
		Tip:  common.NewAmount(20),
	}
	prevTXs[string(tx1.ID)] = tx2
	prevTXs[string(tx2.ID)] = tx3
	prevTXs[string(tx3.ID)] = tx4

	// test verifying coinbase transactions
	var t5 = NewCoinbaseTX(NewAddress("13ZRUc4Ho3oK3Cw56PhE5rmaum9VBeAn5F"), "", 5, common.NewAmount(0))
	bh1 := make([]byte, 8)
	binary.BigEndian.PutUint64(bh1, 5)
	txin1 := TXInput{nil, -1, bh1, []byte(nil)}
	txout1 := NewTXOutput(common.NewAmount(10000000), NewAddress("13ZRUc4Ho3oK3Cw56PhE5rmaum9VBeAn5F"))
	var t6 = Transaction{nil, []TXInput{txin1}, []TXOutput{*txout1}, common.NewAmount(0)}

	// test valid coinbase transaction
	assert.True(t, t5.Verify(&UTXOIndex{}, 5))
	assert.True(t, t6.Verify(&UTXOIndex{}, 5))

	// test coinbase transaction with incorrect blockHeight
	assert.False(t, t5.Verify(&UTXOIndex{}, 10))

	// test coinbase transaction with incorrect subsidy
	bh2 := make([]byte, 8)
	binary.BigEndian.PutUint64(bh2, 5)
	txin2 := TXInput{nil, -1, bh2, []byte(nil)}
	txout2 := NewTXOutput(common.NewAmount(9), NewAddress("13ZRUc4Ho3oK3Cw56PhE5rmaum9VBeAn5F"))
	var t7 = Transaction{nil, []TXInput{txin2}, []TXOutput{*txout2}, common.NewAmount(0)}
	assert.False(t, t7.Verify(&UTXOIndex{}, 5))

}

func TestVerifyNoCoinbaseTransaction(t *testing.T) {
	// Fake a key pair
	privKey, _ := ecdsa.GenerateKey(secp256k1.S256(), bytes.NewReader([]byte("fakefakefakefakefakefakefakefakefakefake")))
	privKeyByte, _ := secp256k1.FromECDSAPrivateKey(privKey)
	pubKey := append(privKey.PublicKey.X.Bytes(), privKey.PublicKey.Y.Bytes()...)
	pubKeyHash, _ := NewUserPubKeyHash(pubKey)
	//Address := KeyPair{*privKey, pubKey}.GenerateAddress()

	// Fake a wrong key pair
	wrongPrivKey, _ := ecdsa.GenerateKey(secp256k1.S256(), bytes.NewReader([]byte("FAKEfakefakefakefakefakefakefakefakefake")))
	wrongPrivKeyByte, _ := secp256k1.FromECDSAPrivateKey(wrongPrivKey)
	wrongPubKey := append(wrongPrivKey.PublicKey.X.Bytes(), wrongPrivKey.PublicKey.Y.Bytes()...)
	//wrongPubKeyHash, _ := NewUserPubKeyHash(wrongPubKey)
	//wrongAddress := KeyPair{*wrongPrivKey, wrongPubKey}.GenerateAddress()
	utxoIndex := NewUTXOIndex(NewUTXOCache(storage.NewRamStorage()))

	utxo1 := UTXO{TXOutput{common.NewAmount(4), pubKeyHash, ""}, []byte{1}, 0, UtxoNormal}
	utxo2 := UTXO{TXOutput{common.NewAmount(3), pubKeyHash, ""}, []byte{2}, 1, UtxoNormal}

	utxoTx := NewUTXOTx()
	utxoTx = utxoTx.PutUtxo(&utxo1)
	utxoTx = utxoTx.PutUtxo(&utxo2)

	utxoIndex.index[string(pubKeyHash)] = &utxoTx

	// Prepare a transaction to be verified
	txin := []TXInput{{[]byte{1}, 0, nil, pubKey}}
	txin1 := append(txin, TXInput{[]byte{2}, 1, nil, pubKey})      // Normal test
	txin2 := append(txin, TXInput{[]byte{2}, 1, nil, wrongPubKey}) // previous not found with wrong pubkey
	txin3 := append(txin, TXInput{[]byte{3}, 1, nil, pubKey})      // previous not found with wrong Txid
	txin4 := append(txin, TXInput{[]byte{2}, 2, nil, pubKey})      // previous not found with wrong TxIndex
	pbh, _ := NewUserPubKeyHash(pubKey)
	txout := []TXOutput{{common.NewAmount(7), pbh, ""}}
	txout2 := []TXOutput{{common.NewAmount(8), pbh, ""}} //Vout amount > Vin amount

	tests := []struct {
		name     string
		tx       Transaction
		signWith []byte
		ok       bool
	}{
		{"normal", Transaction{nil, txin1, txout, common.NewAmount(0)}, privKeyByte, true},
		{"previous tx not found with wrong pubkey", Transaction{nil, txin2, txout, common.NewAmount(0)}, privKeyByte, false},
		{"previous tx not found with wrong Txid", Transaction{nil, txin3, txout, common.NewAmount(0)}, privKeyByte, false},
		{"previous tx not found with wrong TxIndex", Transaction{nil, txin4, txout, common.NewAmount(0)}, privKeyByte, false},
		{"Amount invalid", Transaction{nil, txin1, txout2, common.NewAmount(0)}, privKeyByte, false},
		{"Sign invalid", Transaction{nil, txin1, txout, common.NewAmount(0)}, wrongPrivKeyByte, false},
	}
	for _, tt := range tests {
		t.Run(tt.name, func(t *testing.T) {
			tt.tx.ID = tt.tx.Hash()
			// Generate signatures for all tx inputs
			for i := range tt.tx.Vin {
				txCopy := tt.tx.TrimmedCopy(false)
				txCopy.Vin[i].Signature = nil
				txCopy.Vin[i].PubKey = []byte(pubKeyHash)
				signature, _ := secp256k1.Sign(txCopy.Hash(), tt.signWith)
				tt.tx.Vin[i].Signature = signature
			}

			// Verify the signatures
			result := tt.tx.Verify(utxoIndex, 0)
			assert.Equal(t, tt.ok, result)
		})
	}
}

func TestInvalidExecutionTx(t *testing.T) {
	var prikey1 = "bb23d2ff19f5b16955e8a24dca34dd520980fe3bddca2b3e1b56663f0ec1aa71"
	var pubkey1 = GetKeyPairByString(prikey1).PublicKey
	var pkHash1, _ = NewUserPubKeyHash(pubkey1)
	var deploymentTx = Transaction{
		ID: nil,
		Vin: []TXInput{
			{tx1.ID, 1, nil, pubkey1},
		},
		Vout: []TXOutput{
			{common.NewAmount(5), pkHash1, "dapp_schedule"},
		},
		Tip: common.NewAmount(1),
	}
	deploymentTx.ID = deploymentTx.Hash()
	contractPubkeyHash := deploymentTx.Vout[0].PubKeyHash

	utxoIndex := NewUTXOIndex(NewUTXOCache(storage.NewRamStorage()))

	utxoTx := NewUTXOTx()
	utxo1 := UTXO{deploymentTx.Vout[0], deploymentTx.ID, 0, UtxoNormal}
	utxoTx = utxoTx.PutUtxo(&utxo1)

	utxoIndex.index[string(pkHash1)] = &utxoTx

	var executionTx = Transaction{
		ID: nil,
		Vin: []TXInput{
			{deploymentTx.ID, 0, nil, pubkey1},
		},
		Vout: []TXOutput{
			{common.NewAmount(3), contractPubkeyHash, "execution"},
		},
		Tip: common.NewAmount(2),
	}
	executionTx.ID = executionTx.Hash()
	executionTx.Sign(GetKeyPairByString(prikey1).PrivateKey, utxoTx.GetAllUtxos())

	assert.False(t, executionTx.Verify(NewUTXOIndex(NewUTXOCache(storage.NewRamStorage())), 0))
	assert.True(t, executionTx.Verify(utxoIndex, 0))
}

func TestNewCoinbaseTX(t *testing.T) {
	t1 := NewCoinbaseTX(NewAddress("dXnq2R6SzRNUt7ZANAqyZc2P9ziF6vYekB"), "", 0, common.NewAmount(0))
	expectVin := TXInput{nil, -1, []byte{0, 0, 0, 0, 0, 0, 0, 0}, []byte("Reward to 'dXnq2R6SzRNUt7ZANAqyZc2P9ziF6vYekB'")}
	expectVout := TXOutput{common.NewAmount(10000000), PubKeyHash([]byte{0x5a, 0xc9, 0x85, 0x37, 0x92, 0x37, 0x76, 0x80, 0xb1, 0x31, 0xa1, 0xab, 0xb, 0x5b, 0xa6, 0x49, 0xe5, 0x27, 0xf0, 0x42, 0x5d}), ""}
	assert.Equal(t, 1, len(t1.Vin))
	assert.Equal(t, expectVin, t1.Vin[0])
	assert.Equal(t, 1, len(t1.Vout))
	assert.Equal(t, expectVout, t1.Vout[0])
	assert.Equal(t, common.NewAmount(0), t1.Tip)

	t2 := NewCoinbaseTX(NewAddress("dXnq2R6SzRNUt7ZANAqyZc2P9ziF6vYekB"), "", 0, common.NewAmount(0))

	// Assert that NewCoinbaseTX is deterministic (i.e. >1 coinbaseTXs in a block would have identical txid)
	assert.Equal(t, t1, t2)

	t3 := NewCoinbaseTX(NewAddress("dXnq2R6SzRNUt7ZANAqyZc2P9ziF6vYekB"), "", 1, common.NewAmount(0))

	assert.NotEqual(t, t1, t3)
	assert.NotEqual(t, t1.ID, t3.ID)
}

//test IsCoinBase function
func TestIsCoinBase(t *testing.T) {
	var tx1 = Transaction{
		ID:   util.GenerateRandomAoB(1),
		Vin:  GenerateFakeTxInputs(),
		Vout: GenerateFakeTxOutputs(),
		Tip:  common.NewAmount(2),
	}

	assert.False(t, tx1.IsCoinbase())

	t2 := NewCoinbaseTX(NewAddress("13ZRUc4Ho3oK3Cw56PhE5rmaum9VBeAn5F"), "", 0, common.NewAmount(0))

	assert.True(t, t2.IsCoinbase())

}

func TestNewRewardTx(t *testing.T) {
	rewards := map[string]string{
		"dXnq2R6SzRNUt7ZANAqyZc2P9ziF6vYekB": "8",
		"dastXXWLe5pxbRYFhcyUq8T3wb5srWkHKa": "9",
	}
	tx := NewRewardTx(5, rewards)

	values := []*common.Amount{tx.Vout[0].Value, tx.Vout[1].Value}
	assert.Contains(t, values, common.NewAmount(8))
	assert.Contains(t, values, common.NewAmount(9))
}

func TestTransaction_IsRewardTx(t *testing.T) {
	tests := []struct {
		name        string
		tx          Transaction
		expectedRes bool
	}{
		{"normal", NewRewardTx(1, map[string]string{"dXnq2R6SzRNUt7ZANAqyZc2P9ziF6vYekB": "9"}), true},
		{"no rewards", NewRewardTx(1, nil), true},
		{"coinbase", NewCoinbaseTX(NewAddress("dXnq2R6SzRNUt7ZANAqyZc2P9ziF6vYekB"), "", 5, common.NewAmount(0)), false},
		{"normal tx", *MockTransaction(), false},
	}
	for _, tt := range tests {
		t.Run(tt.name, func(t *testing.T) {
			assert.Equal(t, tt.expectedRes, tt.tx.IsRewardTx())
		})
	}
}

func TestTransaction_Proto(t *testing.T) {
	tx1 := Transaction{
		ID:   util.GenerateRandomAoB(1),
		Vin:  GenerateFakeTxInputs(),
		Vout: GenerateFakeTxOutputs(),
		Tip:  common.NewAmount(5),
	}

	pb := tx1.ToProto()
	var i interface{} = pb
	_, correct := i.(proto.Message)
	assert.Equal(t, true, correct)
	mpb, err := proto.Marshal(pb)
	assert.Nil(t, err)

	newpb := &corepb.Transaction{}
	err = proto.Unmarshal(mpb, newpb)
	assert.Nil(t, err)

	tx2 := Transaction{}
	tx2.FromProto(newpb)

	assert.Equal(t, tx1, tx2)
}

func TestTransaction_GetContractAddress(t *testing.T) {

	tests := []struct {
		name        string
		addr        string
		expectedRes string
	}{
		{
			name:        "ContainsContractAddress",
			addr:        "cavQdWxvUQU1HhBg1d7zJFwhf31SUaQwop",
			expectedRes: "cavQdWxvUQU1HhBg1d7zJFwhf31SUaQwop",
		},
		{
			name:        "ContainsUserAddress",
			addr:        "dGDrVKjCG3sdXtDUgWZ7Fp3Q97tLhqWivf",
			expectedRes: "",
		},
		{
			name:        "EmptyInput",
			addr:        "",
			expectedRes: "",
		},
		{
			name:        "InvalidAddress",
			addr:        "dsdGDrVKjCG3sdXtDUgWZ7Fp3Q97tLhqWivf",
			expectedRes: "",
		},
	}

	for _, tt := range tests {
		t.Run(tt.name, func(t *testing.T) {
			addr := NewAddress(tt.addr)
			pkh, _ := addr.GetPubKeyHash()
			tx := Transaction{
				nil,
				nil,
				[]TXOutput{
					{nil,
						PubKeyHash(pkh),
						"",
					},
				},
				common.NewAmount(0),
			}

			assert.Equal(t, NewAddress(tt.expectedRes), tx.GetContractAddress())
		})
	}
}

func TestTransaction_Execute(t *testing.T) {

	tests := []struct {
		name              string
		scAddr            string
		toAddr            string
		expectContractRun bool
	}{
		{
			name:              "CallAContract",
			scAddr:            "cWDSCWqwYRM6jNiN83PuRGvtcDuPpzBcfb",
			toAddr:            "cWDSCWqwYRM6jNiN83PuRGvtcDuPpzBcfb",
			expectContractRun: true,
		},
		{
			name:              "CallAWrongContractAddr",
			scAddr:            "cWDSCWqwYRM6jNiN83PuRGvtcDuPpzBcfb",
			toAddr:            "cavQdWxvUQU1HhBg1d7zJFwhf31SUaQwop",
			expectContractRun: false,
		},
		{
			name:              "NoPreviousContract",
			scAddr:            "",
			toAddr:            "cavQdWxvUQU1HhBg1d7zJFwhf31SUaQwop",
			expectContractRun: false,
		},
	}

	for _, tt := range tests {
		t.Run(tt.name, func(t *testing.T) {
			sc := new(MockScEngine)
			contract := "helloworld!"
			toPKH, _ := NewAddress(tt.toAddr).GetPubKeyHash()
			scPKH, _ := NewAddress(tt.scAddr).GetPubKeyHash()

			scUtxo := UTXO{
				TxIndex: 0,
				Txid:    nil,
				TXOutput: TXOutput{
					PubKeyHash: PubKeyHash(scPKH),
					Contract:   contract,
				},
			}
			tx := Transaction{
				Vout: []TXOutput{{nil, PubKeyHash(toPKH), "{\"function\":\"record\",\"args\":[\"dEhFf5mWTSe67mbemZdK3WiJh8FcCayJqm\",\"4\"]}"}},
			}

			index := NewUTXOIndex(NewUTXOCache(storage.NewRamStorage()))
			if tt.scAddr != "" {
				index.addUTXO(scUtxo.TXOutput, nil, 0)
			}

			if tt.expectContractRun {
				sc.On("ImportSourceCode", contract)
				sc.On("ImportLocalStorage", mock.Anything)
				sc.On("ImportContractAddr", mock.Anything)
				sc.On("ImportUTXOs", mock.Anything)
				sc.On("ImportSourceTXID", mock.Anything)
				sc.On("ImportRewardStorage", mock.Anything)
				sc.On("ImportTransaction", mock.Anything)
				sc.On("ImportPrevUtxos", mock.Anything)
				sc.On("GetGeneratedTXs").Return([]*Transaction{})
				sc.On("ImportCurrBlockHeight", mock.Anything)
				sc.On("ImportSeed", mock.Anything)
				sc.On("Execute", mock.Anything, mock.Anything).Return("")
			}
			parentBlk := GenerateMockBlock()
			tx.Execute(*index, NewScState(), nil, sc, 0, parentBlk)
			sc.AssertExpectations(t)
		})
	}
}

func TestTransaction_MatchRewards(t *testing.T) {

	tests := []struct {
		name          string
		tx            *Transaction
		rewardStorage map[string]string
		expectedRes   bool
	}{
		{"normal",
			&Transaction{
				nil,
				[]TXInput{{nil, -1, nil, rewardTxData}},
				[]TXOutput{{
					common.NewAmount(1),
					PubKeyHash([]byte{
						0x5a, 0xc9, 0x85, 0x37, 0x92, 0x37, 0x76, 0x80,
						0xb1, 0x31, 0xa1, 0xab, 0xb, 0x5b, 0xa6, 0x49,
						0xe5, 0x27, 0xf0, 0x42, 0x5d}),
					"",
				}},
				common.NewAmount(0),
			},
			map[string]string{"dXnq2R6SzRNUt7ZANAqyZc2P9ziF6vYekB": "1"},
			true,
		},
		{"emptyVout",
			&Transaction{
				nil,
				[]TXInput{{nil, -1, nil, rewardTxData}},
				[]TXOutput{},
				common.NewAmount(0),
			},
			map[string]string{"dXnq2R6SzRNUt7ZANAqyZc2P9ziF6vYekB": "1"},
			false,
		},
		{"emptyRewardMap",
			&Transaction{
				nil,
				[]TXInput{{nil, -1, nil, rewardTxData}},
				[]TXOutput{{
					common.NewAmount(1),
					PubKeyHash([]byte{
						0x5a, 0xc9, 0x85, 0x37, 0x92, 0x37, 0x76, 0x80,
						0xb1, 0x31, 0xa1, 0xab, 0xb, 0x5b, 0xa6, 0x49,
						0xe5, 0x27, 0xf0, 0x42, 0x5d}),
					"",
				}},
				common.NewAmount(0),
			},
			nil,
			false,
		},
		{"Wrong address",
			&Transaction{
				nil,
				[]TXInput{{nil, -1, nil, rewardTxData}},
				[]TXOutput{{
					common.NewAmount(1),
					PubKeyHash([]byte{
						0x5a, 0xc9, 0x85, 0x37, 0x92, 0x37, 0x76, 0x80,
						0xb1, 0x31, 0xa1, 0xab, 0xb, 0x5b, 0xa6, 0x49,
						0xe5, 0x27, 0xf0, 0x42, 0x5d}),
					"",
				}},
				common.NewAmount(0),
			},
			map[string]string{"dXnq2R6SzRNUt7ZsNAqyZc2P9ziF6vYekB": "1"},
			false,
		},
		{"Wrong amount",
			&Transaction{
				nil,
				[]TXInput{{nil, -1, nil, rewardTxData}},
				[]TXOutput{{
					common.NewAmount(3),
					PubKeyHash([]byte{
						0x5a, 0xc9, 0x85, 0x37, 0x92, 0x37, 0x76, 0x80,
						0xb1, 0x31, 0xa1, 0xab, 0xb, 0x5b, 0xa6, 0x49,
						0xe5, 0x27, 0xf0, 0x42, 0x5d}),
					"",
				}},
				common.NewAmount(0),
			},
			map[string]string{"dXnq2R6SzRNUt7ZsNAqyZc2P9ziF6vYekB": "1"},
			false,
		},
		{"twoAddresses",
			&Transaction{
				nil,
				[]TXInput{{nil, -1, nil, rewardTxData}},
				[]TXOutput{{
					common.NewAmount(1),
					PubKeyHash([]byte{
						0x5a, 0xc9, 0x85, 0x37, 0x92, 0x37, 0x76, 0x80,
						0xb1, 0x31, 0xa1, 0xab, 0xb, 0x5b, 0xa6, 0x49,
						0xe5, 0x27, 0xf0, 0x42, 0x5d}),
					"",
				},
					{
						common.NewAmount(4),
						PubKeyHash([]byte{
							90, 13, 39, 130, 118, 11, 160, 130, 83, 126, 86, 102, 252, 178, 87,
							218, 57, 174, 123, 244, 229}),
						"",
					}},
				common.NewAmount(0),
			},
			map[string]string{
				"dEcqjSgREFi9gTCbAWpEQ3kbPxgsBzzhWS": "4",
				"dXnq2R6SzRNUt7ZANAqyZc2P9ziF6vYekB": "1",
			},
			true,
		},
		{"MoreRewards",
			&Transaction{
				nil,
				[]TXInput{{nil, -1, nil, rewardTxData}},
				[]TXOutput{{
					common.NewAmount(1),
					PubKeyHash([]byte{
						0x5a, 0xc9, 0x85, 0x37, 0x92, 0x37, 0x76, 0x80,
						0xb1, 0x31, 0xa1, 0xab, 0xb, 0x5b, 0xa6, 0x49,
						0xe5, 0x27, 0xf0, 0x42, 0x5d}),
					"",
				},
					{
						common.NewAmount(4),
						PubKeyHash([]byte{
							90, 13, 39, 130, 118, 11, 160, 130, 83, 126, 86, 102, 252, 178, 87,
							218, 57, 174, 123, 244, 229}),
						"",
					}},
				common.NewAmount(0),
			},
			map[string]string{
				"dEcqjSgREFi9gTCbAWpEQ3kbPxgsBzzhWS": "4",
				"dXnq2R6SzRNUt7ZANAqyZc2P9ziF6vYekB": "1",
				"dXnq2R6SzRNUt7ZANAqyZc2P9ziF6fYekB": "3",
			},
			false,
		},
		{"MoreVout",
			&Transaction{
				nil,
				[]TXInput{{nil, -1, nil, rewardTxData}},
				[]TXOutput{{
					common.NewAmount(1),
					PubKeyHash([]byte{
						0x5a, 0xc9, 0x85, 0x37, 0x92, 0x37, 0x76, 0x80,
						0xb1, 0x31, 0xa1, 0xab, 0xb, 0x5b, 0xa6, 0x49,
						0xe5, 0x27, 0xf0, 0x42, 0x5d}),
					"",
				},
					{
						common.NewAmount(4),
						PubKeyHash([]byte{
							90, 13, 39, 130, 118, 11, 160, 130, 83, 126, 86, 102, 252, 178, 87,
							218, 57, 174, 123, 244, 229}),
						"",
					}},
				common.NewAmount(0),
			},
			map[string]string{
				"dEcqjSgREFi9gTCbAWpEQ3kbPxgsBzzhWS": "4",
			},
			false,
		},
	}
	for _, tt := range tests {
		t.Run(tt.name, func(t *testing.T) {
			assert.Equal(t, tt.expectedRes, tt.tx.MatchRewards(tt.rewardStorage))
		})
	}
}

func TestTransaction_VerifyDependentTransactions(t *testing.T) {
	var prikey1 = "bb23d2ff19f5b16955e8a24dca34dd520980fe3bddca2b3e1b56663f0ec1aa71"
	var pubkey1 = GetKeyPairByString(prikey1).PublicKey
	var pkHash1, _ = NewUserPubKeyHash(pubkey1)
	var prikey2 = "bb23d2ff19f5b16955e8a24dca34dd520980fe3bddca2b3e1b56663f0ec1aa72"
	var pubkey2 = GetKeyPairByString(prikey2).PublicKey
	var pkHash2, _ = NewUserPubKeyHash(pubkey2)
	var prikey3 = "bb23d2ff19f5b16955e8a24dca34dd520980fe3bddca2b3e1b56663f0ec1aa73"
	var pubkey3 = GetKeyPairByString(prikey3).PublicKey
	var pkHash3, _ = NewUserPubKeyHash(pubkey3)
	var prikey4 = "bb23d2ff19f5b16955e8a24dca34dd520980fe3bddca2b3e1b56663f0ec1aa74"
	var pubkey4 = GetKeyPairByString(prikey4).PublicKey
	var pkHash4, _ = NewUserPubKeyHash(pubkey4)
	var prikey5 = "bb23d2ff19f5b16955e8a24dca34dd520980fe3bddca2b3e1b56663f0ec1aa75"
	var pubkey5 = GetKeyPairByString(prikey5).PublicKey
	var pkHash5, _ = NewUserPubKeyHash(pubkey5)

	var dependentTx1 = Transaction{
		ID: nil,
		Vin: []TXInput{
			{tx1.ID, 1, nil, pubkey1},
		},
		Vout: []TXOutput{
			{common.NewAmount(5), pkHash1, ""},
			{common.NewAmount(10), pkHash2, ""},
		},
		Tip: common.NewAmount(3),
	}
	dependentTx1.ID = dependentTx1.Hash()

	var dependentTx2 = Transaction{
		ID: nil,
		Vin: []TXInput{
			{dependentTx1.ID, 1, nil, pubkey2},
		},
		Vout: []TXOutput{
			{common.NewAmount(5), pkHash3, ""},
			{common.NewAmount(3), pkHash4, ""},
		},
		Tip: common.NewAmount(2),
	}
	dependentTx2.ID = dependentTx2.Hash()

	var dependentTx3 = Transaction{
		ID: nil,
		Vin: []TXInput{
			{dependentTx2.ID, 0, nil, pubkey3},
		},
		Vout: []TXOutput{
			{common.NewAmount(1), pkHash4, ""},
		},
		Tip: common.NewAmount(4),
	}
	dependentTx3.ID = dependentTx3.Hash()

	var dependentTx4 = Transaction{
		ID: nil,
		Vin: []TXInput{
			{dependentTx2.ID, 1, nil, pubkey4},
			{dependentTx3.ID, 0, nil, pubkey4},
		},
		Vout: []TXOutput{
			{common.NewAmount(3), pkHash1, ""},
		},
		Tip: common.NewAmount(1),
	}
	dependentTx4.ID = dependentTx4.Hash()

	var dependentTx5 = Transaction{
		ID: nil,
		Vin: []TXInput{
			{dependentTx1.ID, 0, nil, pubkey1},
			{dependentTx4.ID, 0, nil, pubkey1},
		},
		Vout: []TXOutput{
			{common.NewAmount(4), pkHash5, ""},
		},
		Tip: common.NewAmount(4),
	}
	dependentTx5.ID = dependentTx5.Hash()

	utxoIndex := NewUTXOIndex(NewUTXOCache(storage.NewRamStorage()))

	pk2Utxo := &UTXO{dependentTx1.Vout[1], dependentTx1.ID, 1, UtxoNormal}
	pk1Utxo := &UTXO{dependentTx1.Vout[0], dependentTx1.ID, 0, UtxoNormal}

	pk2UtxoTx := NewUTXOTx()
	pk2UtxoTx = pk2UtxoTx.PutUtxo(pk2Utxo)

	pk1UtxoTx := NewUTXOTx()
	pk1UtxoTx = pk1UtxoTx.PutUtxo(pk1Utxo)

	utxoIndex.index = map[string]*UTXOTx{
		string(pkHash2): &pk2UtxoTx,
		string(pkHash1): &pk1UtxoTx,
	}

	tx2Utxo1 := UTXO{dependentTx2.Vout[0], dependentTx2.ID, 0, UtxoNormal}
	tx2Utxo2 := UTXO{dependentTx2.Vout[1], dependentTx2.ID, 1, UtxoNormal}
	tx2Utxo3 := UTXO{dependentTx3.Vout[0], dependentTx3.ID, 0, UtxoNormal}
	tx2Utxo4 := UTXO{dependentTx1.Vout[0], dependentTx1.ID, 0, UtxoNormal}
	tx2Utxo5 := UTXO{dependentTx4.Vout[0], dependentTx4.ID, 0, UtxoNormal}
	dependentTx2.Sign(GetKeyPairByString(prikey2).PrivateKey, pk2UtxoTx.GetAllUtxos())
	dependentTx3.Sign(GetKeyPairByString(prikey3).PrivateKey, []*UTXO{&tx2Utxo1})
	dependentTx4.Sign(GetKeyPairByString(prikey4).PrivateKey, []*UTXO{&tx2Utxo2, &tx2Utxo3})
	dependentTx5.Sign(GetKeyPairByString(prikey1).PrivateKey, []*UTXO{&tx2Utxo4, &tx2Utxo5})

	txPool := NewTransactionPool(6)
	// verify dependent txs 2,3,4,5 with relation:
	//tx1 (UtxoIndex)
	//|     \
	//tx2    \
	//|  \    \
	//tx3-tx4-tx5

	// test a transaction whose Vin is from UtxoIndex
<<<<<<< HEAD
	assert.Equal(t, true, dependentTx2.Verify(utxoIndex, 0))
	txPool.Push(&dependentTx2)
=======
	assert.Equal(t, true, dependentTx2.Verify(&utxoIndex, 0))
	txPool.Push(dependentTx2)
>>>>>>> d711d67f

	// test a transaction whose Vin is from another transaction in transaction pool
	utxoIndex2 := *utxoIndex.DeepCopy()
	utxoIndex2.UpdateUtxoState(txPool.GetTransactions())
	assert.Equal(t, true, dependentTx3.Verify(&utxoIndex2, 0))
	txPool.Push(dependentTx3)

	// test a transaction whose Vin is from another two transactions in transaction pool
	utxoIndex3 := *utxoIndex.DeepCopy()
	utxoIndex3.UpdateUtxoState(txPool.GetTransactions())
	assert.Equal(t, true, dependentTx4.Verify(&utxoIndex3, 0))
	txPool.Push(dependentTx4)

	// test a transaction whose Vin is from another transaction in transaction pool and UtxoIndex
	utxoIndex4 := *utxoIndex.DeepCopy()
	utxoIndex4.UpdateUtxoState(txPool.GetTransactions())
	assert.Equal(t, true, dependentTx5.Verify(&utxoIndex4, 0))
	txPool.Push(dependentTx5)

	// test UTXOs not found for parent transactions
	assert.Equal(t, false, dependentTx3.Verify(NewUTXOIndex(NewUTXOCache(storage.NewRamStorage())), 0))

	// test a standalone transaction
<<<<<<< HEAD
	txPool.Push(&tx1)
	assert.Equal(t, false, tx1.Verify(utxoIndex, 0))
=======
	txPool.Push(tx1)
	assert.Equal(t, false, tx1.Verify(&utxoIndex, 0))
>>>>>>> d711d67f
}

func TestTransaction_IsIdentical(t *testing.T) {

	var prikey1 = "bb23d2ff19f5b16955e8a24dca34dd520980fe3bddca2b3e1b56663f0ec1aa71"
	var pubkey1 = GetKeyPairByString(prikey1).PublicKey
	var pkHash1, _ = NewUserPubKeyHash(pubkey1)

	var dependentTx1 = Transaction{
		ID: nil,
		Vin: []TXInput{
			{tx1.ID, 1, nil, pubkey1},
		},
		Vout: []TXOutput{
			{common.NewAmount(5), pkHash1, ""},
		},
		Tip: common.NewAmount(3),
	}

	utxoIndex := NewUTXOIndex(NewUTXOCache(storage.NewRamStorage()))

	pk1Utxo := &UTXO{dependentTx1.Vout[0], dependentTx1.ID, 0, UtxoNormal}
	pk1UtxoTx := NewUTXOTx()
	pk1UtxoTx = pk1UtxoTx.PutUtxo(pk1Utxo)

	utxoIndex.index = map[string]*UTXOTx{
		string(pkHash1): &pk1UtxoTx,
	}

	var tx = &Transaction{
		ID: nil,
		Vin: []TXInput{
			{dependentTx1.ID, 0, nil, pubkey1},
		},
		Vout: []TXOutput{
			{common.NewAmount(2), pkHash1, ""},
		},
		Tip: common.NewAmount(1),
	}
	var tx2 = &Transaction{
		ID: nil,
		Vin: []TXInput{
			{dependentTx1.ID, 0, nil, pubkey1},
		},
		Vout: []TXOutput{
			{common.NewAmount(2), pkHash1, ""},
		},
		Tip: common.NewAmount(1),
	}
	assert.True(t, tx.IsIdentical(utxoIndex, tx2))
	tx2.Vout[0].Value = common.NewAmount(3)
	assert.False(t, tx.IsIdentical(utxoIndex, tx2))
}<|MERGE_RESOLUTION|>--- conflicted
+++ resolved
@@ -802,13 +802,8 @@
 	//tx3-tx4-tx5
 
 	// test a transaction whose Vin is from UtxoIndex
-<<<<<<< HEAD
 	assert.Equal(t, true, dependentTx2.Verify(utxoIndex, 0))
-	txPool.Push(&dependentTx2)
-=======
-	assert.Equal(t, true, dependentTx2.Verify(&utxoIndex, 0))
 	txPool.Push(dependentTx2)
->>>>>>> d711d67f
 
 	// test a transaction whose Vin is from another transaction in transaction pool
 	utxoIndex2 := *utxoIndex.DeepCopy()
@@ -832,13 +827,8 @@
 	assert.Equal(t, false, dependentTx3.Verify(NewUTXOIndex(NewUTXOCache(storage.NewRamStorage())), 0))
 
 	// test a standalone transaction
-<<<<<<< HEAD
-	txPool.Push(&tx1)
+	txPool.Push(tx1)
 	assert.Equal(t, false, tx1.Verify(utxoIndex, 0))
-=======
-	txPool.Push(tx1)
-	assert.Equal(t, false, tx1.Verify(&utxoIndex, 0))
->>>>>>> d711d67f
 }
 
 func TestTransaction_IsIdentical(t *testing.T) {
