--- conflicted
+++ resolved
@@ -22,11 +22,7 @@
 	"bytes"
 	"crypto/ecdsa"
 	"encoding/binary"
-<<<<<<< HEAD
-=======
 	"encoding/hex"
-	"sync"
->>>>>>> d1421c42
 	"testing"
 
 	"github.com/dappley/go-dappley/common"
@@ -205,26 +201,15 @@
 	wrongPubKey := append(wrongPrivKey.PublicKey.X.Bytes(), wrongPrivKey.PublicKey.Y.Bytes()...)
 	//wrongPubKeyHash, _ := NewUserPubKeyHash(wrongPubKey)
 	//wrongAddress := KeyPair{*wrongPrivKey, wrongPubKey}.GenerateAddress()
-<<<<<<< HEAD
 	utxoIndex := NewUTXOIndex(NewUTXOCache(storage.NewRamStorage()))
-
-	utxo1 := UTXO{TXOutput{common.NewAmount(4), pubKeyHash, ""}, []byte{1}, 0, UtxoNormal}
-	utxo2 := UTXO{TXOutput{common.NewAmount(3), pubKeyHash, ""}, []byte{2}, 1, UtxoNormal}
-
 	utxoTx := NewUTXOTx()
-	utxoTx = utxoTx.PutUtxo(&utxo1)
-	utxoTx = utxoTx.PutUtxo(&utxo2)
-
-	utxoIndex.index[string(pubKeyHash)] = &utxoTx
-=======
-	utxoIndex := NewUTXOIndex()
-	utxoIndex.index = map[string][]*UTXO{
-		hex.EncodeToString(pubKeyHash): {
-			{TXOutput{common.NewAmount(4), pubKeyHash, ""}, []byte{1}, 0},
-			{TXOutput{common.NewAmount(3), pubKeyHash, ""}, []byte{2}, 1},
-		},
-	}
->>>>>>> d1421c42
+
+	utxoTx = utxoTx.PutUtxo(&UTXO{TXOutput{common.NewAmount(4), pubKeyHash, ""}, []byte{1}, 0, UtxoNormal})
+	utxoTx = utxoTx.PutUtxo(&UTXO{TXOutput{common.NewAmount(3), pubKeyHash, ""}, []byte{2}, 1, UtxoNormal})
+
+	utxoIndex.index = map[string]*UTXOTx{
+		hex.EncodeToString(pubKeyHash): &utxoTx,
+	}
 
 	// Prepare a transaction to be verified
 	txin := []TXInput{{[]byte{1}, 0, nil, pubKey}}
@@ -285,23 +270,14 @@
 	deploymentTx.ID = deploymentTx.Hash()
 	contractPubkeyHash := deploymentTx.Vout[0].PubKeyHash
 
-<<<<<<< HEAD
 	utxoIndex := NewUTXOIndex(NewUTXOCache(storage.NewRamStorage()))
-
 	utxoTx := NewUTXOTx()
-	utxo1 := UTXO{deploymentTx.Vout[0], deploymentTx.ID, 0, UtxoNormal}
-	utxoTx = utxoTx.PutUtxo(&utxo1)
-
-	utxoIndex.index[string(pkHash1)] = &utxoTx
-
-=======
-	utxoIndex := UTXOIndex{
-		map[string][]*UTXO{
-			hex.EncodeToString(pkHash1): {&UTXO{deploymentTx.Vout[0], deploymentTx.ID, 0}},
-		},
-		&sync.RWMutex{},
-	}
->>>>>>> d1421c42
+
+	utxoTx = utxoTx.PutUtxo(&UTXO{deploymentTx.Vout[0], deploymentTx.ID, 0, UtxoNormal})
+	utxoIndex.index = map[string]*UTXOTx{
+		hex.EncodeToString(pkHash1): &utxoTx,
+	}
+
 	var executionTx = Transaction{
 		ID: nil,
 		Vin: []TXInput{
@@ -313,11 +289,7 @@
 		Tip: common.NewAmount(2),
 	}
 	executionTx.ID = executionTx.Hash()
-<<<<<<< HEAD
-	executionTx.Sign(GetKeyPairByString(prikey1).PrivateKey, utxoTx.GetAllUtxos())
-=======
-	executionTx.Sign(GetKeyPairByString(prikey1).PrivateKey, utxoIndex.index[hex.EncodeToString(pkHash1)])
->>>>>>> d1421c42
+	executionTx.Sign(GetKeyPairByString(prikey1).PrivateKey, utxoIndex.GetAllUTXOsByPubKeyHash(pkHash1).GetAllUtxos())
 
 	assert.False(t, executionTx.Verify(NewUTXOIndex(NewUTXOCache(storage.NewRamStorage())), 0))
 	assert.True(t, executionTx.Verify(utxoIndex, 0))
@@ -795,21 +767,17 @@
 	}
 	dependentTx5.ID = dependentTx5.Hash()
 
-<<<<<<< HEAD
 	utxoIndex := NewUTXOIndex(NewUTXOCache(storage.NewRamStorage()))
 
-	pk2Utxo := &UTXO{dependentTx1.Vout[1], dependentTx1.ID, 1, UtxoNormal}
-	pk1Utxo := &UTXO{dependentTx1.Vout[0], dependentTx1.ID, 0, UtxoNormal}
-
-	pk2UtxoTx := NewUTXOTx()
-	pk2UtxoTx = pk2UtxoTx.PutUtxo(pk2Utxo)
-
-	pk1UtxoTx := NewUTXOTx()
-	pk1UtxoTx = pk1UtxoTx.PutUtxo(pk1Utxo)
+	utxoTx2 := NewUTXOTx()
+	utxoTx2 = utxoTx2.PutUtxo(&UTXO{dependentTx1.Vout[1], dependentTx1.ID, 1, UtxoNormal})
+
+	utxoTx1 := NewUTXOTx()
+	utxoTx1 = utxoTx1.PutUtxo(&UTXO{dependentTx1.Vout[0], dependentTx1.ID, 0, UtxoNormal})
 
 	utxoIndex.index = map[string]*UTXOTx{
-		string(pkHash2): &pk2UtxoTx,
-		string(pkHash1): &pk1UtxoTx,
+		hex.EncodeToString(pkHash2): &utxoTx2,
+		hex.EncodeToString(pkHash1): &utxoTx1,
 	}
 
 	tx2Utxo1 := UTXO{dependentTx2.Vout[0], dependentTx2.ID, 0, UtxoNormal}
@@ -817,23 +785,7 @@
 	tx2Utxo3 := UTXO{dependentTx3.Vout[0], dependentTx3.ID, 0, UtxoNormal}
 	tx2Utxo4 := UTXO{dependentTx1.Vout[0], dependentTx1.ID, 0, UtxoNormal}
 	tx2Utxo5 := UTXO{dependentTx4.Vout[0], dependentTx4.ID, 0, UtxoNormal}
-	dependentTx2.Sign(GetKeyPairByString(prikey2).PrivateKey, pk2UtxoTx.GetAllUtxos())
-=======
-	var utxoIndex = UTXOIndex{
-		map[string][]*UTXO{
-			hex.EncodeToString(pkHash2): {&UTXO{dependentTx1.Vout[1], dependentTx1.ID, 1}},
-			hex.EncodeToString(pkHash1): {&UTXO{dependentTx1.Vout[0], dependentTx1.ID, 0}},
-		},
-		&sync.RWMutex{},
-	}
-
-	tx2Utxo1 := UTXO{dependentTx2.Vout[0], dependentTx2.ID, 0}
-	tx2Utxo2 := UTXO{dependentTx2.Vout[1], dependentTx2.ID, 1}
-	tx2Utxo3 := UTXO{dependentTx3.Vout[0], dependentTx3.ID, 0}
-	tx2Utxo4 := UTXO{dependentTx1.Vout[0], dependentTx1.ID, 0}
-	tx2Utxo5 := UTXO{dependentTx4.Vout[0], dependentTx4.ID, 0}
-	dependentTx2.Sign(GetKeyPairByString(prikey2).PrivateKey, utxoIndex.index[hex.EncodeToString(pkHash2)])
->>>>>>> d1421c42
+	dependentTx2.Sign(GetKeyPairByString(prikey2).PrivateKey, utxoIndex.GetAllUTXOsByPubKeyHash(pkHash2).GetAllUtxos())
 	dependentTx3.Sign(GetKeyPairByString(prikey3).PrivateKey, []*UTXO{&tx2Utxo1})
 	dependentTx4.Sign(GetKeyPairByString(prikey4).PrivateKey, []*UTXO{&tx2Utxo2, &tx2Utxo3})
 	dependentTx5.Sign(GetKeyPairByString(prikey1).PrivateKey, []*UTXO{&tx2Utxo4, &tx2Utxo5})
@@ -893,22 +845,13 @@
 		Tip: common.NewAmount(3),
 	}
 
-<<<<<<< HEAD
 	utxoIndex := NewUTXOIndex(NewUTXOCache(storage.NewRamStorage()))
 
-	pk1Utxo := &UTXO{dependentTx1.Vout[0], dependentTx1.ID, 0, UtxoNormal}
-	pk1UtxoTx := NewUTXOTx()
-	pk1UtxoTx = pk1UtxoTx.PutUtxo(pk1Utxo)
+	utxoTx1 := NewUTXOTx()
+	utxoTx1 = utxoTx1.PutUtxo(&UTXO{dependentTx1.Vout[0], dependentTx1.ID, 0, UtxoNormal})
 
 	utxoIndex.index = map[string]*UTXOTx{
-		string(pkHash1): &pk1UtxoTx,
-=======
-	var utxoIndex = UTXOIndex{
-		map[string][]*UTXO{
-			hex.EncodeToString(pkHash1): {&UTXO{dependentTx1.Vout[0], dependentTx1.ID, 0}},
-		},
-		&sync.RWMutex{},
->>>>>>> d1421c42
+		hex.EncodeToString(pkHash1): &utxoTx1,
 	}
 
 	var tx = &Transaction{
