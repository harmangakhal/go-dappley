--- conflicted
+++ resolved
@@ -117,83 +117,48 @@
 }
 
 func (pool *BlockPool) handleRecvdBlock(blk *Block, sender peer.ID) {
-<<<<<<< HEAD
 	logger.WithFields(logger.Fields{
 		"From": sender.String(),
 		"hash":   hex.EncodeToString(blk.GetHash()),
 	}).Info("BlockPool: Received a new block: ")
 
-	tree, _ := common.NewTree(blk.hashString(), blk.header)
-=======
-	logger.Debug("BlockPool: Received a new block: ", hex.EncodeToString(blk.GetHash()), " From Sender: ", sender.String())
->>>>>>> df4feab5
-
-	if !pool.blockchain.consensus.Validate(blk) {
-		logger.Debug("BlockPool: Block: ", hex.EncodeToString(blk.GetHash()), " did not pass consensus validation, discarding block")
-		return
-	}
-
 	tree, _ := common.NewTree(blk.hashString(), blk)
+
 	blkCache := pool.blkCache
-<<<<<<< HEAD
-	forkCache := pool.forkCache
 
 	if pool.blockchain.consensus.Validate(blk) {
 		if !blkCache.Contains(blk.hashString()) {
-			blkCache.Add(blk.hashString(), blk)
-		}
-		if !forkCache.Contains(blk.hashString()) {
-			forkCache.Add(tree.GetKey(), tree)
+			blkCache.Add(blk.hashString(), tree)
 		}
 	} else {
 		logger.WithFields(logger.Fields{
 			"height": blk.GetHeight(),
 			"hash":   hex.EncodeToString(blk.GetHash()),
 		}).Info("Failed consensus validation, discarding block")
-=======
-
-	if blkCache.Contains(blk.hashString()) {
-		logger.Debug("BlockPool: BlockPool blkCache already contains blk: ", blk.GetHash(), " returning")
->>>>>>> df4feab5
-		return
-	} else {
-		logger.Debug("BlockPool: Adding blk key to blockcache: ", hex.EncodeToString(blk.GetHash()))
-		blkCache.Add(blk.hashString(), tree)
-	}
-
-
-<<<<<<< HEAD
-	forkParent := pool.updatePoolForkCache(tree)
-	forkParentHash := forkParent.GetValue().(*BlockHeader).prevHash
-
+		return
+	}
+
+	forkParent := pool.updatePoolBlkCache(tree)
+
+	forkParentHash := forkParent.GetValue().(*Block).GetPrevHash()
 	if  parent, _ := pool.blockchain.GetBlockByHash(forkParentHash); parent !=nil {
 		_, forkTailTree := tree.FindHeightestChild(&common.Tree{}, 0, 0)
-		if forkTailTree.GetValue().(*BlockHeader).height > pool.blockchain.GetMaxHeight(){
+		logger.Debug(forkTailTree.GetValue().(*Block).GetHeight())
+		if forkTailTree.GetValue().(*Block).GetHeight() > pool.blockchain.GetMaxHeight(){
 			pool.syncState = true
 		}else{
 			return
 		}
-		trees := forkTailTree.GetParentTreesRange(tree)
-		forkBlks := pool.getBlocksByHashs(trees)
-		pool.blockchain.MergeFork(forkBlks, forkParentHash)
-=======
-	pool.updatePoolForkCache(tree)
-
-	if bcTailBlk.IsParentBlock(blk) {
-		var forkTailTree *common.Tree
-		_, forkTailTree = tree.FindHeightestChild(forkTailTree, 0, 0)
+
 		trees := forkTailTree.GetParentTreesRange(tree)
 		forkBlks := getBlocksFromTrees(trees)
-		pool.blockchain.MergeFork(forkBlks)
->>>>>>> df4feab5
+
+		pool.blockchain.MergeFork(forkBlks, forkParentHash)
 		tree.Delete()
-	} else {
-		pool.requestPrevBlock(tree, sender)
-	}
-<<<<<<< HEAD
+		return
+	}
 	pool.requestPrevBlock(forkParent, sender)
-=======
->>>>>>> df4feab5
+
 }
 
 func getBlocksFromTrees(trees []*common.Tree) []*Block {
@@ -204,61 +169,39 @@
 	return blocks
 }
 
-func (pool *BlockPool) updatePoolForkCache(tree *common.Tree) {
+func (pool *BlockPool) updatePoolBlkCache(tree *common.Tree) *common.Tree {
 	blkCache := pool.blkCache
 	// try to link children
-<<<<<<< HEAD
-	for _, key := range forkCache.Keys() {
-		if possibleChild, ok := forkCache.Get(key); ok {
-			if block, ok := blkCache.Get(possibleChild.(*common.Tree).GetKey()); ok {
-				if hex.EncodeToString(block.(*Block).GetPrevHash()) == hex.EncodeToString(tree.GetValue().(*BlockHeader).hash) {
-					tree.AddChild(possibleChild.(*common.Tree))
-				}
-=======
 	for _, key := range blkCache.Keys() {
 		if possibleChild, ok := blkCache.Get(key); ok {
 			if hex.EncodeToString(possibleChild.(*common.Tree).GetValue().(*Block).GetPrevHash()) == tree.GetValue().(*Block).hashString() {
 				logger.Debug("BlockPool: Block: ", tree.GetValue().(*Block).hashString(), " found child Block: ", possibleChild.(*common.Tree).GetValue().(*Block).hashString(), " in BlockPool blkCache, adding child")
 				tree.AddChild(possibleChild.(*common.Tree))
->>>>>>> df4feab5
 			}
-
 		}
 	}
 	//link parent
-<<<<<<< HEAD
-	if parent, ok := forkCache.Get(string(tree.GetValue().(*BlockHeader).prevHash)); ok == true {
-=======
-	if parent, ok := blkCache.Get(string(tree.GetValue().(*Block).GetPrevHash())); ok == true {
+	if parent, ok := blkCache.Get(hex.EncodeToString(tree.GetValue().(*Block).GetPrevHash())); ok == true {
 		logger.Debug("BlockPool: Block: ", tree.GetValue().(*Block).hashString(), " found parent: ", hex.EncodeToString(tree.GetValue().(*Block).GetPrevHash()), " in BlockPool blkCache, adding parent")
->>>>>>> df4feab5
 		tree.AddParent(parent.(*common.Tree))
-		*tree = *parent.(*common.Tree)
-	}
-<<<<<<< HEAD
+		tree = parent.(*common.Tree)
+	}
+
 	logger.WithFields(logger.Fields{
-		"height": tree.GetValue().(*BlockHeader).height,
-		"hash":   hex.EncodeToString(tree.GetValue().(*BlockHeader).hash),
+		"height": tree.GetValue().(*Block).GetHeight(),
+		"hash":   hex.EncodeToString(tree.GetValue().(*Block).GetHash()),
 	}).Info("BlockPool: Finished updating BlockPoolCache")
 	return tree
 }
 
+
 func (pool *BlockPool) requestPrevBlock(tree *common.Tree, sender peer.ID) {
 	logger.WithFields(logger.Fields{
-		"requestedHash": hex.EncodeToString(tree.GetValue().(*BlockHeader).hash),
-		"height": tree.GetValue().(*BlockHeader).height,
+		"requestedHash": hex.EncodeToString(tree.GetValue().(*Block).GetHash()),
+		"height": tree.GetValue().(*Block).GetHeight(),
 		"from":   sender,
 	}).Info("BlockPool: Parent not found, requesting block")
-	pool.blockRequestCh <- BlockRequestPars{tree.GetValue().(*BlockHeader).prevHash, sender}
-=======
-
-	logger.Debug("BlockPool: Block: ", tree.GetValue().(*Block).hashString(), " finished updating BlockPoolCache")
-}
-
-func (pool *BlockPool) requestPrevBlock(tree *common.Tree, sender peer.ID) {
-	logger.Debug("BlockPool: Block: ", tree.GetValue().(*Block).hashString(), " parent not found, proceeding to download parent: ", hex.EncodeToString(tree.GetValue().(*Block).GetPrevHash()), " from ", sender)
 	pool.blockRequestCh <- BlockRequestPars{tree.GetValue().(*Block).GetPrevHash(), sender}
->>>>>>> df4feab5
 }
 
 func (pool *BlockPool) getBlkFromBlkCache(hashString string) *Block {
