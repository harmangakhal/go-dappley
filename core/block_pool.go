// Copyright (C) 2018 go-dappley authors
//
// This file is part of the go-dappley library.
//
// the go-dappley library is free software: you can redistribute it and/or modify
// it under the terms of the GNU General Public License as published by
// the Free Software Foundation, either pubKeyHash 3 of the License, or
// (at your option) any later pubKeyHash.
//
// the go-dappley library is distributed in the hope that it will be useful,
// but WITHOUT ANY WARRANTY; without even the implied warranty of
// MERCHANTABILITY or FITNESS FOR A PARTICULAR PURPOSE.  See the
// GNU General Public License for more details.
//
// You should have received a copy of the GNU General Public License
// along with the go-dappley library.  If not, see <http://www.gnu.org/licenses/>.
//

package core

import (
	"encoding/hex"

	"github.com/hashicorp/golang-lru"
	"github.com/libp2p/go-libp2p-peer"
	logger "github.com/sirupsen/logrus"

	"github.com/dappley/go-dappley/common"
)

const BlockPoolMaxSize = 100
const BlockCacheLRUCacheLimit = 1024
const ForkCacheLRUCacheLimit = 128

type BlockRequestPars struct {
	BlockHash Hash
	Pid       peer.ID
}

type RcvedBlock struct {
	Block *Block
	Pid   peer.ID
}

type BlockPool struct {
	blockRequestCh chan BlockRequestPars
	size           int
	blkCache       *lru.Cache //cache of full blks
}

func NewBlockPool(size int) *BlockPool {
	if size <= 0 {
		size = BlockPoolMaxSize
	}
	pool := &BlockPool{
		size:           size,
		blockRequestCh: make(chan BlockRequestPars, size),
	}
	pool.blkCache, _ = lru.New(BlockCacheLRUCacheLimit)

	return pool
}

func (pool *BlockPool) BlockRequestCh() chan BlockRequestPars {
	return pool.blockRequestCh
}

func (pool *BlockPool) Verify(block *Block) bool {
<<<<<<< HEAD
	logger.Info("BlockPool: Has received a new block")
=======
	logger.Info("BlockPool: received a new block.")
	if pool.syncState {
		logger.Debug("BlockPool: is syncing already, tossing block.")
		return false
	}
>>>>>>> 19e193cb
	if !block.VerifyHash() {
		logger.Warn("BlockPool: received block cannot pass hash verification!")
		return false
	}
	//TODO: Verify double spending transactions in the same block

	return true
}

// CacheBlock cache the tree, update the cache and return the fork head
func (pool *BlockPool) CacheBlock(tree *common.Tree, maxHeight uint64) {
	blkCache := pool.blkCache

	if blkCache.Contains(tree.GetValue().(*Block).GetHash().String()) {
		return
	}
	if !pool.isChildBlockInCache(tree.GetValue().(*Block).GetHash().String()) && tree.GetValue().(*Block).GetHeight() <= maxHeight {
		return
	}
	blkCache.Add(tree.GetValue().(*Block).GetHash().String(), tree)
	pool.updateBlkCache(tree)
}
func (pool *BlockPool) GenerateForkBlocks(tree *common.Tree, maxHeight uint64) []*Block {
	_, forkTailTree := tree.FindHeightestChild(&common.Tree{}, 0, 0)
	if forkTailTree.GetValue().(*Block).GetHeight() > maxHeight {
	} else {
		return nil
	}

	trees := forkTailTree.GetParentTreesRange(tree)
	forkBlks := getBlocksFromTrees(trees)
	return forkBlks
}

func (pool *BlockPool) CleanCache(tree *common.Tree) {
	_, forkTailTree := tree.FindHeightestChild(&common.Tree{}, 0, 0)
	trees := forkTailTree.GetParentTreesRange(tree)
	forkBlks := getBlocksFromTrees(trees)
	for _, forkBlk := range forkBlks {
		pool.blkCache.Remove(forkBlk.GetHash().String())
	}

	tree.Delete()
<<<<<<< HEAD
	logger.WithFields(logger.Fields{
		"syncstate": 0,
	}).Debug("Merge finished or exited, setting syncstate to false")
=======
	logger.Debug("BlockPool: merge finished or exited, setting syncstate to false.")
	pool.SetSyncState(false)
>>>>>>> 19e193cb
}

func getBlocksFromTrees(trees []*common.Tree) []*Block {
	var blocks []*Block
	for _, tree := range trees {
		blocks = append(blocks, tree.GetValue().(*Block))
	}
	return blocks
}

// updateBlkCache updates parent and children of the tree
func (pool *BlockPool) updateBlkCache(tree *common.Tree) {
	blkCache := pool.blkCache
	// try to link child
	for _, key := range blkCache.Keys() {
		if cachedBlk, ok := blkCache.Get(key); ok {
			if hex.EncodeToString(cachedBlk.(*common.Tree).GetValue().(*Block).GetPrevHash()) == tree.GetValue().(*Block).GetHash().String() {
				logger.WithFields(logger.Fields{
					"tree_height":  tree.GetValue().(*Block).GetHeight(),
					"child_height": cachedBlk.(*common.Tree).GetValue().(*Block).GetHeight(),
				}).Info("BlockPool: added a child block to the tree.")
				tree.AddChild(cachedBlk.(*common.Tree))
			}
		}
	}

	//try to link parent
	if parent, ok := blkCache.Get(tree.GetValue().(*Block).GetPrevHash().String()); ok == true {
		err := tree.AddParent(parent.(*common.Tree))
		if err != nil {
			logger.WithError(err).WithFields(logger.Fields{
				"tree_height":   tree.GetValue().(*Block).GetHeight(),
				"parent_height": parent.(*common.Tree).GetValue().(*Block).GetHeight(),
				"parent_hash":   parent.(*common.Tree).GetValue().(*Block).GetHash(),
			}).Error("BlockPool: failed to add a parent block to the tree.")
			return
		}
		logger.WithFields(logger.Fields{
			"tree_height":   tree.GetValue().(*Block).GetHeight(),
			"parent_height": parent.(*common.Tree).GetValue().(*Block).GetHeight(),
		}).Info("BlockPool: added a parent block to the tree.")
	}

	logger.WithFields(logger.Fields{
		"height": tree.GetValue().(*Block).GetHeight(),
		"hash":   hex.EncodeToString(tree.GetValue().(*Block).GetHash()),
	}).Debug("BlockPool: finished updating BlockPoolCache.")
}

func (pool *BlockPool) requestPrevBlock(tree *common.Tree, sender peer.ID) {
	logger.WithFields(logger.Fields{
		"hash":   hex.EncodeToString(tree.GetValue().(*Block).GetPrevHash()),
		"height": tree.GetValue().(*Block).GetHeight() - 1,
		"from":   sender,
	}).Info("BlockPool: is requesting a block.")
	pool.blockRequestCh <- BlockRequestPars{tree.GetValue().(*Block).GetPrevHash(), sender}
}

func (pool *BlockPool) getBlkFromBlkCache(hashString string) *Block {
	if val, ok := pool.blkCache.Get(hashString); ok == true {
		return val.(*Block)
	}
	return nil

}

func (pool BlockPool) isChildBlockInCache(hashString string) bool {
	blkCache := pool.blkCache
	for _, key := range blkCache.Keys() {
		if cachedBlk, ok := blkCache.Get(key); ok {
			if hex.EncodeToString(cachedBlk.(*common.Tree).GetValue().(*Block).GetPrevHash()) == hashString {
				return true
			}
		}
	}
	return false
}<|MERGE_RESOLUTION|>--- conflicted
+++ resolved
@@ -66,15 +66,7 @@
 }
 
 func (pool *BlockPool) Verify(block *Block) bool {
-<<<<<<< HEAD
 	logger.Info("BlockPool: Has received a new block")
-=======
-	logger.Info("BlockPool: received a new block.")
-	if pool.syncState {
-		logger.Debug("BlockPool: is syncing already, tossing block.")
-		return false
-	}
->>>>>>> 19e193cb
 	if !block.VerifyHash() {
 		logger.Warn("BlockPool: received block cannot pass hash verification!")
 		return false
@@ -118,14 +110,8 @@
 	}
 
 	tree.Delete()
-<<<<<<< HEAD
-	logger.WithFields(logger.Fields{
-		"syncstate": 0,
-	}).Debug("Merge finished or exited, setting syncstate to false")
-=======
 	logger.Debug("BlockPool: merge finished or exited, setting syncstate to false.")
-	pool.SetSyncState(false)
->>>>>>> 19e193cb
+
 }
 
 func getBlocksFromTrees(trees []*common.Tree) []*Block {
