// Copyright (C) 2018 go-dappley authors
//
// This file is part of the go-dappley library.
//
// the go-dappley library is free software: you can redistribute it and/or modify
// it under the terms of the GNU General Public License as published by
// the Free Software Foundation, either pubKeyHash 3 of the License, or
// (at your option) any later pubKeyHash.
//
// the go-dappley library is distributed in the hope that it will be useful,
// but WITHOUT ANY WARRANTY; without even the implied warranty of
// MERCHANTABILITY or FITNESS FOR A PARTICULAR PURPOSE.  See the
// GNU General Public License for more details.
//
// You should have received a copy of the GNU General Public License
// along with the go-dappley library.  If not, see <http://www.gnu.org/licenses/>.
//

package core

import (
	"testing"

	"github.com/stretchr/testify/assert"
)

<<<<<<< HEAD
func TestBlockPool_GetBlockchain(t *testing.T) {
	db := storage.NewRamStorage()
	defer db.Close()
	addr := Address{"17DgRtQVvaytkiKAfXx9XbV23MESASSwUz"}
	bc := CreateBlockchain(addr, db, nil, 128, nil)

	hash1 := bc.GetTailBlockHash()
	newbc := bc.GetBlockPool().GetBlockchain()

	hash2 := newbc.GetTailBlockHash()
	assert.ElementsMatch(t, hash1, hash2)
}

=======
>>>>>>> 073014f5
func TestLRUCacheWithIntKeyAndValue(t *testing.T) {
	bp := NewBlockPool(5)
	assert.Equal(t, 0, bp.blkCache.Len())
	const addCount = 200
	for i := 0; i < addCount; i++ {
		if bp.blkCache.Len() == ForkCacheLRUCacheLimit {
			bp.blkCache.RemoveOldest()
		}
		bp.blkCache.Add(i, i)
	}
	//test blkCache is full
	assert.Equal(t, ForkCacheLRUCacheLimit, bp.blkCache.Len())
	//test blkCache contains last added key
	assert.Equal(t, true, bp.blkCache.Contains(199))
	//test blkCache oldest key = addcount - BlockPoolLRUCacheLimit
	assert.Equal(t, addCount-ForkCacheLRUCacheLimit, bp.blkCache.Keys()[0])
}<|MERGE_RESOLUTION|>--- conflicted
+++ resolved
@@ -24,22 +24,6 @@
 	"github.com/stretchr/testify/assert"
 )
 
-<<<<<<< HEAD
-func TestBlockPool_GetBlockchain(t *testing.T) {
-	db := storage.NewRamStorage()
-	defer db.Close()
-	addr := Address{"17DgRtQVvaytkiKAfXx9XbV23MESASSwUz"}
-	bc := CreateBlockchain(addr, db, nil, 128, nil)
-
-	hash1 := bc.GetTailBlockHash()
-	newbc := bc.GetBlockPool().GetBlockchain()
-
-	hash2 := newbc.GetTailBlockHash()
-	assert.ElementsMatch(t, hash1, hash2)
-}
-
-=======
->>>>>>> 073014f5
 func TestLRUCacheWithIntKeyAndValue(t *testing.T) {
 	bp := NewBlockPool(5)
 	assert.Equal(t, 0, bp.blkCache.Len())
