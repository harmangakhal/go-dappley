--- conflicted
+++ resolved
@@ -67,13 +67,10 @@
 }
 
 func TestTransactionPool_Push(t *testing.T) {
-<<<<<<< HEAD
-	txPool := NewTransactionPool(128)
+
+	txPool := NewTransactionPool(128000)
 	txPool.Push(tx1)
-=======
-	txPool := NewTransactionPool(128000)
-	txPool.Push(&tx1)
->>>>>>> 15de256a
+
 	assert.Equal(t, 1, len(txPool.GetTransactions()))
 	txPool.Push(tx2)
 	assert.Equal(t, 2, len(txPool.GetTransactions()))
@@ -81,7 +78,7 @@
 	txPool.Push(tx4)
 	assert.Equal(t, 4, len(txPool.GetTransactions()))
 
-	newTxPool := NewTransactionPool(128)
+	newTxPool := NewTransactionPool(128000)
 	var txs = []Transaction{tx1, tx2, tx3, tx4}
 	for _, tx := range txs {
 		//txPointer := tx.DeepCopy()
@@ -218,41 +215,6 @@
 	assert.Equal(t, tx4, *(txPool.GetTransactions()[0]))
 }
 
-<<<<<<< HEAD
-func TestTransactionPool_Pop(t *testing.T) {
-	for _, tt := range popInputOrder {
-		var popOrder []*common.Amount
-		txPool := NewTransactionPool(128)
-		for _, tx := range tt.order {
-			txPool.Push(*tx)
-		}
-
-		txs := txPool.GetAndResetTransactions()
-
-		for _, tx := range txs {
-			popOrder = append(popOrder, tx.Tip)
-		}
-		//assert.Equal(t, expectPopOrder, popOrder)
-	}
-}
-
-func TestTransactionPool_RemoveMultipleTransactions(t *testing.T) {
-	txPool := NewTransactionPool(128)
-	totalTx := 5
-	var txs []*Transaction
-	for i := 0; i < totalTx; i++ {
-		tx := MockTransaction()
-		txs = append(txs, tx)
-		txPool.Push(*tx)
-	}
-	txPool.CheckAndRemoveTransactions(txs)
-
-	assert.Equal(t, 0, len(txPool.GetTransactions()))
-
-}
-
-=======
->>>>>>> 15de256a
 func TestTransactionPool_GetTransactions(t *testing.T) {
 	var prikey1 = "bb23d2ff19f5b16955e8a24dca34dd520980fe3bddca2b3e1b56663f0ec1aa71"
 	var pubkey1 = GetKeyPairByString(prikey1).PublicKey
@@ -280,15 +242,9 @@
 	}
 	executionTx.ID = executionTx.Hash()
 
-<<<<<<< HEAD
-	txPool := NewTransactionPool(10)
+	txPool := NewTransactionPool(100000)
 	txPool.Push(executionTx)
 	txPool.Push(deploymentTx)
-=======
-	txPool := NewTransactionPool(100000)
-	txPool.Push(&executionTx)
-	txPool.Push(&deploymentTx)
->>>>>>> 15de256a
 
 	// deployment transaction should be ahead of execution transaction
 	txs := txPool.GetTransactions()
@@ -297,13 +253,10 @@
 }
 
 func TestTransactionPool_SaveAndLoadDatabase(t *testing.T) {
-<<<<<<< HEAD
-	txPool := NewTransactionPool(128)
+
+	txPool := NewTransactionPool(128000)
 	txPool.Push(tx1)
-=======
-	txPool := NewTransactionPool(128000)
-	txPool.Push(&tx1)
->>>>>>> 15de256a
+
 	assert.Equal(t, 1, len(txPool.GetTransactions()))
 	txPool.Push(tx2)
 	assert.Equal(t, 2, len(txPool.GetTransactions()))
