--- conflicted
+++ resolved
@@ -19,13 +19,7 @@
 package core
 
 import (
-<<<<<<< HEAD
 	"github.com/dappley/go-dappley/common"
-=======
-	"bytes"
-	"encoding/hex"
-	"errors"
->>>>>>> d1421c42
 	"github.com/dappley/go-dappley/core/pb"
 	"github.com/golang/protobuf/proto"
 )
@@ -41,7 +35,6 @@
 // UTXO contains the meta info of an unspent TXOutput.
 type UTXO struct {
 	TXOutput
-<<<<<<< HEAD
 	Txid     []byte
 	TxIndex  int
 	UtxoType UtxoType
@@ -50,235 +43,6 @@
 // newUTXO returns an UTXO instance constructed from a TXOutput.
 func newUTXO(txout TXOutput, txid []byte, vout int, utxoType UtxoType) *UTXO {
 	return &UTXO{txout, txid, vout, utxoType}
-=======
-	Txid    []byte
-	TxIndex int
-}
-
-// NewUTXOIndex initializes an UTXOIndex instance
-func NewUTXOIndex() *UTXOIndex {
-	return &UTXOIndex{make(map[string][]*UTXO), &sync.RWMutex{}}
-}
-
-func deserializeUTXOIndex(d []byte) *UTXOIndex {
-	utxos := NewUTXOIndex()
-	utxos.mutex.Lock()
-	defer utxos.mutex.Unlock()
-
-	utxoIndexProto := &corepb.UtxoIndex{}
-	err := proto.Unmarshal(d, utxoIndexProto)
-	if err != nil {
-		logger.WithError(err).Panic("UTXOIndex: failed to deserialize UTXOs.")
-	}
-	utxos.FromProto(utxoIndexProto)
-	return utxos
-}
-
-func (utxos *UTXOIndex) serialize() []byte {
-	utxos.mutex.Lock()
-	defer utxos.mutex.Unlock()
-	rawBytes, err := proto.Marshal(utxos.ToProto())
-	if err!= nil {
-		logger.WithError(err).Panic("Utxo: Cannot serialize utxoIndex!")
-	}
-	return rawBytes
-}
-
-// LoadUTXOIndex returns the UTXOIndex fetched from db.
-func LoadUTXOIndex(db storage.Storage) *UTXOIndex {
-	utxoBytes, err := db.Get([]byte(utxoMapKey))
-
-	if err != nil && err.Error() == storage.ErrKeyInvalid.Error() || len(utxoBytes) == 0 {
-		logger.Debug("UTXOIndex: does not exists in database. Creating a new one.")
-		return NewUTXOIndex()
-	}
-	return deserializeUTXOIndex(utxoBytes)
-}
-
-// Save stores the index to db
-func (utxos *UTXOIndex) Save(db storage.Storage) error {
-	return db.Put([]byte(utxoMapKey), utxos.serialize())
-}
-
-// FindUTXO returns the UTXO instance of the corresponding TXOutput in the transaction (identified by txid and vout)
-// if the TXOutput is unspent. Otherwise, it returns nil.
-func (utxos *UTXOIndex) FindUTXO(txid []byte, vout int) *UTXO {
-	utxos.mutex.RLock()
-	defer utxos.mutex.RUnlock()
-	for _, utxoArray := range utxos.index {
-		for _, u := range utxoArray {
-			if bytes.Compare(u.Txid, txid) == 0 && u.TxIndex == vout {
-				return u
-			}
-		}
-	}
-	return nil
-}
-
-// GetAllUTXOsByPubKeyHash returns all current UTXOs identified by pubkey.
-func (utxos *UTXOIndex) GetAllUTXOsByPubKeyHash(pubkeyHash []byte) []*UTXO {
-	utxos.mutex.RLock()
-	defer utxos.mutex.RUnlock()
-	return utxos.index[hex.EncodeToString(pubkeyHash)]
-
-}
-
-// GetUTXOsByAmount returns a number of UTXOs that has a sum more than or equal to the amount
-func (utxos *UTXOIndex) GetUTXOsByAmount(pubkeyHash []byte, amount *common.Amount) ([]*UTXO, error) {
-
-	allUtxos := utxos.GetAllUTXOsByPubKeyHash(pubkeyHash)
-
-	retUtxos, ok := PrepareUTXOs(allUtxos, amount)
-	if !ok {
-		return nil, ErrInsufficientFund
-	}
-
-	return retUtxos, nil
-}
-
-// PrepareUTXOs returns a minimum subset of utxos valued at amount or more
-// for smart contract, utxos[0] is expected to be the contract
-func PrepareUTXOs(utxos []*UTXO, amount *common.Amount) ([]*UTXO, bool) {
-	sum := common.NewAmount(0)
-
-	if len(utxos) < 1 {
-		return utxos, false
-	}
-
-	if isContract, _ := utxos[0].PubKeyHash.IsContract(); isContract {
-		utxos = utxos[1:]
-	}
-
-	for i, u := range utxos {
-		sum = sum.Add(u.Value)
-		if sum.Cmp(amount) >= 0 {
-			return utxos[:i+1], true
-		}
-	}
-	return utxos, false
-
-}
-
-// FindUTXOByVin returns the UTXO instance identified by pubkeyHash, txid and vout
-func (utxos *UTXOIndex) FindUTXOByVin(pubkeyHash []byte, txid []byte, vout int) *UTXO {
-	utxosOfKey := utxos.GetAllUTXOsByPubKeyHash(pubkeyHash)
-	for _, utxo := range utxosOfKey {
-		if bytes.Compare(utxo.Txid, txid) == 0 && utxo.TxIndex == vout {
-			return utxo
-		}
-	}
-	return nil
-}
-
-func (utxos *UTXOIndex) UpdateUtxo(tx *Transaction) bool {
-	if !tx.IsCoinbase() && !tx.IsRewardTx() {
-		for _, txin := range tx.Vin {
-			pkh, err := NewUserPubKeyHash(txin.PubKey)
-			if err != nil {
-				return false
-			}
-			err = utxos.removeUTXO(pkh, txin.Txid, txin.Vout)
-			if err != nil {
-				return false
-			}
-		}
-	}
-	for i, txout := range tx.Vout {
-		utxos.addUTXO(txout, tx.ID, i)
-	}
-	return true
-}
-
-// Update removes the UTXOs spent in the transactions in newBlk from the index and adds UTXOs generated in the
-// transactions to the index. The index will be saved to db as a result. If saving failed, index won't be updated.
-func (utxos *UTXOIndex) UpdateUtxoState(txs []*Transaction) {
-	// Create a copy of the index so operations below are only temporal
-	for _, tx := range txs {
-		utxos.UpdateUtxo(tx)
-	}
-}
-
-// newUTXO returns an UTXO instance constructed from a TXOutput.
-func newUTXO(txout TXOutput, txid []byte, vout int) *UTXO {
-	return &UTXO{txout, txid, vout}
-}
-
-// undoTxsInBlock compute the (previous) UTXOIndex resulted from undoing the transactions in given blk.
-// Note that the operation does not save the index to db.
-func (utxos *UTXOIndex) undoTxsInBlock(blk *Block, bc *Blockchain, db storage.Storage) error {
-
-	for i := len(blk.GetTransactions()) - 1; i >= 0; i-- {
-		tx := blk.GetTransactions()[i]
-		err := utxos.excludeVoutsInTx(tx, db)
-		if err != nil {
-			return err
-		}
-		if tx.IsCoinbase() || tx.IsRewardTx() {
-			continue
-		}
-		err = utxos.unspendVinsInTx(tx, bc)
-		if err != nil {
-			return err
-		}
-	}
-	return nil
-}
-
-// excludeVoutsInTx removes the UTXOs generated in a transaction from the UTXOIndex.
-func (utxos *UTXOIndex) excludeVoutsInTx(tx *Transaction, db storage.Storage) error {
-	for i, vout := range tx.Vout {
-		err := utxos.removeUTXO(vout.PubKeyHash, tx.ID, i)
-		if err != nil {
-			return err
-		}
-	}
-	return nil
-}
-
-// unspendVinsInTx adds UTXOs back to the UTXOIndex as a result of undoing the spending of the UTXOs in a transaction.
-func (utxos *UTXOIndex) unspendVinsInTx(tx *Transaction, bc *Blockchain) error {
-	for _, vin := range tx.Vin {
-		vout, voutIndex, err := getTXOutputSpent(vin, bc)
-		if err != nil {
-			return err
-		}
-		utxos.addUTXO(vout, vin.Txid, voutIndex)
-	}
-	return nil
-}
-
-// addUTXO adds an unspent TXOutput to index
-func (utxos *UTXOIndex) addUTXO(txout TXOutput, txid []byte, vout int) {
-	u := newUTXO(txout, txid, vout)
-	utxos.mutex.Lock()
-	defer utxos.mutex.Unlock()
-	//if it is a smart contract deployment utxo add it to contract utxos
-	if isContract, _ := txout.PubKeyHash.IsContract(); isContract &&
-		len(utxos.index[hex.EncodeToString(u.PubKeyHash)]) == 0 {
-		utxos.index[contractUtxoKey] = append(utxos.index[contractUtxoKey], u)
-	}
-	utxos.index[hex.EncodeToString(u.PubKeyHash)] = append(utxos.index[hex.EncodeToString(u.PubKeyHash)], u)
-}
-
-func (utxos *UTXOIndex) GetContractUtxos() []*UTXO {
-	return utxos.index[contractUtxoKey]
-}
-
-// removeUTXO finds and removes a UTXO from UTXOIndex
-func (utxos *UTXOIndex) removeUTXO(pkh PubKeyHash, txid []byte, vout int) error {
-	originalUtxos := utxos.GetAllUTXOsByPubKeyHash(pkh)
-	utxos.mutex.Lock()
-	defer utxos.mutex.Unlock()
-
-	for i, utxo := range originalUtxos {
-		if bytes.Compare(utxo.Txid, txid) == 0 && utxo.TxIndex == vout {
-			utxos.index[hex.EncodeToString(pkh)] = append(originalUtxos[:i], originalUtxos[i+1:]...)
-			return nil
-		}
-	}
-
-	return ErrUTXONotFound
->>>>>>> d1421c42
 }
 
 func getTXOutputSpent(in TXInput, bc *Blockchain) (TXOutput, int, error) {
@@ -289,96 +53,14 @@
 	return tx.Vout[in.Vout], in.Vout, nil
 }
 
-<<<<<<< HEAD
-=======
-//creates a deepcopy of the receiver object
-func (utxos *UTXOIndex) DeepCopy() *UTXOIndex {
-	utxos.mutex.RLock()
-	defer utxos.mutex.RUnlock()
-
-	utxocopy := NewUTXOIndex()
-	for pkh := range utxos.index {
-		utxocopy.index[pkh] = make([]*UTXO, 0)
-		for _, utxo := range utxos.index[pkh] {
-			utxocopy.index[pkh] = append(utxocopy.index[pkh], utxo)
-		}
-	}
-	return utxocopy
-}
-
-// GetUTXOIndexAtBlockHash returns the previous snapshot of UTXOIndex when the block of given hash was the tail block.
-func GetUTXOIndexAtBlockHash(db storage.Storage, bc *Blockchain, hash Hash) (*UTXOIndex, error) {
-	index := LoadUTXOIndex(db)
-	deepCopy := index.DeepCopy()
-	bci := bc.Iterator()
-
-	// Start from the tail of blockchain, compute the previous UTXOIndex by undoing transactions
-	// in the block, until the block hash matches.
-	for {
-		block, err := bci.Next()
-
-		if bytes.Compare(block.GetHash(), hash) == 0 {
-			break
-		}
-
-		if err != nil {
-			return NewUTXOIndex(), err
-		}
-
-		if len(block.GetPrevHash()) == 0 {
-			return NewUTXOIndex(), ErrBlockDoesNotExist
-		}
-
-		err = deepCopy.undoTxsInBlock(block, bc, db)
-		if err != nil {
-			logger.WithError(err).WithFields(logger.Fields{
-				"hash": block.GetHash(),
-			}).Warn("UTXOIndex: failed to calculate previous state of UTXO index for the block")
-			return NewUTXOIndex(), err
-		}
-	}
-
-	return deepCopy, nil
-}
-
-func (utxo *UTXOIndex) ToProto() proto.Message {
-	utxoIndex := make(map[string]*corepb.Utxos)
-	for key, val := range utxo.index {
-		var utxos []*corepb.Utxo
-		for _, u := range val {
-			utxos = append(utxos, u.ToProto().(*corepb.Utxo))
-		}
-		utxoIndex[key] = &corepb.Utxos{Utxos: utxos}
-	}
-	return &corepb.UtxoIndex{
-		Index: utxoIndex,
-	}
-}
-
-func (utxo *UTXOIndex) FromProto(pb proto.Message) {
-	for key, val := range pb.(*corepb.UtxoIndex).Index {
-		var utxos []*UTXO
-		for _, utoxPb := range val.Utxos{
-			u := &UTXO{}
-			u.FromProto(utoxPb)
-			utxos = append(utxos, u)
-		}
-		utxo.index[key] = utxos
-	}
-}
-
->>>>>>> d1421c42
 func (utxo *UTXO) ToProto() proto.Message {
 	return &corepb.Utxo{
 		Amount:        utxo.Value.Bytes(),
 		PublicKeyHash: []byte(utxo.PubKeyHash),
 		Txid:          utxo.Txid,
 		TxIndex:       uint32(utxo.TxIndex),
-<<<<<<< HEAD
 		UtxoType:      uint32(utxo.UtxoType),
-=======
 		Contract:      utxo.Contract,
->>>>>>> d1421c42
 	}
 }
 
@@ -388,9 +70,6 @@
 	utxo.PubKeyHash = utxopb.PublicKeyHash
 	utxo.Txid = utxopb.Txid
 	utxo.TxIndex = int(utxopb.TxIndex)
-<<<<<<< HEAD
 	utxo.UtxoType = UtxoType(utxopb.UtxoType)
-=======
 	utxo.Contract = utxopb.Contract
->>>>>>> d1421c42
 }