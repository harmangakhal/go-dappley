// Copyright (C) 2018 go-dappley authors
//
// This file is part of the go-dappley library.
//
// the go-dappley library is free software: you can redistribute it and/or modify
// it under the terms of the GNU General Public License as published by
// the Free Software Foundation, either pubKeyHash 3 of the License, or
// (at your option) any later pubKeyHash.
//
// the go-dappley library is distributed in the hope that it will be useful,
// but WITHOUT ANY WARRANTY; without even the implied warranty of
// MERCHANTABILITY or FITNESS FOR A PARTICULAR PURPOSE.  See the
// GNU General Public License for more details.
//
// You should have received a copy of the GNU General Public License
// along with the go-dappley library.  If not, see <http://www.gnu.org/licenses/>.
//

package core

import (
	"bytes"
	"encoding/gob"
	"errors"
	"sync"

	"github.com/dappley/go-dappley/common"
	"github.com/dappley/go-dappley/storage"
	logger "github.com/sirupsen/logrus"
)

const utxoMapKey = "utxo"
const contractUtxoKey = "ContractUtxos"

// UTXOIndex holds all unspent TXOutputs indexed by public key hash.
type UTXOIndex struct {
	index map[string][]*UTXO
	mutex *sync.RWMutex
}

// UTXO contains the meta info of an unspent TXOutput.
type UTXO struct {
	TXOutput
	Txid    []byte
	TxIndex int
}

// NewUTXOIndex initializes an UTXOIndex instance
func NewUTXOIndex() *UTXOIndex {
	return &UTXOIndex{make(map[string][]*UTXO), &sync.RWMutex{}}
}

func deserializeUTXOIndex(d []byte) *UTXOIndex {
	utxos := NewUTXOIndex()
	utxos.mutex.Lock()
	defer utxos.mutex.Unlock()
	decoder := gob.NewDecoder(bytes.NewReader(d))
	err := decoder.Decode(&utxos.index)
	if err != nil {
		logger.Panicf("failed to deserialize UTXOs: %v", err)
	}
	return utxos
}

func (utxos *UTXOIndex) serialize() []byte {
	var encoded bytes.Buffer
	utxos.mutex.Lock()
	defer utxos.mutex.Unlock()
	enc := gob.NewEncoder(&encoded)
	err := enc.Encode(utxos.index)
	if err != nil {
		logger.Panic(err)
	}
	return encoded.Bytes()
}

// LoadUTXOIndex returns the UTXOIndex fetched from db.
func LoadUTXOIndex(db storage.Storage) *UTXOIndex {
	utxoBytes, err := db.Get([]byte(utxoMapKey))

	if err != nil && err.Error() == storage.ErrKeyInvalid.Error() || len(utxoBytes) == 0 {
		return NewUTXOIndex()
	}
	return deserializeUTXOIndex(utxoBytes)
}

// Save stores the index to db
func (utxos *UTXOIndex) Save(db storage.Storage) error {
	return db.Put([]byte(utxoMapKey), utxos.serialize())
}

// FindUTXO returns the UTXO instance of the corresponding TXOutput in the transaction (identified by txid and vout)
// if the TXOutput is unspent. Otherwise, it returns nil.
func (utxos *UTXOIndex) FindUTXO(txid []byte, vout int) *UTXO {
	utxos.mutex.RLock()
	defer utxos.mutex.RUnlock()
	for _, utxoArray := range utxos.index {
		for _, u := range utxoArray {
			if bytes.Compare(u.Txid, txid) == 0 && u.TxIndex == vout {
				return u
			}
		}
	}
	return nil
}

// GetAllUTXOsByPubKeyHash returns all current UTXOs identified by pubkey.
func (utxos *UTXOIndex) GetAllUTXOsByPubKeyHash(pubkeyHash []byte) []*UTXO {
	utxos.mutex.RLock()
	defer utxos.mutex.RUnlock()
	return utxos.index[string(pubkeyHash)]

}

// GetUTXOsByAmount returns a number of UTXOs that has a sum more than or equal to the amount
func (utxos *UTXOIndex) GetUTXOsByAmount(pubkeyHash []byte, amount *common.Amount) ([]*UTXO, error) {

	allUtxos := utxos.GetAllUTXOsByPubKeyHash(pubkeyHash)

	retUtxos, ok := PrepareUTXOs(allUtxos, amount)
	if !ok {
		return nil, ErrInsufficientFund
	}

	return retUtxos, nil
}

// PrepareUTXOs returns a minimum subset of utxos valued at amount or more
// for smart contract, utxos[0] is expected to be the contract
func PrepareUTXOs(utxos []*UTXO, amount *common.Amount) ([]*UTXO, bool) {
	sum := common.NewAmount(0)

	if len(utxos) < 1{
		return utxos, false
	}

	if isContract, _ := utxos[0].PubKeyHash.IsContract(); isContract {
		utxos = utxos[1:]
	}

	for i, u := range utxos {
		sum = sum.Add(u.Value)
		if sum.Cmp(amount) >= 0 {
			return utxos[:i+1], true
		}
	}
	return utxos, false

}

// FindUTXOByVin returns the UTXO instance identified by pubkeyHash, txid and vout
func (utxos *UTXOIndex) FindUTXOByVin(pubkeyHash []byte, txid []byte, vout int) *UTXO {
	utxosOfKey := utxos.GetAllUTXOsByPubKeyHash(pubkeyHash)
	for _, utxo := range utxosOfKey {
		if bytes.Compare(utxo.Txid, txid) == 0 && utxo.TxIndex == vout {
			return utxo
		}
	}
	return nil
}

func (utxos *UTXOIndex) UpdateUtxo(tx *Transaction) bool {
	if !tx.IsCoinbase() && !tx.IsRewardTx() {
		for _, txin := range tx.Vin {
			err := utxos.removeUTXO(txin.Txid, txin.Vout)
			if err != nil {
				return false
			}
		}
	}
	for i, txout := range tx.Vout {
		utxos.addUTXO(txout, tx.ID, i)
	}
	return true
}

// Update removes the UTXOs spent in the transactions in newBlk from the index and adds UTXOs generated in the
// transactions to the index. The index will be saved to db as a result. If saving failed, index won't be updated.
func (utxos *UTXOIndex) UpdateUtxoState(txs []*Transaction) {
	// Create a copy of the index so operations below are only temporal
<<<<<<< HEAD
	for _, tx := range txs {
		utxos.UpdateUtxo(tx)
=======
	txLenBeforeUpdate := len(txs)
	firstUpdate := true
	for firstUpdate || txLenBeforeUpdate != len(txs) {
		firstUpdate = false
		txLenBeforeUpdate = len(txs)
		nextTxs := make([]*Transaction, 0, len(txs))
		for _, tx := range txs {
			if !utxos.UpdateUtxo(tx) {
				nextTxs = append(nextTxs, tx)
			}
		}
		txs = nextTxs
	}
	if len(txs) != 0 {
		// vin of tx not found in utxoIndex or txPool
		MetricsInvalidTx.Inc(1)
>>>>>>> 48314ddf
	}
}

// newUTXO returns an UTXO instance constructed from a TXOutput.
func newUTXO(txout TXOutput, txid []byte, vout int) *UTXO {
	return &UTXO{txout, txid, vout}
}

// undoTxsInBlock compute the (previous) UTXOIndex resulted from undoing the transactions in given blk.
// Note that the operation does not save the index to db.
func (utxos *UTXOIndex) undoTxsInBlock(blk *Block, bc *Blockchain, db storage.Storage) {

	for i := len(blk.GetTransactions()) - 1; i >= 0; i-- {
		tx := blk.GetTransactions()[i]
		err := utxos.excludeVoutsInTx(tx, db)
		if err != nil {
			logger.Panic(err)
		}
		if tx.IsCoinbase() || tx.IsRewardTx() {
			continue
		}
		err = utxos.unspendVinsInTx(tx, bc)
		if err != nil {
			logger.Panic(err)
		}
	}
}

// excludeVoutsInTx undoes the spending of UTXO in a transaction.
func (utxos *UTXOIndex) excludeVoutsInTx(tx *Transaction, db storage.Storage) error {
	for i := range tx.Vout {
		err := utxos.removeUTXO(tx.ID, i)
		if err != nil {
			return err
		}
	}
	return nil
}

// unspendVinsInTx includes UTXO the UTXOIndex as a result of undoing the spending of UTXO in a transaction.
func (utxos *UTXOIndex) unspendVinsInTx(tx *Transaction, bc *Blockchain) error {
	for _, vin := range tx.Vin {
		vout, voutIndex, err := getTXOutputSpent(vin, bc)
		if err != nil {
			return err
		}
		utxos.addUTXO(vout, tx.ID, voutIndex)
	}
	return nil
}

// addUTXO adds an unspent TXOutput to index
func (utxos *UTXOIndex) addUTXO(txout TXOutput, txid []byte, vout int) {
	u := newUTXO(txout, txid, vout)
	utxos.mutex.Lock()
	defer utxos.mutex.Unlock()
	//if it is a smart contract deployment utxo add it to contract utxos
	if isContract, _ := txout.PubKeyHash.IsContract(); isContract &&
		len(utxos.index[string(u.PubKeyHash.GetPubKeyHash())]) == 0 {
		utxos.index[contractUtxoKey] = append(utxos.index[contractUtxoKey], u)
	}
	utxos.index[string(u.PubKeyHash.GetPubKeyHash())] = append(utxos.index[string(u.PubKeyHash.GetPubKeyHash())], u)

}

func (utxos *UTXOIndex) GetContractUtxos() []*UTXO {
	return utxos.index[contractUtxoKey]
}

// removeUTXO finds and removes a UTXO from UTXOIndex
func (utxos *UTXOIndex) removeUTXO(txid []byte, vout int) error {
	utxos.mutex.Lock()
	defer utxos.mutex.Unlock()

	for _, utxoArray := range utxos.index {
		for i, u := range utxoArray {
			if bytes.Compare(u.Txid, txid) == 0 && u.TxIndex == vout {
				userUTXOs := utxos.index[string(u.PubKeyHash.GetPubKeyHash())]
				utxos.index[string(u.PubKeyHash.GetPubKeyHash())] = append(userUTXOs[:i], userUTXOs[i+1:]...)
				return nil
			}
		}
	}
	return errors.New("utxo not found when trying to remove from cache")
}

func getTXOutputSpent(in TXInput, bc *Blockchain) (TXOutput, int, error) {
	tx, err := bc.FindTransaction(in.Txid)
	if err != nil {
		return TXOutput{}, 0, errors.New("txInput refers to non-existing transaction")
	}
	return tx.Vout[in.Vout], in.Vout, nil
}

//creates a deepcopy of the receiver object
func (utxos *UTXOIndex) DeepCopy() *UTXOIndex {
	utxos.mutex.RLock()
	defer utxos.mutex.RUnlock()

	utxocopy := NewUTXOIndex()
	for pkh := range utxos.index {
		utxocopy.index[pkh] = make([]*UTXO, 0)
		for _, utxo := range utxos.index[pkh] {
			utxocopy.index[pkh] = append(utxocopy.index[pkh], utxo)
		}
	}
	return utxocopy
}

// GetUTXOIndexAtBlockHash returns the previous snapshot of UTXOIndex when the block of given hash was the tail block.
func GetUTXOIndexAtBlockHash(db storage.Storage, bc *Blockchain, hash Hash) (*UTXOIndex, error) {
	index := LoadUTXOIndex(db)
	deepCopy := index.DeepCopy()
	bci := bc.Iterator()

	// Start from the tail of blockchain, compute the previous UTXOIndex by undoing transactions
	// in the block, until the block hash matches.
	for {
		block, err := bci.Next()

		if bytes.Compare(block.GetHash(), hash) == 0 {
			break
		}

		if err != nil {
			return NewUTXOIndex(), err
		}

		if len(block.GetPrevHash()) == 0 {
			return NewUTXOIndex(), ErrBlockDoesNotExist
		}

		deepCopy.undoTxsInBlock(block, bc, db)
	}

	return deepCopy, nil
}<|MERGE_RESOLUTION|>--- conflicted
+++ resolved
@@ -178,27 +178,8 @@
 // transactions to the index. The index will be saved to db as a result. If saving failed, index won't be updated.
 func (utxos *UTXOIndex) UpdateUtxoState(txs []*Transaction) {
 	// Create a copy of the index so operations below are only temporal
-<<<<<<< HEAD
-	for _, tx := range txs {
+		for _, tx := range txs {
 		utxos.UpdateUtxo(tx)
-=======
-	txLenBeforeUpdate := len(txs)
-	firstUpdate := true
-	for firstUpdate || txLenBeforeUpdate != len(txs) {
-		firstUpdate = false
-		txLenBeforeUpdate = len(txs)
-		nextTxs := make([]*Transaction, 0, len(txs))
-		for _, tx := range txs {
-			if !utxos.UpdateUtxo(tx) {
-				nextTxs = append(nextTxs, tx)
-			}
-		}
-		txs = nextTxs
-	}
-	if len(txs) != 0 {
-		// vin of tx not found in utxoIndex or txPool
-		MetricsInvalidTx.Inc(1)
->>>>>>> 48314ddf
 	}
 }
 
@@ -256,15 +237,15 @@
 	utxos.mutex.Lock()
 	defer utxos.mutex.Unlock()
 	//if it is a smart contract deployment utxo add it to contract utxos
-	if isContract, _ := txout.PubKeyHash.IsContract(); isContract &&
-		len(utxos.index[string(u.PubKeyHash.GetPubKeyHash())]) == 0 {
+	if isContract, _ := txout.PubKeyHash.IsContract();isContract &&
+	 	len(utxos.index[string(u.PubKeyHash.GetPubKeyHash())]) == 0 {
 		utxos.index[contractUtxoKey] = append(utxos.index[contractUtxoKey], u)
 	}
 	utxos.index[string(u.PubKeyHash.GetPubKeyHash())] = append(utxos.index[string(u.PubKeyHash.GetPubKeyHash())], u)
 
 }
 
-func (utxos *UTXOIndex) GetContractUtxos() []*UTXO {
+func (utxos *UTXOIndex) GetContractUtxos() []*UTXO{
 	return utxos.index[contractUtxoKey]
 }
 
