--- conflicted
+++ resolved
@@ -122,7 +122,7 @@
 	var retUtxos []*UTXO
 	sum := common.NewAmount(0)
 	for i, u := range allUtxos {
-		if !isContractUtxo(i,u.PubKeyHash){
+		if !isContractUtxo(i, u.PubKeyHash) {
 			sum = sum.Add(u.Value)
 			retUtxos = append(retUtxos, u)
 			if sum.Cmp(amount) >= 0 {
@@ -138,9 +138,9 @@
 	return retUtxos, nil
 }
 
-func isContractUtxo(index int, pubKeyHash PubKeyHash) bool{
+func isContractUtxo(index int, pubKeyHash PubKeyHash) bool {
 	isContract, _ := pubKeyHash.IsContract()
-	return isContract && index==0
+	return isContract && index == 0
 }
 
 // FindUTXOByVin returns the UTXO instance identified by pubkeyHash, txid and vout
@@ -154,13 +154,8 @@
 	return nil
 }
 
-<<<<<<< HEAD
-func (utxos *UTXOIndex) ApplyTransaction(tx *Transaction) error {
+func (utxos *UTXOIndex) UpdateUtxo(tx *Transaction) bool {
 	if !tx.IsCoinbase() && !tx.IsRewardTx() {
-=======
-func (utxos *UTXOIndex) UpdateUtxo(tx *Transaction) bool {
-	if !tx.IsCoinbase() {
->>>>>>> ea28fc1e
 		for _, txin := range tx.Vin {
 			err := utxos.removeUTXO(txin.Txid, txin.Vout)
 			if err != nil {
