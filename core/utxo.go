// Copyright (C) 2018 go-dappley authors
//
// This file is part of the go-dappley library.
//
// the go-dappley library is free software: you can redistribute it and/or modify
// it under the terms of the GNU General Public License as published by
// the Free Software Foundation, either version 3 of the License, or
// (at your option) any later version.
//
// the go-dappley library is distributed in the hope that it will be useful,
// but WITHOUT ANY WARRANTY; without even the implied warranty of
// MERCHANTABILITY or FITNESS FOR A PARTICULAR PURPOSE.  See the
// GNU General Public License for more details.
//
// You should have received a copy of the GNU General Public License
// along with the go-dappley library.  If not, see <http://www.gnu.org/licenses/>.
//

package core

import (
	"bytes"
	"encoding/gob"
	"errors"
	"fmt"

	"github.com/jinzhu/copier"
	logger "github.com/sirupsen/logrus"

	"github.com/dappley/go-dappley/common"
	"github.com/dappley/go-dappley/storage"
)

const utxoMapKey = "utxo"

// UTXOIndex holds all unspent TXOutputs indexed by public key hash.
type UTXOIndex map[string][]*UTXO

// UTXO contains the meta info of an unspent TXOutput.
type UTXO struct {
	Value      *common.Amount
	PubKeyHash []byte
	Txid       []byte
	TxIndex    int
}

// NewUTXOIndex initializes an UTXOIndex instance
func NewUTXOIndex() UTXOIndex {
	return make(map[string][]*UTXO)
}

func deserializeUTXOIndex(d []byte) UTXOIndex {
	index := NewUTXOIndex()
	decoder := gob.NewDecoder(bytes.NewReader(d))
	err := decoder.Decode(&index)
	if err != nil {
		logger.Panicf("failed to deserialize UTXOIndex: %v", err)
	}
	return index
}

func (index UTXOIndex) serialize() []byte {
	var encoded bytes.Buffer

	enc := gob.NewEncoder(&encoded)
	err := enc.Encode(index)
	if err != nil {
		logger.Panic(err)
	}
	return encoded.Bytes()
}

// LoadUTXOIndex returns the UTXOIndex fetched from db.
func LoadUTXOIndex(db storage.Storage) UTXOIndex {
	utxoBytes, err := db.Get([]byte(utxoMapKey))

	if err != nil && err.Error() == storage.ErrKeyInvalid.Error() || len(utxoBytes) == 0 {
		return NewUTXOIndex()
	}

	return deserializeUTXOIndex(utxoBytes)
}

// Save stores the index to db
func (index UTXOIndex) Save(mapkey string, db storage.Storage) error {
	return db.Put([]byte(mapkey), index.serialize())
}

// FindUTXO returns the UTXO instance of the corresponding TXOutput in the transaction (identified by txid and vout)
// if the TXOutput is unspent. Otherwise, it returns nil.
func (index UTXOIndex) FindUTXO(txid []byte, vout int) *UTXO {
	for _, utxoArray := range index {
		for _, u := range utxoArray {
			if bytes.Compare(u.Txid, txid) == 0 && u.TxIndex == vout {
				return u
			}
		}
	}
	return nil
}

<<<<<<< HEAD
// GetUTXOsByPubKey returns all current UTXOs identified by pubkey.
func (index UTXOIndex) GetUTXOsByPubKey(pubkeyHash []byte) []*UTXO {
	return index[string(pubkeyHash)]
}

// FindUTXOByVin returns the UTXO instance identified by pubkeyHash, txid and vout
func (index UTXOIndex) FindUTXOByVin(pubkeyHash []byte, txid []byte, vout int) *UTXO {
	utxos := index.GetUTXOsByPubKey(pubkeyHash)

	for _, utxo := range utxos {
		if bytes.Compare(utxo.Txid, txid) == 0 && utxo.TxIndex == vout {
			return utxo
		}
	}

	return nil
=======
// GetUTXOsByPubKeyHash returns all current UTXOs identified by pubkey.
func (index UTXOIndex) GetUTXOsByPubKeyHash(pubkey []byte) []*UTXO {
	return index[string(pubkey)]
>>>>>>> 8ba6cd4d
}

// Update removes the UTXOs spent in the transactions in newBlk from the index and adds UTXOs generated in the
// transactions to the index. The index will be saved to db as a result. If saving failed, index won't be updated.
func (index *UTXOIndex) BuildForkUtxoIndex(newBlk *Block, db storage.Storage) error {
	// Create a copy of the index so operations below are only temporal
	tempIndex := index.deepCopy()

	for _, tx := range newBlk.GetTransactions() {
		if !tx.IsCoinbase() {
			for _, txin := range tx.Vin {
				err := tempIndex.removeUTXO(txin.Txid, txin.Vout)
				if err != nil {
					logger.Warn(err)
				}
			}
		}
		for i, txout := range tx.Vout {
			tempIndex.addUTXO(txout, tx.ID, i)
		}
	}

	// Save to database
	err := tempIndex.Save(utxoMapKey, db)

	// Assign the temporal copy to the original receiver index ONLY after it is successfully saved to db
	if err == nil {
		*index = tempIndex
	} else {
		logger.Error(fmt.Errorf("failed to update utxo index: %v", err))
	}

	return err
}

// newUTXO returns an UTXO instance constructed from a TXOutput.
func newUTXO(txout TXOutput, txid []byte, vout int) *UTXO {
	return &UTXO{txout.Value, txout.PubKeyHash, txid, vout}
}

// undoTxsInBlock compute the (previous) UTXOIndex resulted from undoing the transactions in given blk.
// Note that the operation does not save the index to db.
func (index UTXOIndex) undoTxsInBlock(blk *Block, bc *Blockchain, db storage.Storage) {

	for _, tx := range blk.GetTransactions() {
		err := index.excludeVoutsInTx(tx, db)
		if err != nil {
			logger.Panic(err)
		}

		if tx.IsCoinbase() {
			continue
		}

		err = index.unspendVinsInTx(tx, bc)
		if err != nil {
			logger.Panic(err)
		}
	}
}

// excludeVoutsInTx undoes the spending of UTXO in a transaction.
func (index UTXOIndex) excludeVoutsInTx(tx *Transaction, db storage.Storage) error {
	for i := range tx.Vout {
		err := index.removeUTXO(tx.ID, i)
		if err != nil {
			return err
		}
	}
	return nil
}

// unspendVinsInTx includes UTXO the UTXOIndex as a result of undoing the spending of UTXO in a transaction.
func (index UTXOIndex) unspendVinsInTx(tx *Transaction, bc *Blockchain) error {
	for _, vin := range tx.Vin {
		vout, voutIndex, err := getTXOutputSpent(vin, bc)
		if err != nil {
			return err
		}
		index.addUTXO(vout, tx.ID, voutIndex)
	}
	return nil
}

// addUTXO adds an unspent TXOutput to index
func (index UTXOIndex) addUTXO(txout TXOutput, txid []byte, vout int) {
	u := newUTXO(txout, txid, vout)
	index[string(u.PubKeyHash)] = append(index[string(u.PubKeyHash)], u)
}

// removeUTXO finds and removes a UTXO from UTXOIndex
func (index UTXOIndex) removeUTXO(txid []byte, vout int) error {
	for _, utxoArray := range index {
		for i, u := range utxoArray {
			if bytes.Compare(u.Txid, txid) == 0 && u.TxIndex == vout {
				userUTXOs := index[string(u.PubKeyHash)]
				index[string(u.PubKeyHash)] = append(userUTXOs[:i], userUTXOs[i+1:]...)
				return nil
			}
		}
	}
	return errors.New("UTXO: txOutput is not an UTXO")
}

func getTXOutputSpent(in TXInput, bc *Blockchain) (TXOutput, int, error) {
	tx, err := bc.FindTransaction(in.Txid)
	if err != nil {
		return TXOutput{}, 0, errors.New("txInput refers to non-existing transaction")
	}
	return tx.Vout[in.Vout], in.Vout, nil
}

func (index UTXOIndex) deepCopy() UTXOIndex {
	utxocopy := NewUTXOIndex()
	copier.Copy(&utxocopy, &index)
	if len(utxocopy) == 0 {
		utxocopy = NewUTXOIndex()
	}
	return utxocopy
}

// GetUTXOIndexAtBlockHash returns the previous snapshot of UTXOIndex when the block of given hash was the tail block.
func GetUTXOIndexAtBlockHash(db storage.Storage, bc *Blockchain, hash Hash) (UTXOIndex, error) {
	index := LoadUTXOIndex(db)
	deepCopy := index.deepCopy()
	bci := bc.Iterator()

	// Start from the tail of blockchain, compute the previous UTXOIndex by undoing transactions
	// in the block, until the block hash matches.
	for {
		block, err := bci.Next()

		if bytes.Compare(block.GetHash(), hash) == 0 {
			break
		}

		if err != nil {
			return NewUTXOIndex(), err
		}

		if len(block.GetPrevHash()) == 0 {
			return NewUTXOIndex(), ErrBlockDoesNotExist
		}

		deepCopy.undoTxsInBlock(block, bc, db)
	}

	return deepCopy, nil
}<|MERGE_RESOLUTION|>--- conflicted
+++ resolved
@@ -99,15 +99,14 @@
 	return nil
 }
 
-<<<<<<< HEAD
-// GetUTXOsByPubKey returns all current UTXOs identified by pubkey.
-func (index UTXOIndex) GetUTXOsByPubKey(pubkeyHash []byte) []*UTXO {
-	return index[string(pubkeyHash)]
+// GetUTXOsByPubKeyHash returns all current UTXOs identified by pubkey.
+func (index UTXOIndex) GetUTXOsByPubKeyHash(pubkey []byte) []*UTXO {
+	return index[string(pubkey)]
 }
 
 // FindUTXOByVin returns the UTXO instance identified by pubkeyHash, txid and vout
 func (index UTXOIndex) FindUTXOByVin(pubkeyHash []byte, txid []byte, vout int) *UTXO {
-	utxos := index.GetUTXOsByPubKey(pubkeyHash)
+	utxos := index.GetUTXOsByPubKeyHash(pubkeyHash)
 
 	for _, utxo := range utxos {
 		if bytes.Compare(utxo.Txid, txid) == 0 && utxo.TxIndex == vout {
@@ -116,11 +115,6 @@
 	}
 
 	return nil
-=======
-// GetUTXOsByPubKeyHash returns all current UTXOs identified by pubkey.
-func (index UTXOIndex) GetUTXOsByPubKeyHash(pubkey []byte) []*UTXO {
-	return index[string(pubkey)]
->>>>>>> 8ba6cd4d
 }
 
 // Update removes the UTXOs spent in the transactions in newBlk from the index and adds UTXOs generated in the
