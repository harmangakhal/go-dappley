--- conflicted
+++ resolved
@@ -87,10 +87,6 @@
 	if err != nil {
 		return nil, err
 	}
-<<<<<<< HEAD
-=======
-	bc.forkTree = common.NewTree(tailBlock.GetHash(), tailBlock.header)
->>>>>>> c1a92baa
 	return bc, nil
 }
 
