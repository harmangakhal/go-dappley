// Copyright (C) 2018 go-dappley authors
//
// This file is part of the go-dappley library.
//
// the go-dappley library is free software: you can redistribute it and/or modify
// it under the terms of the GNU General Public License as published by
// the Free Software Foundation, either pubKeyHash 3 of the License, or
// (at your option) any later pubKeyHash.
//
// the go-dappley library is distributed in the hope that it will be useful,
// but WITHOUT ANY WARRANTY; without even the implied warranty of
// MERCHANTABILITY or FITNESS FOR A PARTICULAR PURPOSE.  See the
// GNU General Public License for more details.
//
// You should have received a copy of the GNU General Public License
// along with the go-dappley library.  If not, see <http://www.gnu.org/licenses/>.
//

package core

import (
	"bytes"
	"encoding/hex"
	"errors"
	"fmt"
<<<<<<< HEAD
	"github.com/jinzhu/copier"
=======
>>>>>>> ea28fc1e

	"github.com/dappley/go-dappley/storage"
	"github.com/dappley/go-dappley/util"
	"github.com/jinzhu/copier"
	logger "github.com/sirupsen/logrus"
)

var tipKey = []byte("tailBlockHash")

const BlockPoolMaxSize = 100
const LengthForBlockToBeConsideredHistory = 100

var (
	ErrBlockDoesNotExist         = errors.New("ERROR: Block does not exist in blockchain")
	ErrNotAbleToGetLastBlockHash = errors.New("ERROR: Not able to get last block hash in blockchain")
	ErrTransactionNotFound       = errors.New("ERROR: Transaction not found")
	ErrDuplicatedBlock           = errors.New("ERROR: Block already exists in blockchain")
)

type Blockchain struct {
	tailBlockHash []byte
	db            storage.Storage
	blockPool     *BlockPool
	consensus     Consensus
	txPool        *TransactionPool
	scManager 	  ScEngineManager
}

// CreateBlockchain creates a new blockchain db
<<<<<<< HEAD
func CreateBlockchain(address Address, db storage.Storage, consensus Consensus, transactionPoolLimit uint32, scManager ScEngineManager) *Blockchain {
	genesis := NewGenesisBlock(address.String())
=======
func CreateBlockchain(address Address, db storage.Storage, consensus Consensus, transactionPoolLimit uint32) *Blockchain {
	genesis := NewGenesisBlock(address)
>>>>>>> ea28fc1e
	bc := &Blockchain{
		genesis.GetHash(),
		db,
		NewBlockPool(BlockPoolMaxSize),
		consensus,
		NewTransactionPool(transactionPoolLimit),
		scManager,
	}
	bc.blockPool.SetBlockchain(bc)
	err := bc.AddBlockToTail(genesis)
	if err != nil {
		logger.Panic("Blockchain: Add Genesis Block Failed During Blockchain Creation!")
	}
	return bc
}

func GetBlockchain(db storage.Storage, consensus Consensus, transactionPoolLimit uint32, scManager ScEngineManager) (*Blockchain, error) {
	var tip []byte
	tip, err := db.Get(tipKey)
	if err != nil {
		return nil, err
	}

	bc := &Blockchain{
		tip,
		db,
		NewBlockPool(BlockPoolMaxSize),
		consensus,
		NewTransactionPool(transactionPoolLimit), //TODO: Need to retrieve transaction pool from db
		scManager,
	}
	bc.blockPool.SetBlockchain(bc)

	if err != nil {
		return nil, err
	}
	return bc, nil
}

func (bc *Blockchain) GetDb() storage.Storage {
	return bc.db
}

func (bc *Blockchain) GetTailBlockHash() Hash {
	return bc.tailBlockHash
}

func (bc *Blockchain) GetBlockPool() *BlockPool {
	return bc.blockPool
}

func (bc *Blockchain) GetConsensus() Consensus {
	return bc.consensus
}

func (bc *Blockchain) GetTxPool() *TransactionPool {
	return bc.txPool
}

func (bc *Blockchain) GetTailBlock() (*Block, error) {
	hash := bc.GetTailBlockHash()
	return bc.GetBlockByHash(hash)
}

func (bc *Blockchain) GetMaxHeight() uint64 {
	block, err := bc.GetTailBlock()
	if err != nil {
		return 0
	}
	return block.GetHeight()
}

func (bc *Blockchain) GetBlockByHash(hash Hash) (*Block, error) {
	rawBytes, err := bc.db.Get(hash)
	if err != nil {
		return nil, ErrBlockDoesNotExist
	}
	return Deserialize(rawBytes), nil
}

func (bc *Blockchain) GetBlockByHeight(height uint64) (*Block, error) {
	hash, err := bc.db.Get(util.UintToHex(height))
	if err != nil {
		return nil, ErrBlockDoesNotExist
	}

	return bc.GetBlockByHash(hash)
}

func (bc *Blockchain) SetTailBlockHash(tailBlockHash Hash) {
	bc.tailBlockHash = tailBlockHash
}

func (bc *Blockchain) SetConsensus(consensus Consensus) {
	bc.consensus = consensus
}

func (bc *Blockchain) SetBlockPool(blockPool *BlockPool) {
	blockPool.SetBlockchain(bc)
	bc.blockPool = blockPool
}

func (bc *Blockchain) AddBlockToTail(block *Block) error {

	// Atomically set tail block hash and update UTXO index in db
	bcTemp := bc.deepCopy()

	bcTemp.db.EnableBatch()
	defer bcTemp.db.DisableBatch()

	err := bcTemp.setTailBlockHash(block.GetHash())
	if err != nil {
		logger.WithFields(logger.Fields{
			"height": block.GetHeight(),
			"hash":   hex.EncodeToString(block.GetHash()),
		}).Error("Blockchain: Set tail block hash failed!")
		return err
	}

	utxoIndex := LoadUTXOIndex(bcTemp.db)
<<<<<<< HEAD

	if bc.scManager!= nil {
		scState := NewScState()
		scState.LoadFromDatabase(bcTemp.db)
		scState.Update(block.GetTransactions(),utxoIndex,bc.scManager)
		scState.SaveToDatabase(bcTemp.db)
	}

	_, err = utxoIndex.UpdateUtxoState(block.GetTransactions(), bcTemp.db)
=======
	err = utxoIndex.UpdateUtxoState(block.GetTransactions(), bcTemp.db)
>>>>>>> ea28fc1e
	if err != nil {
		logger.WithFields(logger.Fields{
			"height": block.GetHeight(),
			"hash":   hex.EncodeToString(block.GetHash()),
		}).Error("Blockchain: Update UTXO index failed!")
		return err
	}

	err = bcTemp.AddBlockToDb(block)
	if err != nil {
		logger.WithFields(logger.Fields{
			"hash":   hex.EncodeToString(block.GetHash()),
			"height": block.GetHeight(),
		}).Warn("Blockchain: Add Block To Database Failed")
		return err
	}

	// Flush batch changes to storage
	err = bcTemp.db.Flush()
	if err != nil {
		logger.WithFields(logger.Fields{
			"height": block.GetHeight(),
			"hash":   hex.EncodeToString(block.GetHash()),
		}).Error("Blockchain: Cannot add block to tail - Update tail and UTXO index failed!")
		return err
	}

	// Assign changes to receiver
	*bc = *bcTemp

	logger.WithFields(logger.Fields{
		"height": block.GetHeight(),
		"hash":   hex.EncodeToString(block.GetHash()),
	}).Info("Blockchain: Added A New Block To Tail!")

	return nil
}

//TODO: optimize performance
func (bc *Blockchain) FindTransaction(ID []byte) (Transaction, error) {
	bci := bc.Iterator()

	for {
		block, err := bci.Next()
		if err != nil {
			return Transaction{}, err
		}

		for _, tx := range block.GetTransactions() {
			if bytes.Compare(tx.ID, ID) == 0 {
				return *tx, nil
			}
		}

		if len(block.GetPrevHash()) == 0 {
			break
		}
	}

	return Transaction{}, ErrTransactionNotFound
}

func (bc *Blockchain) FindTransactionFromIndexBlock(txID []byte, blockId []byte) (Transaction, error) {
	bci := bc.Iterator()

	for {
		block, err := bci.NextFromIndex(blockId)
		if err != nil {
			return Transaction{}, err
		}

		for _, tx := range block.GetTransactions() {
			if bytes.Compare(tx.ID, txID) == 0 {
				return *tx, nil
			}
		}

		if len(block.GetPrevHash()) == 0 {
			break
		}
	}

	return Transaction{}, ErrTransactionNotFound
}

func (bc *Blockchain) Iterator() *Blockchain {
	return &Blockchain{bc.tailBlockHash, bc.db, nil, bc.consensus, nil,nil}
}

func (bc *Blockchain) Next() (*Block, error) {
	var block *Block

	encodedBlock, err := bc.db.Get(bc.tailBlockHash)
	if err != nil {
		return nil, err
	}

	block = Deserialize(encodedBlock)

	bc.tailBlockHash = block.GetPrevHash()

	return block, nil
}

func (bc *Blockchain) NextFromIndex(indexHash []byte) (*Block, error) {
	var block *Block

	encodedBlock, err := bc.db.Get(indexHash)
	if err != nil {
		return nil, err
	}

	block = Deserialize(encodedBlock)

	bc.tailBlockHash = block.GetPrevHash()
	println(bc.tailBlockHash)
	return block, nil
}

func (bc *Blockchain) String() string {
	var buffer bytes.Buffer

	bci := bc.Iterator()
	for {
		block, err := bci.Next()
		if err != nil {
			logger.Error(err)
		}

		buffer.WriteString(fmt.Sprintf("============ Block %x ============\n", block.GetHash()))
		buffer.WriteString(fmt.Sprintf("Height: %d\n", block.GetHeight()))
		buffer.WriteString(fmt.Sprintf("Prev. block: %x\n", block.GetPrevHash()))
		for _, tx := range block.GetTransactions() {
			buffer.WriteString(tx.String())
		}
		buffer.WriteString(fmt.Sprintf("\n\n"))

		if len(block.GetPrevHash()) == 0 {
			break
		}
	}
	return buffer.String()
}

//AddBlockToDb record the new block in the database
func (bc *Blockchain) AddBlockToDb(block *Block) error {

	err := bc.db.Put(block.GetHash(), block.Serialize())
	if err != nil {
		logger.Warn("Blockchain: Add Block To Database Failed!")
		return err
	}

	err = bc.db.Put(util.UintToHex(block.GetHeight()), block.GetHash())
	if err != nil {
		logger.Warn("Blockchain: Add Block Height to Database Failed!")
		return err
	}

	return nil
}

func (bc *Blockchain) IsHigherThanBlockchain(block *Block) bool {
	return block.GetHeight() > bc.GetMaxHeight()
}

func (bc *Blockchain) IsInBlockchain(hash Hash) bool {
	_, err := bc.GetBlockByHash(hash)
	return err == nil
}

func (bc *Blockchain) MergeFork(forkBlks []*Block, forkParentHash Hash) {

	//find parent block
	if len(forkBlks) == 0 {
		return
	}
	forkHeadBlock := forkBlks[len(forkBlks)-1]
	if forkHeadBlock == nil {
		return
	}

	//verify transactions in the fork
	utxo, err := GetUTXOIndexAtBlockHash(bc.db, bc, forkParentHash)
	if err != nil {
		logger.Error("Corrupt blockchain, please delete DB file and resynchronize to the network")
		return
	}

<<<<<<< HEAD
	if !bc.GetBlockPool().VerifyTransactions(bc, utxo, forkBlks) {
=======
	if !bc.GetBlockPool().VerifyTransactions(*utxo, forkBlks) {
>>>>>>> ea28fc1e
		return
	}

	bc.Rollback(forkParentHash)

	//add all blocks in fork from head to tail
	bc.concatenateForkToBlockchain(forkBlks)

}

func (bc *Blockchain) concatenateForkToBlockchain(forkBlks []*Block) {
	if len(forkBlks) > 0 {
		for i := len(forkBlks) - 1; i >= 0; i-- {
			err := bc.AddBlockToTail(forkBlks[i])
			if err != nil {
				logger.Error("Blockchain: Not Able To Add Block To Tail While Concatenating Fork To Blockchain!")
			}
			//Remove transactions in current transaction pool
			bc.GetTxPool().RemoveMultipleTransactions(forkBlks[i].GetTransactions())
		}
	}
}

//rollback the blockchain to a block with the targetHash
func (bc *Blockchain) Rollback(targetHash Hash) bool {

	if !bc.IsInBlockchain(targetHash) {
		return false
	}
	parentblockHash := bc.GetTailBlockHash()
	//if is child of tail, skip rollback
	if IsHashEqual(parentblockHash, targetHash) {
		return true
	}

	//keep rolling back blocks until the block with the input hash
loop:
	for {
		if bytes.Compare(parentblockHash, targetHash) == 0 {
			break loop
		}
		block, err := bc.GetBlockByHash(parentblockHash)
		logger.WithFields(logger.Fields{
			"height": block.GetHeight(),
			"hash":   hex.EncodeToString(parentblockHash),
		}).Info("Blockpool: Rolling back:")
		if err != nil {
			return false
		}
		parentblockHash = block.GetPrevHash()
		block.Rollback(bc.txPool)
	}

	err := bc.setTailBlockHash(parentblockHash)
	if err != nil {
		logger.Error("Blockchain: Not Able To Set Tail Block Hash During RollBack!")
		return false
	}

	return true
}

func (bc *Blockchain) setTailBlockHash(hash Hash) error {
	err := bc.db.Put(tipKey, hash)
	if err != nil {
		return err
	}
	bc.tailBlockHash = hash
	return nil
}

func (bc *Blockchain) deepCopy() *Blockchain {
	newCopy := &Blockchain{}
	copier.Copy(&newCopy, &bc)
	return newCopy
}<|MERGE_RESOLUTION|>--- conflicted
+++ resolved
@@ -23,10 +23,6 @@
 	"encoding/hex"
 	"errors"
 	"fmt"
-<<<<<<< HEAD
-	"github.com/jinzhu/copier"
-=======
->>>>>>> ea28fc1e
 
 	"github.com/dappley/go-dappley/storage"
 	"github.com/dappley/go-dappley/util"
@@ -52,17 +48,12 @@
 	blockPool     *BlockPool
 	consensus     Consensus
 	txPool        *TransactionPool
-	scManager 	  ScEngineManager
+	scManager     ScEngineManager
 }
 
 // CreateBlockchain creates a new blockchain db
-<<<<<<< HEAD
 func CreateBlockchain(address Address, db storage.Storage, consensus Consensus, transactionPoolLimit uint32, scManager ScEngineManager) *Blockchain {
-	genesis := NewGenesisBlock(address.String())
-=======
-func CreateBlockchain(address Address, db storage.Storage, consensus Consensus, transactionPoolLimit uint32) *Blockchain {
 	genesis := NewGenesisBlock(address)
->>>>>>> ea28fc1e
 	bc := &Blockchain{
 		genesis.GetHash(),
 		db,
@@ -183,19 +174,15 @@
 	}
 
 	utxoIndex := LoadUTXOIndex(bcTemp.db)
-<<<<<<< HEAD
-
-	if bc.scManager!= nil {
+
+	if bc.scManager != nil {
 		scState := NewScState()
 		scState.LoadFromDatabase(bcTemp.db)
-		scState.Update(block.GetTransactions(),utxoIndex,bc.scManager)
+		scState.Update(block.GetTransactions(), *utxoIndex, bc.scManager)
 		scState.SaveToDatabase(bcTemp.db)
 	}
 
-	_, err = utxoIndex.UpdateUtxoState(block.GetTransactions(), bcTemp.db)
-=======
 	err = utxoIndex.UpdateUtxoState(block.GetTransactions(), bcTemp.db)
->>>>>>> ea28fc1e
 	if err != nil {
 		logger.WithFields(logger.Fields{
 			"height": block.GetHeight(),
@@ -282,7 +269,7 @@
 }
 
 func (bc *Blockchain) Iterator() *Blockchain {
-	return &Blockchain{bc.tailBlockHash, bc.db, nil, bc.consensus, nil,nil}
+	return &Blockchain{bc.tailBlockHash, bc.db, nil, bc.consensus, nil, nil}
 }
 
 func (bc *Blockchain) Next() (*Block, error) {
@@ -385,11 +372,7 @@
 		return
 	}
 
-<<<<<<< HEAD
-	if !bc.GetBlockPool().VerifyTransactions(bc, utxo, forkBlks) {
-=======
-	if !bc.GetBlockPool().VerifyTransactions(*utxo, forkBlks) {
->>>>>>> ea28fc1e
+	if !bc.GetBlockPool().VerifyTransactions(bc, *utxo, forkBlks) {
 		return
 	}
 
