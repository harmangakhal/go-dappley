--- conflicted
+++ resolved
@@ -42,10 +42,6 @@
 type Blockchain struct {
 	tailBlockHash []byte
 	db            storage.Storage
-<<<<<<< HEAD
-	blockPool     *BlockPool
-=======
->>>>>>> 073014f5
 	consensus     Consensus
 	txPool        *TransactionPool
 	scManager     ScEngineManager
@@ -96,17 +92,10 @@
 	return bc.tailBlockHash
 }
 
-<<<<<<< HEAD
-func (bc *Blockchain) GetBlockPool() *BlockPool {
-	return bc.blockPool
-}
-
 func (bc *Blockchain) GetSCManager() ScEngineManager {
 	return bc.scManager
 }
 
-=======
->>>>>>> 073014f5
 func (bc *Blockchain) GetConsensus() Consensus {
 	return bc.consensus
 }
@@ -153,14 +142,6 @@
 	bc.consensus = consensus
 }
 
-<<<<<<< HEAD
-func (bc *Blockchain) SetBlockPool(blockPool *BlockPool) {
-	blockPool.SetBlockchain(bc)
-	bc.blockPool = blockPool
-}
-
-=======
->>>>>>> 073014f5
 func (bc *Blockchain) AddBlockToTail(block *Block) error {
 
 	// Atomically set tail block hash and update UTXO index in db
@@ -294,11 +275,7 @@
 }
 
 func (bc *Blockchain) Iterator() *Blockchain {
-<<<<<<< HEAD
-	return &Blockchain{bc.tailBlockHash, bc.db, nil, bc.consensus, nil, nil}
-=======
-	return &Blockchain{bc.tailBlockHash, bc.db, bc.consensus, nil}
->>>>>>> 073014f5
+	return &Blockchain{bc.tailBlockHash, bc.db, bc.consensus, nil, nil}
 }
 
 func (bc *Blockchain) Next() (*Block, error) {
@@ -381,38 +358,6 @@
 func (bc *Blockchain) IsInBlockchain(hash Hash) bool {
 	_, err := bc.GetBlockByHash(hash)
 	return err == nil
-}
-
-//Verify all transactions in a fork
-func VerifyTransactions(utxo UTXOIndex, forkBlks []*Block) bool {
-	logger.Info("Verifying transactions")
-	for i := len(forkBlks) - 1; i >= 0; i-- {
-		logger.WithFields(logger.Fields{
-			"height": forkBlks[i].GetHeight(),
-			"hash":   hex.EncodeToString(forkBlks[i].GetHash()),
-		}).Debug("Verifying block before merge")
-
-		if !forkBlks[i].VerifyTransactions(utxo) {
-			return false
-		}
-
-<<<<<<< HEAD
-	scState := NewScState()
-	scState.LoadFromDatabase(bc.db, forkParentHash)
-
-	parentBlk, err := bc.GetBlockByHash(forkParentHash)
-	if err != nil {
-		logger.Error("Blockchain: Not able to get parent block during merging")
-		return
-	}
-
-	if !bc.GetBlockPool().VerifyTransactions(*utxo, scState, forkBlks, parentBlk) {
-		return
-=======
-		utxo.UpdateUtxoState(forkBlks[i].GetTransactions())
->>>>>>> 073014f5
-	}
-	return true
 }
 
 func (bc *Blockchain) addBlocksToTail(blocks []*Block) {
