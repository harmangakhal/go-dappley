--- conflicted
+++ resolved
@@ -36,16 +36,8 @@
 const LengthForBlockToBeConsideredHistory = 100
 
 var (
-<<<<<<< HEAD
-	ErrBlockDoesNotExist         = errors.New("ERROR: Block does not exist in blockchain")
-	ErrNotAbleToGetLastBlockHash = errors.New("ERROR: Not able to get last block hash in blockchain")
-	ErrTransactionNotFound       = errors.New("ERROR: Transaction not found")
-	ErrDuplicatedBlock           = errors.New("ERROR: Block already exists in blockchain")
-	ErrUpdateUtxoState           = errors.New("Blockchain: Update UTXO index failed")
-=======
-	ErrBlockDoesNotExist         = errors.New("block does not exist")
-	ErrTransactionNotFound       = errors.New("transaction not found")
->>>>>>> 0b44d419
+	ErrBlockDoesNotExist   = errors.New("block does not exist")
+	ErrTransactionNotFound = errors.New("transaction not found")
 )
 
 type Blockchain struct {
@@ -172,7 +164,7 @@
 	bcTemp := bc.deepCopy()
 
 	parentBlk, err := bc.GetTailBlock()
-	if err!=nil{
+	if err != nil {
 		logger.WithFields(logger.Fields{
 			"height": block.GetHeight(),
 			"hash":   hex.EncodeToString(block.GetHash()),
@@ -193,11 +185,11 @@
 
 	utxoIndex := LoadUTXOIndex(bcTemp.db)
 
-	if bc.scManager != nil && parentBlk !=nil {
+	if bc.scManager != nil && parentBlk != nil {
 		scState := NewScState()
 		scState.LoadFromDatabase(bcTemp.db, bc.GetTailBlockHash())
 		scState.Update(block.GetTransactions(), *utxoIndex, bc.scManager, block.GetHeight(), parentBlk)
-		parentBlk,err := bc.GetTailBlock()
+		parentBlk, err := bc.GetTailBlock()
 		if err != nil {
 			logger.WithFields(logger.Fields{
 				"height": block.GetHeight(),
