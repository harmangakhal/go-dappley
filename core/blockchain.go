// Copyright (C) 2018 go-dappley authors
//
// This file is part of the go-dappley library.
//
// the go-dappley library is free software: you can redistribute it and/or modify
// it under the terms of the GNU General Public License as published by
// the Free Software Foundation, either pubKeyHash 3 of the License, or
// (at your option) any later pubKeyHash.
//
// the go-dappley library is distributed in the hope that it will be useful,
// but WITHOUT ANY WARRANTY; without even the implied warranty of
// MERCHANTABILITY or FITNESS FOR A PARTICULAR PURPOSE.  See the
// GNU General Public License for more details.
//
// You should have received a copy of the GNU General Public License
// along with the go-dappley library.  If not, see <http://www.gnu.org/licenses/>.
//

package core

import (
	"bytes"
	"encoding/hex"
	"errors"
	"fmt"
	"sync"

	"github.com/dappley/go-dappley/storage"
	"github.com/dappley/go-dappley/util"
	"github.com/jinzhu/copier"
	logger "github.com/sirupsen/logrus"
)

var tipKey = []byte("tailBlockHash")
var libKey = []byte("lastIrreversibleBlockHash")

var (
	ErrBlockDoesNotExist       = errors.New("block does not exist")
	ErrPrevHashVerifyFailed    = errors.New("prevhash verify failed")
	ErrTransactionNotFound     = errors.New("transaction not found")
	ErrTransactionVerifyFailed = errors.New("transaction verification failed")
	ErrRewardTxVerifyFailed    = errors.New("Verify reward transaction failed")
<<<<<<< HEAD
	ErrProducerNotEnough       = errors.New("producer number is less than ConsensusSize")
=======
	// DefaultGasPrice default price of per gas
	DefaultGasPrice uint64 = 1
>>>>>>> f4709d2f
)

type BlockchainState int

const (
	BlockchainInit BlockchainState = iota
	BlockchainDownloading
	BlockchainSync
	BlockchainReady
)

type BlockContext struct {
	Block     *Block
	Lib       *Block
	UtxoIndex *UTXOIndex
	State     *ScState
}

type Blockchain struct {
	tailBlockHash []byte
	libHash       []byte
	db            storage.Storage
	utxoCache     *UTXOCache
	consensus     Consensus
	txPool        *TransactionPool
	scManager     ScEngineManager
	state         BlockchainState
	eventManager  *EventManager
	blkSizeLimit  int
	mutex         *sync.Mutex
}

// CreateBlockchain creates a new blockchain db
func CreateBlockchain(address Address, db storage.Storage, consensus Consensus, transactionPoolLimit uint32, scManager ScEngineManager, blkSizeLimit int) *Blockchain {
	genesis := NewGenesisBlock(address)
	bc := &Blockchain{
		genesis.GetHash(),
		genesis.GetHash(),
		db,
		NewUTXOCache(db),
		consensus,
		NewTransactionPool(transactionPoolLimit),
		scManager,
		BlockchainReady,
		NewEventManager(),
		blkSizeLimit,
		&sync.Mutex{},
	}
	bc.txPool = LoadTxPoolFromDatabase(bc.db, transactionPoolLimit)
	utxoIndex := NewUTXOIndex(bc.GetUtxoCache())
	utxoIndex.UpdateUtxoState(genesis.transactions)
	scState := NewScState()
	err := bc.AddBlockContextToTail(&BlockContext{Block: genesis, Lib: genesis, UtxoIndex: utxoIndex, State: scState})
	if err != nil {
		logger.Panic("CreateBlockchain: failed to add genesis block!")
	}
	return bc
}

func GetBlockchain(db storage.Storage, consensus Consensus, transactionPoolLimit uint32, scManager ScEngineManager, blkSizeLimit int) (*Blockchain, error) {
	var tip []byte
	tip, err := db.Get(tipKey)
	if err != nil {
		return nil, err
	}
	lib, err := db.Get(libKey)
	if err != nil {
		return nil, err
	}

	bc := &Blockchain{
		tip,
		lib,
		db,
		NewUTXOCache(db),
		consensus,
		NewTransactionPool(transactionPoolLimit),
		scManager,
		BlockchainReady,
		NewEventManager(),
		blkSizeLimit,
		&sync.Mutex{},
	}
	bc.txPool = LoadTxPoolFromDatabase(bc.db, transactionPoolLimit)
	return bc, nil
}

func (bc *Blockchain) GetDb() storage.Storage {
	return bc.db
}

func (bc *Blockchain) GetUtxoCache() *UTXOCache {
	return bc.utxoCache
}

func (bc *Blockchain) GetTailBlockHash() Hash {
	return bc.tailBlockHash
}

func (bc *Blockchain) GetLIBHash() Hash {
	return bc.libHash
}

func (bc *Blockchain) GetSCManager() ScEngineManager {
	return bc.scManager
}

func (bc *Blockchain) GetConsensus() Consensus {
	return bc.consensus
}

func (bc *Blockchain) GetTxPool() *TransactionPool {
	return bc.txPool
}

func (bc *Blockchain) GetEventManager() *EventManager {
	return bc.eventManager
}

func (bc *Blockchain) GetBlockSizeLimit() int {
	return bc.blkSizeLimit
}

func (bc *Blockchain) GetTailBlock() (*Block, error) {
	hash := bc.GetTailBlockHash()
	return bc.GetBlockByHash(hash)
}

func (bc *Blockchain) GetLIB() (*Block, error) {
	hash := bc.GetLIBHash()
	return bc.GetBlockByHash(hash)
}

func (bc *Blockchain) GetMaxHeight() uint64 {
	block, err := bc.GetTailBlock()
	if err != nil {
		return 0
	}
	return block.GetHeight()
}

func (bc *Blockchain) GetLIBHeight() uint64 {
	block, err := bc.GetLIB()
	if err != nil {
		return 0
	}
	return block.GetHeight()
}

func (bc *Blockchain) GetBlockByHash(hash Hash) (*Block, error) {
	rawBytes, err := bc.db.Get(hash)
	if err != nil {
		return nil, ErrBlockDoesNotExist
	}
	return Deserialize(rawBytes), nil
}

func (bc *Blockchain) GetBlockByHeight(height uint64) (*Block, error) {
	hash, err := bc.db.Get(util.UintToHex(height))
	if err != nil {
		return nil, ErrBlockDoesNotExist
	}

	return bc.GetBlockByHash(hash)
}

func (bc *Blockchain) SetTailBlockHash(tailBlockHash Hash) {
	bc.tailBlockHash = tailBlockHash
}

func (bc *Blockchain) SetConsensus(consensus Consensus) {
	bc.consensus = consensus
}

func (bc *Blockchain) SetState(state BlockchainState) {
	bc.state = state
}

func (bc *Blockchain) GetState() BlockchainState {
	return bc.state
}

func (bc *Blockchain) AddBlockContextToTail(ctx *BlockContext) error {
	// Atomically set tail block hash and update UTXO index in db
	bc.mutex.Lock()
	defer bc.mutex.Unlock()

	tailBlockHash := bc.GetTailBlockHash()
	if ctx.Block.GetHeight() != 0 && bytes.Compare(ctx.Block.GetPrevHash(), tailBlockHash) != 0 {
		return ErrPrevHashVerifyFailed
	}

	blockLogger := logger.WithFields(logger.Fields{
		"height": ctx.Block.GetHeight(),
		"hash":   hex.EncodeToString(ctx.Block.GetHash()),
	})

	bcTemp := bc.deepCopy()
	tailBlk, _ := bc.GetTailBlock()

	bcTemp.db.EnableBatch()
	defer bcTemp.db.DisableBatch()

	if ctx.Lib != nil {
		err := bcTemp.SetLIBHash(ctx.Lib.GetHash())
		if err != nil {
			blockLogger.Error("Blockchain: failed to set lib hash!")
			return err
		}
	}

	err := bcTemp.setTailBlockHash(ctx.Block.GetHash())
	if err != nil {
		blockLogger.Error("Blockchain: failed to set tail block hash!")
		return err
	}

	numTxBeforeExe := bc.GetTxPool().GetNumOfTxInPool()

	bcTemp.runScheduleEvents(ctx, tailBlk)
	err = ctx.UtxoIndex.Save()
	if err != nil {
		blockLogger.Warn("Blockchain: failed to save utxo to database.")
		return err
	}

	//Remove transactions in current transaction pool
	bcTemp.GetTxPool().CleanUpMinedTxs(ctx.Block.GetTransactions())
	bcTemp.GetTxPool().ResetPendingTransactions()
	err = bcTemp.GetTxPool().SaveToDatabase(bc.db)

	if err != nil {
		blockLogger.Warn("Blockchain: failed to save txpool to database.")
		return err
	}

	logger.WithFields(logger.Fields{
		"num_txs_before_add_block":    numTxBeforeExe,
		"num_txs_after_update_txpool": bc.GetTxPool().GetNumOfTxInPool(),
	}).Info("Blockchain : update tx pool")

	err = bcTemp.AddBlockToDb(ctx.Block)
	if err != nil {
		blockLogger.Warn("Blockchain: failed to add block to database.")
		return err
	}

	// Flush batch changes to storage
	err = bcTemp.db.Flush()
	if err != nil {
		blockLogger.Error("Blockchain: failed to update tail block hash and UTXO index!")
		return err
	}

	// Assign changes to receiver
	*bc = *bcTemp

	poolsize := 0
	if bc.txPool != nil {
		poolsize = bc.txPool.GetNumOfTxInPool()
	}

	blockLogger.WithFields(logger.Fields{
		"numOfTx":  len(ctx.Block.GetTransactions()),
		"poolSize": poolsize,
	}).Info("Blockchain: added a new block to tail.")

	return nil
}

func (bc *Blockchain) runScheduleEvents(ctx *BlockContext, parentBlk *Block) error {
	if parentBlk == nil {
		//if the current block is genesis block. do not run smart contract
		return nil
	}

	if bc.scManager == nil {
		return nil
	}

	bc.scManager.RunScheduledEvents(ctx.UtxoIndex.GetContractUtxos(), ctx.State, ctx.Block.GetHeight(), parentBlk.GetTimestamp())
	bc.eventManager.Trigger(ctx.State.GetEvents())
	return nil
}

func (bc *Blockchain) FindTXOutput(in TXInput) (TXOutput, error) {
	db := bc.db
	vout, err := GetTxOutput(in, db)
	if err != nil {
		return TXOutput{}, err
	}
	return vout, err
}

func (bc *Blockchain) FindTransactionFromIndexBlock(txID []byte, blockId []byte) (Transaction, error) {
	bci := bc.Iterator()

	for {
		block, err := bci.NextFromIndex(blockId)
		if err != nil {
			return Transaction{}, err
		}

		for _, tx := range block.GetTransactions() {
			if bytes.Compare(tx.ID, txID) == 0 {
				return *tx, nil
			}
		}

		if len(block.GetPrevHash()) == 0 {
			break
		}
	}

	return Transaction{}, ErrTransactionNotFound
}

func (bc *Blockchain) Iterator() *Blockchain {
	return &Blockchain{bc.tailBlockHash, bc.libHash, bc.db, bc.utxoCache, bc.consensus, nil, nil, BlockchainInit, nil, bc.blkSizeLimit, bc.mutex}
}

func (bc *Blockchain) Next() (*Block, error) {
	var block *Block

	encodedBlock, err := bc.db.Get(bc.tailBlockHash)
	if err != nil {
		return nil, err
	}

	block = Deserialize(encodedBlock)

	bc.tailBlockHash = block.GetPrevHash()

	return block, nil
}

func (bc *Blockchain) NextFromIndex(indexHash []byte) (*Block, error) {
	var block *Block

	encodedBlock, err := bc.db.Get(indexHash)
	if err != nil {
		return nil, err
	}

	block = Deserialize(encodedBlock)

	bc.tailBlockHash = block.GetPrevHash()
	println(bc.tailBlockHash)
	return block, nil
}

func (bc *Blockchain) String() string {
	var buffer bytes.Buffer

	bci := bc.Iterator()
	for {
		block, err := bci.Next()
		if err != nil {
			logger.Error(err)
		}

		buffer.WriteString(fmt.Sprintf("============ Block %x ============\n", block.GetHash()))
		buffer.WriteString(fmt.Sprintf("Height: %d\n", block.GetHeight()))
		buffer.WriteString(fmt.Sprintf("Prev. block: %x\n", block.GetPrevHash()))
		for _, tx := range block.GetTransactions() {
			buffer.WriteString(tx.String())
		}
		buffer.WriteString(fmt.Sprintf("\n\n"))

		if len(block.GetPrevHash()) == 0 {
			break
		}
	}
	return buffer.String()
}

//AddBlockToDb record the new block in the database
func (bc *Blockchain) AddBlockToDb(block *Block) error {

	err := bc.db.Put(block.GetHash(), block.Serialize())
	if err != nil {
		logger.WithError(err).Warn("Blockchain: failed to add block to database!")
		return err
	}

	err = bc.db.Put(util.UintToHex(block.GetHeight()), block.GetHash())
	if err != nil {
		logger.WithError(err).Warn("Blockchain: failed to index the block by block height in database!")
		return err
	}
	// add transaction journals
	for _, tx := range block.GetTransactions() {
		err = PutTxJournal(*tx, bc.db)
		if err != nil {
			logger.WithError(err).Warn("Blockchain: failed to add block transaction journals into database!")
			return err
		}
	}
	return nil
}

func (bc *Blockchain) IsHigherThanBlockchain(block *Block) bool {
	return block.GetHeight() > bc.GetMaxHeight()
}

func (bc *Blockchain) IsInBlockchain(hash Hash) bool {
	_, err := bc.GetBlockByHash(hash)
	return err == nil
}

//rollback the blockchain to a block with the targetHash
func (bc *Blockchain) Rollback(targetHash Hash, utxo *UTXOIndex, scState *ScState) bool {
	bc.mutex.Lock()
	defer bc.mutex.Unlock()

	if !bc.IsInBlockchain(targetHash) {
		return false
	}
	parentblockHash := bc.GetTailBlockHash()
	//if is child of tail, skip rollback
	if IsHashEqual(parentblockHash, targetHash) {
		return true
	}

	//keep rolling back blocks until the block with the input hash

	newTxPool := NewTransactionPool(bc.txPool.GetSizeLimit())

loop:
	for {
		if bytes.Compare(parentblockHash, targetHash) == 0 {
			break loop
		}
		block, err := bc.GetBlockByHash(parentblockHash)
		logger.WithFields(logger.Fields{
			"height": block.GetHeight(),
			"hash":   hex.EncodeToString(parentblockHash),
		}).Info("Blockchain: is about to rollback the block...")
		if err != nil {
			return false
		}
		parentblockHash = block.GetPrevHash()
		block.Rollback(newTxPool)
	}

	bc.db.EnableBatch()
	defer bc.db.DisableBatch()

	err := bc.setTailBlockHash(parentblockHash)
	if err != nil {
		logger.Error("Blockchain: failed to set tail block hash during rollback!")
		return false
	}

	newUtxo := utxo.DeepCopy()
	for _, tx := range bc.txPool.GetTransactions() {
		if result, err := tx.Verify(newUtxo, 0); result {
			newUtxo.UpdateUtxo(tx)
			newTxPool.Push(*tx)
		} else {
			logger.Warn(err.Error())
		}
	}
	bc.txPool = newTxPool
	bc.txPool.SaveToDatabase(bc.db)

	utxo.Save()
	scState.SaveToDatabase(bc.db)
	bc.db.Flush()

	return true
}

func (bc *Blockchain) setTailBlockHash(hash Hash) error {
	err := bc.db.Put(tipKey, hash)
	if err != nil {
		return err
	}
	bc.tailBlockHash = hash
	return nil
}

func (bc *Blockchain) deepCopy() *Blockchain {
	newCopy := &Blockchain{}
	copier.Copy(newCopy, bc)
	return newCopy
}

<<<<<<< HEAD
func (bc *Blockchain) SetLIBHash(hash Hash) error {
	err := bc.db.Put(libKey, hash)
	if err != nil {
		return err
	}
	bc.libHash = hash
	return nil
}

func (bc *Blockchain) IsLIB(block *Block) bool {
	block, err := bc.GetBlockByHash(block.GetHash())
	if err != nil {
		logger.Error("Blockchain:get block by hash from blockchain error: ", err)
		return false
	}
	if block == nil {
		logger.Error("Blockchain:block is not exist in blockchain")
		return false
	}

	lib, _ := bc.GetLIB()

	if lib.GetHeight() >= block.GetHeight() {
		return true
	}
	return false
=======
// GasPrice returns gas price in current blockchain
func (bc *Blockchain) GasPrice() uint64 {
	return DefaultGasPrice
>>>>>>> f4709d2f
}<|MERGE_RESOLUTION|>--- conflicted
+++ resolved
@@ -40,12 +40,9 @@
 	ErrTransactionNotFound     = errors.New("transaction not found")
 	ErrTransactionVerifyFailed = errors.New("transaction verification failed")
 	ErrRewardTxVerifyFailed    = errors.New("Verify reward transaction failed")
-<<<<<<< HEAD
 	ErrProducerNotEnough       = errors.New("producer number is less than ConsensusSize")
-=======
 	// DefaultGasPrice default price of per gas
 	DefaultGasPrice uint64 = 1
->>>>>>> f4709d2f
 )
 
 type BlockchainState int
@@ -534,7 +531,6 @@
 	return newCopy
 }
 
-<<<<<<< HEAD
 func (bc *Blockchain) SetLIBHash(hash Hash) error {
 	err := bc.db.Put(libKey, hash)
 	if err != nil {
@@ -561,9 +557,9 @@
 		return true
 	}
 	return false
-=======
+}
+
 // GasPrice returns gas price in current blockchain
 func (bc *Blockchain) GasPrice() uint64 {
 	return DefaultGasPrice
->>>>>>> f4709d2f
 }