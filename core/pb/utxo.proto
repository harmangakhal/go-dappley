--- conflicted
+++ resolved
@@ -6,21 +6,10 @@
     bytes   public_key_hash = 2;
     bytes   txid = 3;
     uint32  tx_index = 4;
-<<<<<<< HEAD
     uint32  utxoType = 5;
+    string  contract = 6;
 }
 
 message UtxoList {
     repeated Utxo utxos = 1;
-=======
-    string  contract = 5;
-}
-
-message Utxos {
-    repeated Utxo utxos = 1;
-}
-
-message UtxoIndex {
-    map<string, Utxos> index = 1;
->>>>>>> d1421c42
 }