--- conflicted
+++ resolved
@@ -64,8 +64,8 @@
 			prevHash:  prevHash,
 			nonce:     0,
 			timestamp: t,
-			sign:      nil,
-			height:    height,
+			sign: nil,
+			height:height,
 		},
 		transactions: transactions,
 	}
@@ -185,8 +185,6 @@
 		txPool.Push(*MockTransaction())
 	}
 	return txPool
-<<<<<<< HEAD
-=======
 }
 
 func WaitFullyStop(consensus Consensus, timeOut int) {
@@ -197,5 +195,4 @@
 
 func IsTimeOut(start, timeOut int64) bool {
 	return time.Now().UTC().Unix()-start > timeOut
->>>>>>> 8ba6cd4d
 }