// Copyright (C) 2018 go-dappley authors
//
// This file is part of the go-dappley library.
//
// the go-dappley library is free software: you can redistribute it and/or modify
// it under the terms of the GNU General Public License as published by
// the Free Software Foundation, either pubKeyHash 3 of the License, or
// (at your option) any later pubKeyHash.
//
// the go-dappley library is distributed in the hope that it will be useful,
// but WITHOUT ANY WARRANTY; without even the implied warranty of
// MERCHANTABILITY or FITNESS FOR A PARTICULAR PURPOSE.  See the
// GNU General Public License for more details.
//
// You should have received a copy of the GNU Gc
// eneral Public License
// along with the go-dappley library.  If not, see <http://www.gnu.org/licenses/>.
//
package core

import (
	"bytes"
	"crypto/sha256"
	"encoding/gob"
	"encoding/hex"
	"reflect"
	"time"

	"github.com/dappley/go-dappley/common"
	"github.com/dappley/go-dappley/core/pb"
	"github.com/dappley/go-dappley/crypto/keystore/secp256k1"
	"github.com/dappley/go-dappley/crypto/sha3"
	"github.com/dappley/go-dappley/util"
	"github.com/gogo/protobuf/proto"
	logger "github.com/sirupsen/logrus"
)

type BlockHeader struct {
	hash      Hash
	prevHash  Hash
	nonce     int64
	timestamp int64
	sign      Hash
	height    uint64
}

type Block struct {
	header       *BlockHeader
	transactions []*Transaction
}

type Hash []byte

func (h Hash) String() string {
	return hex.EncodeToString(h)
}

func NewBlock(txs []*Transaction, parent *Block) *Block {
	return NewBlockWithTimestamp(txs, parent, time.Now().Unix())
}

func NewBlockWithTimestamp(txs []*Transaction, parent *Block, timeStamp int64) *Block {

	var prevHash []byte
	var height uint64
	height = 1
	if parent != nil {
		prevHash = parent.GetHash()
		height = parent.GetHeight() + 1
	}

	if txs == nil {
		txs = []*Transaction{}
	}
	return &Block{
		header: &BlockHeader{
			hash:      []byte{},
			prevHash:  prevHash,
			nonce:     0,
			timestamp: timeStamp,
			sign:      nil,
			height:    height,
		},
		transactions: txs,
	}
}

func (b *Block) HashTransactions() []byte {
	var txHashes [][]byte
	var txHash [32]byte

	for _, tx := range b.transactions {
		txHashes = append(txHashes, tx.Hash())
	}
	txHash = sha256.Sum256(bytes.Join(txHashes, []byte{}))

	return txHash[:]
}

func (b *Block) Serialize() []byte {
	var result bytes.Buffer
	encoder := gob.NewEncoder(&result)

	bs := &BlockStream{
		Header: &BlockHeaderStream{
			Hash:      b.header.hash,
			PrevHash:  b.header.prevHash,
			Nonce:     b.header.nonce,
			Timestamp: b.header.timestamp,
			Sign:      b.header.sign,
			Height:    b.header.height,
		},
		Transactions: b.transactions,
	}

	err := encoder.Encode(bs)
	if err != nil {
		logger.Panic(err)
	}
	return result.Bytes()
}

func Deserialize(d []byte) *Block {
	var bs BlockStream
	decoder := gob.NewDecoder(bytes.NewReader(d))
	err := decoder.Decode(&bs)
	if err != nil {
		logger.Panic(err)
	}
	if bs.Header.Hash == nil {
		bs.Header.Hash = Hash{}
	}
	if bs.Header.PrevHash == nil {
		bs.Header.PrevHash = Hash{}
	}
	if bs.Transactions == nil {
		bs.Transactions = []*Transaction{}
	}
	return &Block{
		header: &BlockHeader{
			hash:      bs.Header.Hash,
			prevHash:  bs.Header.PrevHash,
			nonce:     bs.Header.Nonce,
			timestamp: bs.Header.Timestamp,
			sign:      bs.Header.Sign,
			height:    bs.Header.Height,
		},
		transactions: bs.Transactions,
	}
}

func (b *Block) GetHeader() *BlockHeader {
	return b.header
}

func (b *Block) SetHash(hash Hash) {
	b.header.hash = hash
}

func (b *Block) GetHash() Hash {
	return b.header.hash
}

func (b *Block) GetSign() Hash {
	return b.header.sign
}

func (b *Block) GetHeight() uint64 {
	return b.header.height
}

func (b *Block) GetPrevHash() Hash {
	return b.header.prevHash
}

func (b *Block) SetNonce(nonce int64) {
	b.header.nonce = nonce
}

func (b *Block) GetNonce() int64 {
	return b.header.nonce
}

func (b *Block) GetTimestamp() int64 {
	return b.header.timestamp
}

func (b *Block) GetTransactions() []*Transaction {
	return b.transactions
}

func (b *Block) ToProto() proto.Message {

	var txArray []*corepb.Transaction
	for _, tx := range b.transactions {
		txArray = append(txArray, tx.ToProto().(*corepb.Transaction))
	}

	return &corepb.Block{
		Header:       b.header.ToProto().(*corepb.BlockHeader),
		Transactions: txArray,
	}
}

func (b *Block) FromProto(pb proto.Message) {

	bh := BlockHeader{}
	bh.FromProto(pb.(*corepb.Block).Header)
	b.header = &bh

	var txs []*Transaction

	for _, txpb := range pb.(*corepb.Block).Transactions {
		tx := &Transaction{}
		tx.FromProto(txpb)
		txs = append(txs, tx)
	}
	b.transactions = txs
}

func (bh *BlockHeader) ToProto() proto.Message {
	return &corepb.BlockHeader{
		Hash:      bh.hash,
		Prevhash:  bh.prevHash,
		Nonce:     bh.nonce,
		Timestamp: bh.timestamp,
		Sign:      bh.sign,
		Height:    bh.height,
	}
}

func (bh *BlockHeader) FromProto(pb proto.Message) {
	bh.hash = pb.(*corepb.BlockHeader).Hash
	bh.prevHash = pb.(*corepb.BlockHeader).Prevhash
	bh.nonce = pb.(*corepb.BlockHeader).Nonce
	bh.timestamp = pb.(*corepb.BlockHeader).Timestamp
	bh.sign = pb.(*corepb.BlockHeader).Sign
	bh.height = pb.(*corepb.BlockHeader).Height
}

func (b *Block) CalculateHash() Hash {
	return b.CalculateHashWithNonce(b.GetNonce())
}

func (b *Block) CalculateHashWithoutNonce() Hash {
	data := bytes.Join(
		[][]byte{
			b.GetPrevHash(),
			b.HashTransactions(),
			util.IntToHex(b.GetTimestamp()),
		},
		[]byte{},
	)

	hasher := sha3.New256()
	hasher.Write(data)
	return hasher.Sum(nil)
}

func (b *Block) CalculateHashWithNonce(nonce int64) Hash {
	data := bytes.Join(
		[][]byte{
			b.GetPrevHash(),
			b.HashTransactions(),
			util.IntToHex(b.GetTimestamp()),
			//util.IntToHex(targetBits),
			util.IntToHex(nonce),
		},
		[]byte{},
	)
	hash := sha256.Sum256(data)
	return hash[:]
}

func (b *Block) SignBlock(key string, data []byte) bool {
	if len(key) <= 0 {
		logger.Warn("Block: key length not enough for signature!")
		return false
	}
	privData, err := hex.DecodeString(key)

	if err != nil {
		logger.Warn("Block: private key decode error for signature!")
		return false
	}
	signature, err := secp256k1.Sign(data, privData)
	if err != nil {
		logger.Warnf("Block: signature calculation error!, %v\n", err.Error())
		return false
	}

	b.header.sign = signature
	return true
}

func (b *Block) VerifyHash() bool {
	return bytes.Compare(b.GetHash(), b.CalculateHash()) == 0
}

func (b *Block) VerifyTransactions(utxo UTXOIndex, scState *ScState, manager ScEngineManager, parentBlk *Block) bool {
	if len(b.GetTransactions()) == 0 {
		logger.WithFields(logger.Fields{"blkHash": b.GetHash()}).
			Debug("No transactions to verify in this block")
		return true
	}

	var rewardTX *Transaction
	var contractGeneratedTXs []*Transaction
	rewards := make(map[string]string)
	var allContractGeneratedTXs []*Transaction
L:
	for _, tx := range b.GetTransactions() {
		// Collect the contract-incurred transactions in this block
		if tx.IsRewardTx() {
			if rewardTX != nil {
				logger.Warn("Block contains more than 1 reward transaction")
				return false
			}
			rewardTX = tx
			utxo.UpdateUtxo(tx)
			continue L
		}
		if tx.IsFromContract() {
			contractGeneratedTXs = append(contractGeneratedTXs, tx)

			contractSource := tx.Vin[0].Signature
			for _, t := range b.GetTransactions() {
				if bytes.Compare(contractSource, t.ID) == 0 {
					// source tx is found in this block
					continue L
				}
			}
			logger.WithFields(logger.Fields{"tx": tx}).
				Debug("The contract source of this generated tx is not in the same block")
			// TODO: Execute the contract in source tx
			//sourceTX, err := Blockchain{}.FindTransaction(contractSource)
			//if err != nil || !sourceTX.IsContract() {
			//	return false
			//}
			//scEngine := manager.CreateEngine()
			//sourceTX.Execute(utxo, scState, rewards, scEngine)
			//allContractGeneratedTXs = append(allContractGeneratedTXs, scEngine.GetGeneratedTXs()...)
			continue L
		}

		if tx.IsContract() {
			// Run the contract and collect generated transactions
			if manager == nil {
				logger.Warn("Smart contract cannot be verified")
				logger.Debug("missing SCEngineManager")
				return false
			}
			scEngine := manager.CreateEngine()
			tx.Execute(utxo, scState, rewards, scEngine, b.GetHeight(), parentBlk)
<<<<<<< HEAD
			utxo.UpdateUtxo(tx)
=======
>>>>>>> 48314ddf
			allContractGeneratedTXs = append(allContractGeneratedTXs, scEngine.GetGeneratedTXs()...)
		} else {
			// tx is a normal transactions
			if !tx.Verify(&utxo, b.GetHeight()) {
				return false
			}
			utxo.UpdateUtxo(tx)
		}
	}
	// Assert that any contract-incurred transactions matches the ones generated from contract execution
	if rewardTX != nil && !rewardTX.MatchRewards(rewards) {
		return false
	}
	if len(contractGeneratedTXs) > 0 && !verifyGeneratedTXs(utxo, contractGeneratedTXs, allContractGeneratedTXs) {
		return false
	}
	utxo.UpdateUtxoState(allContractGeneratedTXs)
	return true
}

// verifyGeneratedTXs verify that all transactions in candidates can be found in generatedTXs
func verifyGeneratedTXs(utxo UTXOIndex, candidates []*Transaction, generatedTXs []*Transaction) bool {
	// genTXBuckets stores description of txs grouped by concatenation of sender's and recipient's public key hashes
	genTXBuckets := make(map[string][][]*common.Amount)
	for _, genTX := range generatedTXs {
		sender, recipient, amount, tip, err := genTX.Describe(utxo)
		if err != nil {
			continue
		}
		hashKey := sender.String() + recipient.String()
		genTXBuckets[hashKey] = append(genTXBuckets[hashKey], []*common.Amount{amount, tip})
	}
L:
	for _, tx := range candidates {
		sender, recipient, amount, tip, err := tx.Describe(utxo)
		if err != nil {
			return false
		}
		hashKey := sender.String() + recipient.String()
		if genTXBuckets[hashKey] == nil {
			return false
		}
		for i, t := range genTXBuckets[hashKey] {
			// tx is verified if amount and tip matches
			if amount.Cmp(t[0]) == 0 && tip.Cmp(t[1]) == 0 {
				genTXBuckets[hashKey] = append(genTXBuckets[hashKey][:i], genTXBuckets[hashKey][i+1:]...)
				continue L
			}
		}
		return false
	}
	return true
}

func IsParentBlockHash(parentBlk, childBlk *Block) bool {
	if parentBlk == nil || childBlk == nil {
		return false
	}
	return reflect.DeepEqual(parentBlk.GetHash(), childBlk.GetPrevHash())
}

func IsHashEqual(h1 Hash, h2 Hash) bool {

	return reflect.DeepEqual(h1, h2)
}

func IsParentBlockHeight(parentBlk, childBlk *Block) bool {
	if parentBlk == nil || childBlk == nil {
		return false
	}
	return parentBlk.GetHeight() == childBlk.GetHeight()-1
}

func (b *Block) IsParentBlock(child *Block) bool {
	return IsParentBlockHash(b, child) && IsParentBlockHeight(b, child)
}

func (b *Block) Rollback(txPool *TransactionPool) {
	if b != nil {
		for _, tx := range b.GetTransactions() {
			if !tx.IsCoinbase() && !tx.IsRewardTx() {
				txPool.Push(tx)
			}
		}
	}
}

func (b *Block) FindTransactionById(txid []byte) *Transaction {
	for _, tx := range b.transactions {
		if bytes.Compare(tx.ID, txid) == 0 {

			return tx
		}

	}
	return nil
}

func (b *Block) GetCoinbaseTransaction() *Transaction {
	//the coinbase transaction is usually placed at the end of all transactions
	for i := len(b.transactions) - 1; i >= 0; i-- {
		if b.transactions[i].IsCoinbase() {
			return b.transactions[i]
		}
	}
	return nil
}<|MERGE_RESOLUTION|>--- conflicted
+++ resolved
@@ -351,11 +351,8 @@
 				return false
 			}
 			scEngine := manager.CreateEngine()
-			tx.Execute(utxo, scState, rewards, scEngine, b.GetHeight(), parentBlk)
-<<<<<<< HEAD
+			tx.Execute(utxo, scState, rewards, scEngine, b.GetHeight(),parentBlk)
 			utxo.UpdateUtxo(tx)
-=======
->>>>>>> 48314ddf
 			allContractGeneratedTXs = append(allContractGeneratedTXs, scEngine.GetGeneratedTXs()...)
 		} else {
 			// tx is a normal transactions
