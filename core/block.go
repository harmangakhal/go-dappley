--- conflicted
+++ resolved
@@ -355,7 +355,6 @@
 				logger.Debug("Block: is missing SCEngineManager when verifying transactions.")
 				return false
 			}
-<<<<<<< HEAD
 
 			prevUtxos, err := ctx.FindAllTxinsInUtxoPool(*utxoIndex)
 			if err != nil {
@@ -366,15 +365,10 @@
 			}
 
 			isSCUTXO := (*utxoIndex).GetAllUTXOsByPubKeyHash([]byte(ctx.Vout[0].PubKeyHash)).Size() == 0
-
-=======
 			// TODO GAS LIMIT
 			if err := scEngine.SetExecutionLimits(1000, DefaultLimitsOfTotalMemorySize); err != nil {
 				return false
 			}
-			ctx.Execute(*utxoIndex, scState, rewards, scEngine, b.GetHeight(), parentBlk)
->>>>>>> f4709d2f
-			utxoIndex.UpdateUtxo(tx)
 			ctx.Execute(prevUtxos, isSCUTXO, *utxoIndex, scState, rewards, scEngine, b.GetHeight(), parentBlk)
 			allContractGeneratedTXs = append(allContractGeneratedTXs, scEngine.GetGeneratedTXs()...)
 		} else {
