--- conflicted
+++ resolved
@@ -26,17 +26,10 @@
 	"reflect"
 	"time"
 
-<<<<<<< HEAD
-=======
-	"github.com/golang/protobuf/proto"
-	logger "github.com/sirupsen/logrus"
-
->>>>>>> 15de256a
 	"github.com/dappley/go-dappley/core/pb"
 	"github.com/dappley/go-dappley/crypto/keystore/secp256k1"
 	"github.com/dappley/go-dappley/crypto/sha3"
 	"github.com/dappley/go-dappley/util"
-	"github.com/davecgh/go-spew/spew"
 	"github.com/golang/protobuf/proto"
 	logger "github.com/sirupsen/logrus"
 )
@@ -109,11 +102,11 @@
 
 func (b *Block) Serialize() []byte {
 	rawBytes, err := proto.Marshal(b.ToProto())
-	if err!= nil {
+	if err != nil {
 		logger.WithError(err).Panic("Block: Cannot serialize block!")
 	}
 	logger.WithFields(logger.Fields{
-		"size":		len(rawBytes),
+		"size": len(rawBytes),
 	}).Info("Block: Serialize Block!")
 	return rawBytes
 }
@@ -121,7 +114,7 @@
 func Deserialize(d []byte) *Block {
 	pb := &corepb.Block{}
 	err := proto.Unmarshal(d, pb)
-	if err!= nil {
+	if err != nil {
 		logger.WithError(err).Panic("Block: Cannot deserialize block!")
 	}
 	block := &Block{}
