--- conflicted
+++ resolved
@@ -11,21 +11,18 @@
 #include "lib/load_lib.h"
 #include "lib/load_sc.h"
 #include "lib/storage.h"
-<<<<<<< HEAD
 #include "lib/logger.h"
 #include "lib/transaction.h"
-=======
 #include "lib/reward_distributor.h"
->>>>>>> 6cf770f5
 
 using namespace v8;
 std::unique_ptr<Platform> platformPtr;
 
 void Initialize(){
-  // Initialize V8.
-  platformPtr = platform::NewDefaultPlatform();
-  V8::InitializePlatform(platformPtr.get());
-  V8::Initialize();
+    // Initialize V8.
+    platformPtr = platform::NewDefaultPlatform();
+    V8::InitializePlatform(platformPtr.get());
+    V8::Initialize();
 }
 
 const char* toCString(const v8::String::Utf8Value& value) {
@@ -101,12 +98,9 @@
 
     NewBlockchainInstance(isolate, context, (void *)handler);
     NewStorageInstance(isolate, context, (void *)handler);
-<<<<<<< HEAD
     NewLoggerInstance(isolate, context, (void *)handler);
     NewTransactionInstance(isolate, context, (void *)handler);
-=======
     NewRewardDistributorInstance(isolate, context, (void *)handler);
->>>>>>> 6cf770f5
 
     LoadLibraries(isolate, context);
     {
