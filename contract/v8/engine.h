#include <stdint.h>
#include <stdbool.h>
#include "lib/transaction_struct.h"
#define EXPORT __attribute__((__visibility__("default")))

#ifdef __cplusplus
extern "C" {
#endif
    typedef bool (*FuncVerifyAddress)(const char *address);
    typedef int (*FuncTransfer)(void *handler, const char *to, const char *amount, const char *tip);
    typedef char* (*FuncStorageGet)(void *address, const char *key);
    typedef int (*FuncStorageSet)(void *address, const char *key, const char *value);
    typedef int (*FuncStorageDel)(void *address, const char *key);
<<<<<<< HEAD
    typedef void (*FuncTransactionGet)(void* address, void* context);
    typedef void (*FuncLogger)(unsigned int level, char** args, int length);
=======
    typedef int (*FuncRecordReward)(void *handler, const char *address, const char *amount);
>>>>>>> 6cf770f5

    EXPORT void Initialize();
    EXPORT int executeV8Script(const char *sourceCode, uintptr_t handler, char **result);
    EXPORT void InitializeBlockchain(FuncVerifyAddress verifyAddress, FuncTransfer transfer);
    EXPORT void InitializeRewardDistributor(FuncRecordReward recordReward);
    EXPORT void InitializeStorage(FuncStorageGet get, FuncStorageSet set, FuncStorageDel del);
    EXPORT void InitializeTransaction(FuncTransactionGet get);
    EXPORT void SetTransactionData(struct transaction_t* tx, void* context);
    EXPORT void InitializeLogger(FuncLogger logger);
    EXPORT void InitializeSmartContract(char* source);
    EXPORT void DisposeV8();
#ifdef __cplusplus
}
#endif<|MERGE_RESOLUTION|>--- conflicted
+++ resolved
@@ -11,12 +11,9 @@
     typedef char* (*FuncStorageGet)(void *address, const char *key);
     typedef int (*FuncStorageSet)(void *address, const char *key, const char *value);
     typedef int (*FuncStorageDel)(void *address, const char *key);
-<<<<<<< HEAD
     typedef void (*FuncTransactionGet)(void* address, void* context);
     typedef void (*FuncLogger)(unsigned int level, char** args, int length);
-=======
     typedef int (*FuncRecordReward)(void *handler, const char *address, const char *amount);
->>>>>>> 6cf770f5
 
     EXPORT void Initialize();
     EXPORT int executeV8Script(const char *sourceCode, uintptr_t handler, char **result);
