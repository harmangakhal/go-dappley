--- conflicted
+++ resolved
@@ -11,14 +11,10 @@
 char* Cgo_StorageGetFunc(void *address, const char *key);
 int   Cgo_StorageSetFunc(void *address, const char *key, const char *value);
 int   Cgo_StorageDelFunc(void *address, const char *key);
-<<<<<<< HEAD
 //transaction
 struct transaction_t* Cgo_TransactionGetFunc(void *address);
 //log
 void Cgo_LoggerFunc(unsigned int level, const char ** args, int length);
-=======
-int	  Cgo_RecordRewardFunc(void *handler, const char *address, const char *amount);
->>>>>>> 6cf770f5
 */
 import "C"
 import (
@@ -26,77 +22,52 @@
 	"sync"
 	"unsafe"
 
-<<<<<<< HEAD
-=======
-	logger "github.com/sirupsen/logrus"
-
->>>>>>> 6cf770f5
 	"github.com/dappley/go-dappley/core"
 )
 
 var (
-	v8once        = sync.Once{}
-	v8EngineList  = make(map[uint64]*V8Engine)
-	storagesMutex = sync.RWMutex{}
-	currHandler   = uint64(100)
+	v8once 			= sync.Once{}
+	v8EngineList 	= make(map[uint64]*V8Engine)
+	storagesMutex 	= sync.RWMutex{}
+	currHandler			= uint64(100)
 )
 
-type V8Engine struct {
-<<<<<<< HEAD
+type V8Engine struct{
 	source  string
 	storage map[string]string
 	tx      *core.Transaction
-	handler uint64
-=======
-	source        string
-	storage       map[string]string
-	rewards       map[string]string
+        rewards       map[string]string
 	contractAddr  core.Address
 	contractUTXOs []*core.UTXO
 	sourceTXID    []byte
 	generatedTXs  []*core.Transaction
-	handler       uint64
->>>>>>> 6cf770f5
+	handler uint64
 }
 
-func InitializeV8Engine() {
+func InitializeV8Engine(){
 	C.Initialize()
-<<<<<<< HEAD
-	C.InitializeBlockchain((C.FuncVerifyAddress)(unsafe.Pointer(C.Cgo_VerifyAddressFunc)))
-	C.InitializeStorage((C.FuncStorageGet)(unsafe.Pointer(C.Cgo_StorageGetFunc)),
-		(C.FuncStorageSet)(unsafe.Pointer(C.Cgo_StorageSetFunc)),
-		(C.FuncStorageDel)(unsafe.Pointer(C.Cgo_StorageDelFunc)))
-	C.InitializeTransaction((C.FuncTransactionGet)(unsafe.Pointer(C.Cgo_TransactionGetFunc)))
-	C.InitializeLogger((C.FuncLogger)(unsafe.Pointer(C.Cgo_LoggerFunc)))
-=======
 	C.InitializeBlockchain(
 		(C.FuncVerifyAddress)(unsafe.Pointer(C.Cgo_VerifyAddressFunc)),
 		(C.FuncTransfer)(unsafe.Pointer(C.Cgo_TransferFunc)),
 	)
 	C.InitializeStorage(
 		(C.FuncStorageGet)(unsafe.Pointer(C.Cgo_StorageGetFunc)),
-		(C.FuncStorageSet)(unsafe.Pointer(C.Cgo_StorageSetFunc)),
-		(C.FuncStorageDel)(unsafe.Pointer(C.Cgo_StorageDelFunc)),
-	)
-	C.InitializeRewardDistributor((C.FuncRecordReward)(unsafe.Pointer(C.Cgo_RecordRewardFunc)))
->>>>>>> 6cf770f5
+						(C.FuncStorageSet)(unsafe.Pointer(C.Cgo_StorageSetFunc)),
+						(C.FuncStorageDel)(unsafe.Pointer(C.Cgo_StorageDelFunc)))
+        C.InitializeTransaction((C.FuncTransactionGet)(unsafe.Pointer(C.Cgo_TransactionGetFunc)))
+	C.InitializeLogger((C.FuncLogger)(unsafe.Pointer(C.Cgo_LoggerFunc)))
+        C.InitializeRewardDistributor((C.FuncRecordReward)(unsafe.Pointer(C.Cgo_RecordRewardFunc)))
 }
 
 //NewV8Engine generates a new V8Engine instance
 func NewV8Engine() *V8Engine {
-	v8once.Do(func() { InitializeV8Engine() })
+	v8once.Do(func(){InitializeV8Engine()})
 	engine := &V8Engine{
-<<<<<<< HEAD
 		source:  "",
 		storage: make(map[string]string),
 		tx:      nil,
+                contractAddr: core.NewAddress(""),
 		handler: currHandler,
-=======
-		source:       "",
-		storage:      make(map[string]string),
-		contractAddr: core.NewAddress(""),
-		handler:      currHandler,
->>>>>>> 6cf770f5
 	}
 	currHandler++
 	storagesMutex.Lock()
@@ -105,21 +76,18 @@
 	return engine
 }
 
-func (sc *V8Engine) ImportSourceCode(source string) {
+func (sc *V8Engine) ImportSourceCode(source string){
 	sc.source = source
 }
 
-func (sc *V8Engine) ImportLocalStorage(storage map[string]string) {
+func (sc *V8Engine) ImportLocalStorage(storage map[string]string){
 	sc.storage = storage
 }
 
-<<<<<<< HEAD
 func (sc *V8Engine) ImportTransaction(tx *core.Transaction) {
 	sc.tx = tx
 }
 
-func (sc *V8Engine) Execute(function, args string) {
-=======
 // ImportContractAddr supplies the wallet address of the contract to the engine
 func (sc *V8Engine) ImportContractAddr(contractAddr core.Address) {
 	sc.contractAddr = contractAddr
@@ -148,13 +116,12 @@
 	res := "\"\""
 	status := "success"
 	var result *C.char
->>>>>>> 6cf770f5
 
 	cSource := C.CString(sc.source)
 	defer C.free(unsafe.Pointer(cSource))
 	C.InitializeSmartContract(cSource)
 
-	functionCallScript := prepareFuncCallScript(function, args)
+	functionCallScript := prepareFuncCallScript(function,args)
 	cFunction := C.CString(functionCallScript)
 	defer C.free(unsafe.Pointer(cFunction))
 
@@ -174,20 +141,15 @@
 	return res
 }
 
-func prepareFuncCallScript(function, args string) string {
-<<<<<<< HEAD
-	return fmt.Sprintf(`var instance = new _native_require();
-						instance["%s"].apply(instance, [%s]);`, function, args)
-=======
+func prepareFuncCallScript(function, args string) string{
 	return fmt.Sprintf(
 		`var instance = new _native_require();instance["%s"].apply(instance, [%s]);`,
 		function,
 		args,
 	)
->>>>>>> 6cf770f5
 }
 
-func getV8EngineByAddress(handler uint64) *V8Engine {
+func getV8EngineByAddress(handler uint64) *V8Engine{
 	storagesMutex.Lock()
 	defer storagesMutex.Unlock()
 	return v8EngineList[handler]
