--- conflicted
+++ resolved
@@ -38,12 +38,7 @@
 }
 
 func (adminRpcService *AdminRpcService) RpcAddPeer(ctx context.Context, in *rpcpb.AddPeerRequest) (*rpcpb.AddPeerResponse, error) {
-<<<<<<< HEAD
-	status := "succeed"
 	err := adminRpcService.node.GetPeerManager().AddAndConnectPeerByString(in.FullAddress)
-=======
-	err := adminRpcService.node.AddStreamByString(in.FullAddress)
->>>>>>> cd543439
 	if err != nil {
 		return nil, status.Error(codes.Unknown, err.Error())
 	}
@@ -99,7 +94,7 @@
 			return nil, status.Error(codes.FailedPrecondition, err.Error())
 		default:
 			return nil, status.Error(codes.Unknown, err.Error())
-		}
+	}
 	}
 	return &rpcpb.SendFromMinerResponse{}, nil
 }
