--- conflicted
+++ resolved
@@ -10,13 +10,8 @@
   rpc RpcGetVersion (GetVersionRequest) returns (GetVersionResponse) {}
   rpc RpcAddProducer (AddProducerRequest) returns (AddProducerResponse) {}
   rpc RpcGetBalance (GetBalanceRequest) returns (GetBalanceResponse) {}
-<<<<<<< HEAD
   rpc RpcSendFromMiner (SendFromMinerRequest) returns (SendFromMinerResponse) {}
-  rpc RpcGetWalletAddress (GetWalletAddressRequest) returns (GetWalletAddressResponse) {}
-=======
   rpc RpcUnlockWallet (UnlockWalletRequest) returns (UnlockWalletResponse) {}
-  rpc RpcAddBalance (AddBalanceRequest) returns (AddBalanceResponse) {}
->>>>>>> 69f1da18
   rpc RpcSend (SendRequest) returns (SendResponse) {}
   rpc RpcGetPeerInfo (GetPeerInfoRequest) returns (GetPeerInfoResponse) {}
   rpc RpcGetBlockchainInfo (GetBlockchainInfoRequest) returns (GetBlockchainInfoResponse) {}
