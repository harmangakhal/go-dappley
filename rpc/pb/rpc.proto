--- conflicted
+++ resolved
@@ -104,7 +104,11 @@
   string status = 1;
 }
 
-<<<<<<< HEAD
+message GetWalletAddressResponse {
+  string message = 1;
+  repeated string address = 2;
+}
+
 message GetVersionRequest {
   string protoVersion = 1;
 }
@@ -147,10 +151,4 @@
 
 message SendTransactionResponse {
   uint32 errorCode = 1;
-}
-=======
-message GetWalletAddressResponse {
-  string message = 1;
-  repeated string address = 2;
-}
->>>>>>> 8ba6cd4d
+}