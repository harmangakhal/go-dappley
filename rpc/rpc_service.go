// Copyright (C) 2018 go-dappley authors
//
// This file is part of the go-dappley library.
//
// the go-dappley library is free software: you can redistribute it and/or modify
// it under the terms of the GNU General Public License as published by
// the Free Software Foundation, either version 3 of the License, or
// (at your option) any later version.
//
// the go-dappley library is distributed in the hope that it will be useful,
// but WITHOUT ANY WARRANTY; without even the implied warranty of
// MERCHANTABILITY or FITNESS FOR A PARTICULAR PURPOSE.  See the
// GNU General Public License for more details.
//
// You should have received a copy of the GNU General Public License
// along with the go-dappley library.  If not, see <http://www.gnu.org/licenses/>.
//
package rpc

import (
	"context"
	"strings"

	"github.com/dappley/go-dappley/core"
	"github.com/dappley/go-dappley/core/pb"
	"github.com/dappley/go-dappley/logic"
	"github.com/dappley/go-dappley/network"
	"github.com/dappley/go-dappley/rpc/pb"
	logger "github.com/sirupsen/logrus"
	"google.golang.org/grpc/codes"
	"google.golang.org/grpc/status"
)

const (
	ProtoVersion                   = "1.0.0"
	MaxGetBlocksCount       int32  = 500
	MinUtxoBlockHeaderCount uint64 = 6
)

type RpcService struct {
	node *network.Node
}

func (rpcService *RpcService) RpcGetVersion(ctx context.Context, in *rpcpb.GetVersionRequest) (*rpcpb.GetVersionResponse, error) {
	clientProtoVersions := strings.Split(in.ProtoVersion, ".")

	if len(clientProtoVersions) != 3 {
		return &rpcpb.GetVersionResponse{ErrorCode: ProtoVersionNotSupport, ProtoVersion: ProtoVersion, ServerVersion: ""}, nil
	}

	serverProtoVersions := strings.Split(ProtoVersion, ".")

	// Major version must equal
	if serverProtoVersions[0] != clientProtoVersions[0] {
		return &rpcpb.GetVersionResponse{ErrorCode: ProtoVersionNotSupport, ProtoVersion: ProtoVersion, ServerVersion: ""}, nil
	}

	return &rpcpb.GetVersionResponse{ErrorCode: OK, ProtoVersion: ProtoVersion, ServerVersion: ""}, nil
}

func (rpcService *RpcService) RpcGetBalance(ctx context.Context, in *rpcpb.GetBalanceRequest) (*rpcpb.GetBalanceResponse, error) {

	if in.Name == "getBalance" {
		getbalanceResp := rpcpb.GetBalanceResponse{}
		address := in.Address
		if core.NewAddress(address).ValidateAddress() == false {
			getbalanceResp.Message = "The address is not valid"
			return &getbalanceResp, nil
		}

		amount, err := logic.GetBalance(core.NewAddress(address), rpcService.node.GetBlockchain().GetDb())
		if err != nil {
			getbalanceResp.Message = "Failed to get balance from blockchain"
			return &getbalanceResp, nil
		}
		getbalanceResp.Amount = amount.Int64()
		getbalanceResp.Message = "Succeed"
		return &getbalanceResp, nil
	}
	return &rpcpb.GetBalanceResponse{Message: "Error: Get balance failded. not recognize the command!"}, nil

}

func (rpcService *RpcService) RpcGetBlockchainInfo(ctx context.Context, in *rpcpb.GetBlockchainInfoRequest) (*rpcpb.GetBlockchainInfoResponse, error) {
	tailBlock, err := rpcService.node.GetBlockchain().GetTailBlock()
	if err != nil {
		return nil, status.Error(codes.Internal, "Internal error")
	}

	return &rpcpb.GetBlockchainInfoResponse{
		TailBlockHash: rpcService.node.GetBlockchain().GetTailBlockHash(),
		BlockHeight:   rpcService.node.GetBlockchain().GetMaxHeight(),
		Producers:     rpcService.node.GetBlockchain().GetConsensus().GetProducers(),
		Timestamp:     tailBlock.GetTimestamp(),
	}, nil
}

func (rpcService *RpcService) RpcGetUTXO(ctx context.Context, in *rpcpb.GetUTXORequest) (*rpcpb.GetUTXOResponse, error) {
	utxoIndex := core.LoadUTXOIndex(rpcService.node.GetBlockchain().GetDb())
	publicKeyHash, err := core.NewAddress(in.Address).GetPubKeyHash()
	if err == false {
		return &rpcpb.GetUTXOResponse{ErrorCode: InvalidAddress}, nil
	}

	utxos := utxoIndex.GetAllUTXOsByPubKeyHash(publicKeyHash)
	response := rpcpb.GetUTXOResponse{ErrorCode: OK}
	for _, utxo := range utxos {
		response.Utxos = append(
			response.Utxos,
			&rpcpb.UTXO{
				Amount:        utxo.Value.Bytes(),
				PublicKeyHash: utxo.PubKeyHash.GetPubKeyHash(),
				Txid:          utxo.Txid,
				TxIndex:       uint32(utxo.TxIndex),
			},
		)
	}

	//TODO Race condition Blockchain update after GetUTXO
	getHeaderCount := MinUtxoBlockHeaderCount
	if int(getHeaderCount) < len(rpcService.node.GetBlockchain().GetConsensus().GetProducers()) {
		getHeaderCount = uint64(len(rpcService.node.GetBlockchain().GetConsensus().GetProducers()))
	}

	tailHeight := rpcService.node.GetBlockchain().GetMaxHeight()
	if getHeaderCount > tailHeight {
		getHeaderCount = tailHeight
	}

	for i := uint64(0); i < getHeaderCount; i++ {
		block, err := rpcService.node.GetBlockchain().GetBlockByHeight(tailHeight - uint64(i))
		if err != nil {
			break
		}

		response.BlockHeaders = append(response.BlockHeaders, block.GetHeader().ToProto().(*corepb.BlockHeader))
	}

	return &response, nil
}

// RpcGetBlocks Get blocks in blockchain from head to tail
func (rpcService *RpcService) RpcGetBlocks(ctx context.Context, in *rpcpb.GetBlocksRequest) (*rpcpb.GetBlocksResponse, error) {
	block := rpcService.findBlockInRequestHash(in.StartBlockHashes)

	// Reach the blockchain's tail
	if block.GetHeight() >= rpcService.node.GetBlockchain().GetMaxHeight() {
		return &rpcpb.GetBlocksResponse{ErrorCode: OK}, nil
	}

	var blocks []*core.Block
	maxBlockCount := in.MaxCount
	if maxBlockCount > MaxGetBlocksCount {
		return &rpcpb.GetBlocksResponse{ErrorCode: GetBlocksCountOverflow}, nil
	}

	block, err := rpcService.node.GetBlockchain().GetBlockByHeight(block.GetHeight() + 1)
	for i := int32(0); i < maxBlockCount && err == nil; i++ {
		blocks = append(blocks, block)
		block, err = rpcService.node.GetBlockchain().GetBlockByHeight(block.GetHeight() + 1)
	}

	result := &rpcpb.GetBlocksResponse{ErrorCode: OK}

	for _, block = range blocks {
		result.Blocks = append(result.Blocks, block.ToProto().(*corepb.Block))
	}

	return result, nil
}

func (rpcService *RpcService) findBlockInRequestHash(startBlockHashes [][]byte) *core.Block {
	for _, hash := range startBlockHashes {
		// hash in blockchain, return
		if block, err := rpcService.node.GetBlockchain().GetBlockByHash(hash); err == nil {
			return block
		}
	}

	// Return Genesis Block
	block, _ := rpcService.node.GetBlockchain().GetBlockByHeight(0)
	return block
}

// RpcGetBlockByHash Get single block in blockchain by hash
func (rpcService *RpcService) RpcGetBlockByHash(ctx context.Context, in *rpcpb.GetBlockByHashRequest) (*rpcpb.GetBlockByHashResponse, error) {
	block, err := rpcService.node.GetBlockchain().GetBlockByHash(in.Hash)

	if err != nil {
		return &rpcpb.GetBlockByHashResponse{ErrorCode: BlockNotFound}, nil
	}

	return &rpcpb.GetBlockByHashResponse{ErrorCode: OK, Block: block.ToProto().(*corepb.Block)}, nil
}

// RpcGetBlockByHeight Get single block in blockchain by height
func (rpcService *RpcService) RpcGetBlockByHeight(ctx context.Context, in *rpcpb.GetBlockByHeightRequest) (*rpcpb.GetBlockByHeightResponse, error) {
	block, err := rpcService.node.GetBlockchain().GetBlockByHeight(in.Height)

	if err != nil {
		return &rpcpb.GetBlockByHeightResponse{ErrorCode: BlockNotFound}, nil
	}

	return &rpcpb.GetBlockByHeightResponse{ErrorCode: OK, Block: block.ToProto().(*corepb.Block)}, nil
}

// RpcSendTransaction Send transaction to blockchain created by wallet client
func (rpcService *RpcService) RpcSendTransaction(ctx context.Context, in *rpcpb.SendTransactionRequest) (*rpcpb.SendTransactionResponse, error) {
	tx := core.Transaction{nil, nil, nil, 0}
	tx.FromProto(in.Transaction)

	if tx.IsCoinbase() {
		return &rpcpb.SendTransactionResponse{ErrorCode: InvalidTransaction}, nil
	}

	utxoIndex := core.LoadUTXOIndex(rpcService.node.GetBlockchain().GetDb())
<<<<<<< HEAD
	if tx.Verify(utxoIndex, 0) == false {
=======
	if tx.Verify(utxoIndex, core.NewTransactionPool(128),0) == false {
>>>>>>> 4c4210e8
		return &rpcpb.SendTransactionResponse{ErrorCode: InvalidTransaction}, nil
	}

	rpcService.node.GetBlockchain().GetTxPool().Push(tx)
	rpcService.node.TxBroadcast(&tx)

	return &rpcpb.SendTransactionResponse{ErrorCode: OK}, nil
}

func (rpcService *RpcService) RpcGetNewTransactions(in *rpcpb.GetNewTransactionsRequest, stream rpcpb.RpcService_RpcGetNewTransactionsServer) error {
	var txHandler interface{}

	quitCh := make(chan bool, 1)

	txHandler = func(tx *core.Transaction) {
		response := &rpcpb.GetNewTransactionsResponse{Transaction: tx.ToProto().(*corepb.Transaction)}
		err := stream.Send(response)
		if err != nil {
			logger.Infof("Send transaction to client failed %v\n", err)
			rpcService.node.GetBlockchain().GetTxPool().EventBus.Unsubscribe(core.NewTransactionTopic, txHandler)
			quitCh <- true
		}
	}

	rpcService.node.GetBlockchain().GetTxPool().EventBus.SubscribeAsync(core.NewTransactionTopic, txHandler, false)
	<-quitCh
	return nil
}

func (rpcService *RpcService) IsPrivate() bool { return false }<|MERGE_RESOLUTION|>--- conflicted
+++ resolved
@@ -214,11 +214,8 @@
 	}
 
 	utxoIndex := core.LoadUTXOIndex(rpcService.node.GetBlockchain().GetDb())
-<<<<<<< HEAD
-	if tx.Verify(utxoIndex, 0) == false {
-=======
-	if tx.Verify(utxoIndex, core.NewTransactionPool(128),0) == false {
->>>>>>> 4c4210e8
+
+	if tx.Verify(*utxoIndex, core.NewTransactionPool(128),0) == false {
 		return &rpcpb.SendTransactionResponse{ErrorCode: InvalidTransaction}, nil
 	}
 
