--- conflicted
+++ resolved
@@ -31,11 +31,6 @@
 	"github.com/dappley/go-dappley/network"
 	"github.com/dappley/go-dappley/network/pb"
 	"github.com/dappley/go-dappley/rpc/pb"
-<<<<<<< HEAD
-	logger "github.com/sirupsen/logrus"
-=======
-	"github.com/dappley/go-dappley/storage"
->>>>>>> 69f1da18
 )
 
 const (
@@ -193,130 +188,8 @@
 	}, nil
 }
 
-<<<<<<< HEAD
-func (rpcService *RpcService) RpcGetWalletAddress(ctx context.Context, in *rpcpb.GetWalletAddressRequest) (*rpcpb.GetWalletAddressResponse, error) {
-
-	if in.Name == "getWallet" {
-		msg := ""
-		wallet, err := logic.GetWallet()
-		if err != nil {
-			msg = err.Error()
-		}
-		if wallet != nil {
-			locked, err := logic.IsWalletLocked()
-			if err != nil {
-				msg = err.Error()
-			} else if locked {
-				msg = "WalletExistsLocked"
-			} else {
-				msg = "WalletExistsNotLocked"
-			}
-		} else {
-			msg = "NoWallet"
-		}
-		getWalletAddress := rpcpb.GetWalletAddressResponse{}
-		getWalletAddress.Message = msg
-		return &getWalletAddress, nil
-	} else if in.Name == "listAddresses" {
-		pass := in.Passphrase
-		wm, err := logic.GetWalletManager(client.GetWalletFilePath())
-		if err != nil {
-			return &rpcpb.GetWalletAddressResponse{Message: "ListWalletAddresses: Error loading local wallet"}, err
-		}
-		addressList := []string{}
-		if wm.Locked {
-			addressList, err = wm.GetAddressesWithPassphrase(pass)
-		} else {
-			addresses := wm.GetAddresses()
-			for _, addr := range addresses {
-				addressList = append(addressList, addr.Address)
-			}
-			err = nil
-		}
-
-		if err != nil {
-			if strings.Contains(err.Error(), "Password not correct") {
-				return &rpcpb.GetWalletAddressResponse{Message: "ListWalletAddresses: Password not correct"}, nil
-			} else {
-				return &rpcpb.GetWalletAddressResponse{Message: err.Error()}, err
-			}
-		}
-		if wm.Locked {
-			wm.SetUnlockTimer(logic.GetUnlockDuration())
-		}
-
-		//set the timer
-		getWalletAddress := rpcpb.GetWalletAddressResponse{}
-		getWalletAddress.Address = addressList
-		return &getWalletAddress, nil
-	} else if in.Name == "listAddressesWithPrivateKey" {
-		pass := in.Passphrase
-		wm, err := logic.GetWalletManager(client.GetWalletFilePath())
-		if err != nil {
-			return &rpcpb.GetWalletAddressResponse{Message: "ListWalletAddresses: Error loading local wallet"}, err
-		}
-		addressList := []string{}
-		privateKeyList := []string{}
-		if wm.Locked {
-			addressList, err = wm.GetAddressesWithPassphrase(pass)
-			for _, addr := range addressList {
-				keyPair := wm.GetKeyPairByAddress(core.NewAddress(addr))
-				privateKey, err1 := secp256k1.FromECDSAPrivateKey(&keyPair.PrivateKey)
-				if err1 != nil {
-					err = err1
-					break
-				}
-				privateKeyList = append(privateKeyList, hex.EncodeToString(privateKey))
-				err = err1
-			}
-		} else {
-			addresses := wm.GetAddresses()
-			for _, addr := range addresses {
-				addressList = append(addressList, addr.Address)
-			}
-			for _, addr := range addressList {
-				keyPair := wm.GetKeyPairByAddress(core.NewAddress(addr))
-				privateKey, err1 := secp256k1.FromECDSAPrivateKey(&keyPair.PrivateKey)
-				if err1 != nil {
-					err = err1
-					break
-				}
-				privateKeyList = append(privateKeyList, hex.EncodeToString(privateKey))
-				err = err1
-			}
-			err = nil
-		}
-
-		if err != nil {
-			if strings.Contains(err.Error(), "Password not correct") {
-				return &rpcpb.GetWalletAddressResponse{Message: "ListWalletAddresses: Password not correct"}, nil
-			} else {
-				return &rpcpb.GetWalletAddressResponse{Message: err.Error()}, err
-			}
-		}
-
-		//set the timer
-		if wm.Locked {
-			wm.SetUnlockTimer(logic.GetUnlockDuration())
-		}
-
-		getWalletAddress := rpcpb.GetWalletAddressResponse{}
-		getWalletAddress.Address = addressList
-		getWalletAddress.PrivateKey = privateKeyList
-		return &getWalletAddress, nil
-	} else {
-		getWalletAddress := rpcpb.GetWalletAddressResponse{}
-		getWalletAddress.Message = "Error: not recognize the command!"
-		return &getWalletAddress, nil
-	}
-}
-
 func (rpcService *RpcService) RpcSendFromMiner(ctx context.Context, in *rpcpb.SendFromMinerRequest) (*rpcpb.SendFromMinerResponse, error) {
 	sendToAddress := core.NewAddress(in.To)
-=======
-func (rpcService *RpcService) RpcAddBalance(ctx context.Context, in *rpcpb.AddBalanceRequest) (*rpcpb.AddBalanceResponse, error) {
-	sendToAddress := core.NewAddress(in.Address)
->>>>>>> 69f1da18
 	sendAmount := common.NewAmountFromBytes(in.Amount)
 	if sendAmount.Validate() != nil || sendAmount.IsZero() {
 		return &rpcpb.SendFromMinerResponse{Message: "Invalid send amount (must be >0)"}, nil
