// Copyright (C) 2018 go-dappley authors
//
// This file is part of the go-dappley library.
//
// the go-dappley library is free software: you can redistribute it and/or modify
// it under the terms of the GNU General Public License as published by
// the Free Software Foundation, either version 3 of the License, or
// (at your option) any later version.
//
// the go-dappley library is distributed in the hope that it will be useful,
// but WITHOUT ANY WARRANTY; without even the implied warranty of
// MERCHANTABILITY or FITNESS FOR A PARTICULAR PURPOSE.  See the
// GNU General Public License for more details.
//
// You should have received a copy of the GNU General Public License
// along with the go-dappley library.  If not, see <http://www.gnu.org/licenses/>.
//

package rpc

import (
	"testing"
	"github.com/stretchr/testify/assert"
	"github.com/dappley/go-dappley/network"
)


func TestNewGrpcServer(t *testing.T) {
	node := network.NewNode(nil)
	grpcServer := NewGrpcServer(node, "password")
	assert.Equal(t,node,grpcServer.node)
	assert.Equal(t,"password",grpcServer.password)
<<<<<<< HEAD
}

//integration test
func TestServer_StartRPC(t *testing.T) {

	pid := "QmWsMUDBeWxwU4R5ukBiKmSiGT8cDqmkfrXCb2qTVHpofJ"
	addr := "/ip4/127.0.0.1/tcp/10000"
	node := network.FakeNodeWithPeer(pid, addr)
	//start grpc server
	server := NewGrpcServer(node,"temp")
	server.Start(defaultRpcPort)
	defer server.Stop()

	time.Sleep(time.Millisecond*100)
	//prepare grpc client
	var conn *grpc.ClientConn
	conn, err := grpc.Dial(fmt.Sprint(":",defaultRpcPort), grpc.WithInsecure())
	assert.Nil(t, err)
	defer conn.Close()

	c := rpcpb.NewRpcServiceClient(conn)
	response, err := c.RpcGetPeerInfo(context.Background(), &rpcpb.GetPeerInfoRequest{})
	assert.Nil(t, err)

	ret := &network.PeerList{}
	ret.FromProto(response.PeerList)
	assert.Equal(t,node.GetPeerList(),ret)

}

//integration test
func TestRpcSend(t *testing.T) {
	logger.SetLevel(logger.WarnLevel)
	// Create storage
	store := storage.NewRamStorage()
	defer store.Close()
	client.RemoveWalletFile()

	// Create wallets
	senderWallet, err := logic.CreateWallet()
	if err != nil {
		panic(err)
	}
	receiverWallet, err := logic.CreateWallet()
	if err != nil {
		panic(err)
	}

	// Create a blockchain with PoW consensus and sender wallet as coinbase (so its balance starts with 10)
	pow := consensus.NewProofOfWork()
	bc, err := logic.CreateBlockchain(senderWallet.GetAddress(), store, pow)
	if err != nil {
		panic(err)
	}

	// Prepare a PoW node that put mining reward to the sender's address
	node := network.FakeNodeWithPidAndAddr(bc, "a", "b")
	pow.Setup(node, senderWallet.GetAddress().Address)
	pow.SetTargetBit(0)

	// Start a grpc server
	server := NewGrpcServer(node, "temp")
	server.Start(defaultRpcPort + 1) // use a different port as other integration tests
	defer server.Stop()

	time.Sleep(100 * time.Millisecond)

	// Create a grpc connection and a client
	conn, err := grpc.Dial(fmt.Sprint(":", defaultRpcPort + 1), grpc.WithInsecure())
	if err != nil {
		panic(err)
	}
	defer conn.Close()
	c := rpcpb.NewRpcServiceClient(conn)

	// Initiate a RPC send request
	_, err = c.RpcSend(context.Background(), &rpcpb.SendRequest{
		From: senderWallet.GetAddress().Address,
		To: receiverWallet.GetAddress().Address,
		Amount: common.NewAmount(7).Bytes(),
	})
	assert.Nil(t, err)

	// Start mining to approve the transaction
	pow.Start()
	for bc.GetMaxHeight() < 1 {}
	pow.Stop()

	time.Sleep(100 * time.Millisecond)

	// Check balance
	var mineReward = common.NewAmount(10)
	senderBalance, err := logic.GetBalance(senderWallet.GetAddress(), store)
	assert.Nil(t, err)
	receiverBalance, err := logic.GetBalance(receiverWallet.GetAddress(), store)
	assert.Nil(t, err)
	sendLeftBalance, err := mineReward.Times(bc.GetMaxHeight() + 1).Sub(common.NewAmount(7))
	assert.Equal(t, sendLeftBalance, senderBalance) // mining reward (10) * (height + 1) - sendBalance (7)
	assert.Equal(t, common.NewAmount(7), receiverBalance)

	client.RemoveWalletFile()
=======
>>>>>>> 0d7f6039
}<|MERGE_RESOLUTION|>--- conflicted
+++ resolved
@@ -24,114 +24,9 @@
 	"github.com/dappley/go-dappley/network"
 )
 
-
 func TestNewGrpcServer(t *testing.T) {
 	node := network.NewNode(nil)
 	grpcServer := NewGrpcServer(node, "password")
 	assert.Equal(t,node,grpcServer.node)
 	assert.Equal(t,"password",grpcServer.password)
-<<<<<<< HEAD
-}
-
-//integration test
-func TestServer_StartRPC(t *testing.T) {
-
-	pid := "QmWsMUDBeWxwU4R5ukBiKmSiGT8cDqmkfrXCb2qTVHpofJ"
-	addr := "/ip4/127.0.0.1/tcp/10000"
-	node := network.FakeNodeWithPeer(pid, addr)
-	//start grpc server
-	server := NewGrpcServer(node,"temp")
-	server.Start(defaultRpcPort)
-	defer server.Stop()
-
-	time.Sleep(time.Millisecond*100)
-	//prepare grpc client
-	var conn *grpc.ClientConn
-	conn, err := grpc.Dial(fmt.Sprint(":",defaultRpcPort), grpc.WithInsecure())
-	assert.Nil(t, err)
-	defer conn.Close()
-
-	c := rpcpb.NewRpcServiceClient(conn)
-	response, err := c.RpcGetPeerInfo(context.Background(), &rpcpb.GetPeerInfoRequest{})
-	assert.Nil(t, err)
-
-	ret := &network.PeerList{}
-	ret.FromProto(response.PeerList)
-	assert.Equal(t,node.GetPeerList(),ret)
-
-}
-
-//integration test
-func TestRpcSend(t *testing.T) {
-	logger.SetLevel(logger.WarnLevel)
-	// Create storage
-	store := storage.NewRamStorage()
-	defer store.Close()
-	client.RemoveWalletFile()
-
-	// Create wallets
-	senderWallet, err := logic.CreateWallet()
-	if err != nil {
-		panic(err)
-	}
-	receiverWallet, err := logic.CreateWallet()
-	if err != nil {
-		panic(err)
-	}
-
-	// Create a blockchain with PoW consensus and sender wallet as coinbase (so its balance starts with 10)
-	pow := consensus.NewProofOfWork()
-	bc, err := logic.CreateBlockchain(senderWallet.GetAddress(), store, pow)
-	if err != nil {
-		panic(err)
-	}
-
-	// Prepare a PoW node that put mining reward to the sender's address
-	node := network.FakeNodeWithPidAndAddr(bc, "a", "b")
-	pow.Setup(node, senderWallet.GetAddress().Address)
-	pow.SetTargetBit(0)
-
-	// Start a grpc server
-	server := NewGrpcServer(node, "temp")
-	server.Start(defaultRpcPort + 1) // use a different port as other integration tests
-	defer server.Stop()
-
-	time.Sleep(100 * time.Millisecond)
-
-	// Create a grpc connection and a client
-	conn, err := grpc.Dial(fmt.Sprint(":", defaultRpcPort + 1), grpc.WithInsecure())
-	if err != nil {
-		panic(err)
-	}
-	defer conn.Close()
-	c := rpcpb.NewRpcServiceClient(conn)
-
-	// Initiate a RPC send request
-	_, err = c.RpcSend(context.Background(), &rpcpb.SendRequest{
-		From: senderWallet.GetAddress().Address,
-		To: receiverWallet.GetAddress().Address,
-		Amount: common.NewAmount(7).Bytes(),
-	})
-	assert.Nil(t, err)
-
-	// Start mining to approve the transaction
-	pow.Start()
-	for bc.GetMaxHeight() < 1 {}
-	pow.Stop()
-
-	time.Sleep(100 * time.Millisecond)
-
-	// Check balance
-	var mineReward = common.NewAmount(10)
-	senderBalance, err := logic.GetBalance(senderWallet.GetAddress(), store)
-	assert.Nil(t, err)
-	receiverBalance, err := logic.GetBalance(receiverWallet.GetAddress(), store)
-	assert.Nil(t, err)
-	sendLeftBalance, err := mineReward.Times(bc.GetMaxHeight() + 1).Sub(common.NewAmount(7))
-	assert.Equal(t, sendLeftBalance, senderBalance) // mining reward (10) * (height + 1) - sendBalance (7)
-	assert.Equal(t, common.NewAmount(7), receiverBalance)
-
-	client.RemoveWalletFile()
-=======
->>>>>>> 0d7f6039
 }