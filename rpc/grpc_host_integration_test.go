--- conflicted
+++ resolved
@@ -134,11 +134,7 @@
 		Amount:     common.NewAmount(7).Bytes(),
 		Walletpath: strings.Replace(client.GetWalletFilePath(), "wallets", "wallets_test", -1),
 		Tip:        2,
-<<<<<<< HEAD
-		Data: 	"",
-=======
-		Contract:   "",
->>>>>>> ea28fc1e
+		Data:       "",
 	})
 	assert.Nil(t, err)
 
@@ -222,11 +218,7 @@
 		Amount:     common.NewAmount(7).Bytes(),
 		Walletpath: strings.Replace(client.GetWalletFilePath(), "wallets", "wallets_test", -1),
 		Tip:        2,
-<<<<<<< HEAD
-		Data: 	contract,
-=======
-		Contract:   contract,
->>>>>>> ea28fc1e
+		Data:       contract,
 	})
 	assert.Nil(t, err)
 
