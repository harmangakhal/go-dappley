package consensus

import (
	"github.com/dappley/go-dappley/common"
	"github.com/dappley/go-dappley/core"
	logger "github.com/sirupsen/logrus"
)

// process defines the procedure to produce a valid block modified from a raw (unhashed/unsigned) block
type process func(block *core.Block)

type BlockProducer struct {
	bc          *core.Blockchain
	beneficiary string
	newBlock    *core.Block
	process     process
	idle        bool
}

func NewBlockProducer() *BlockProducer {
	return &BlockProducer{
		bc:          nil,
		beneficiary: "",
		process:     nil,
		newBlock:    nil,
		idle:        true,
	}
}

// Setup tells the producer to give rewards to beneficiaryAddr and return the new block through newBlockCh
func (bp *BlockProducer) Setup(bc *core.Blockchain, beneficiaryAddr string) {
	bp.bc = bc
	bp.beneficiary = beneficiaryAddr
}

// Beneficiary returns the address which receives rewards
func (bp *BlockProducer) Beneficiary() string {
	return bp.beneficiary
}

// SetProcess tells the producer to follow the given process to produce a valid block
func (bp *BlockProducer) SetProcess(process process) {
	bp.process = process
}

// ProduceBlock produces a block by preparing its raw contents and applying the predefined process to it
func (bp *BlockProducer) ProduceBlock() *core.Block {

	bp.idle = false
	bp.prepareBlock()
	if bp.process != nil {
		bp.process(bp.newBlock)
	}
	return bp.newBlock
}

func (bp *BlockProducer) BlockProduceFinish() {
	bp.idle = true
}

func (bp *BlockProducer) IsIdle() bool {
	return bp.idle
}

func (bp *BlockProducer) prepareBlock() {
	parentBlock, err := bp.bc.GetTailBlock()
	if err != nil {
		logger.Error(err)
	}

	// Retrieve all valid transactions from tx pool
	utxoIndex := core.LoadUTXOIndex(bp.bc.GetDb())
<<<<<<< HEAD
	validTxs := bp.bc.GetTxPool().GetValidTxs(*utxoIndex)

	// update UTXO set
	for i:=0; i< len(validTxs); i++ {
		if !utxoIndex.UpdateUtxo(validTxs[i]) {
			validTxs = append(validTxs[:i], validTxs[i+1:]...)
		}
	}
=======
	validTxs := bp.bc.GetTxPool().PopValidTxs(utxoIndex)
>>>>>>> 4c4210e8

	totalTips := common.NewAmount(0)
	for _, tx := range validTxs {
		totalTips = totalTips.Add(common.NewAmount(tx.Tip))
	}

	cbtx := core.NewCoinbaseTX(core.NewAddress(bp.beneficiary), "", bp.bc.GetMaxHeight()+1, totalTips)
	validTxs = append(validTxs, &cbtx)

	bp.newBlock = core.NewBlock(validTxs, parentBlock)
}<|MERGE_RESOLUTION|>--- conflicted
+++ resolved
@@ -70,18 +70,8 @@
 
 	// Retrieve all valid transactions from tx pool
 	utxoIndex := core.LoadUTXOIndex(bp.bc.GetDb())
-<<<<<<< HEAD
-	validTxs := bp.bc.GetTxPool().GetValidTxs(*utxoIndex)
 
-	// update UTXO set
-	for i:=0; i< len(validTxs); i++ {
-		if !utxoIndex.UpdateUtxo(validTxs[i]) {
-			validTxs = append(validTxs[:i], validTxs[i+1:]...)
-		}
-	}
-=======
-	validTxs := bp.bc.GetTxPool().PopValidTxs(utxoIndex)
->>>>>>> 4c4210e8
+	validTxs := bp.bc.GetTxPool().PopValidTxs(*utxoIndex)
 
 	totalTips := common.NewAmount(0)
 	for _, tx := range validTxs {
