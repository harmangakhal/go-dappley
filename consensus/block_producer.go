// Copyright (C) 2018 go-dappley authors
//
// This file is part of the go-dappley library.
//
// the go-dappley library is free software: you can redistribute it and/or modify
// it under the terms of the GNU General Public License as published by
// the Free Software Foundation, either version 3 of the License, or
// (at your option) any later version.
//
// the go-dappley library is distributed in the hope that it will be useful,
// but WITHOUT ANY WARRANTY; without even the implied warranty of
// MERCHANTABILITY or FITNESS FOR A PARTICULAR PURPOSE.  See the
// GNU General Public License for more details.
//
// You should have received a copy of the GNU General Public License
// along with the go-dappley library.  If not, see <http://www.gnu.org/licenses/>.
//

package consensus

import (
	"encoding/hex"
	"time"

	"github.com/dappley/go-dappley/common"

	"github.com/dappley/go-dappley/core"
	"github.com/dappley/go-dappley/vm"
	logger "github.com/sirupsen/logrus"
)

// process defines the procedure to produce a valid block modified from a raw (unhashed/unsigned) block
type process func(ctx *core.BlockContext)

type BlockProducer struct {
	bc          *core.Blockchain
	beneficiary string
	process     process
	idle        bool
}

func NewBlockProducer() *BlockProducer {
	return &BlockProducer{
		bc:          nil,
		beneficiary: "",
		process:     nil,
		idle:        true,
	}
}

// Setup tells the producer to give rewards to beneficiaryAddr and return the new block through newBlockCh
func (bp *BlockProducer) Setup(bc *core.Blockchain, beneficiaryAddr string) {
	bp.bc = bc
	bp.beneficiary = beneficiaryAddr
}

// Beneficiary returns the address which receives rewards
func (bp *BlockProducer) Beneficiary() string {
	return bp.beneficiary
}

// SetProcess tells the producer to follow the given process to produce a valid block
func (bp *BlockProducer) SetProcess(process process) {
	bp.process = process
}

// ProduceBlock produces a block by preparing its raw contents and applying the predefined process to it.
// deadlineInMs = 0 means no deadline
func (bp *BlockProducer) ProduceBlock(deadlineInMs int64) *core.BlockContext {
	logger.Info("BlockProducer: started producing new block...")
	bp.idle = false
	ctx := bp.prepareBlock(deadlineInMs)
	if ctx != nil && bp.process != nil {
		bp.process(ctx)
	}
	return ctx
}

func (bp *BlockProducer) BlockProduceFinish() {
	bp.idle = true
}

func (bp *BlockProducer) IsIdle() bool {
	return bp.idle
}

func (bp *BlockProducer) prepareBlock(deadlineInMs int64) *core.BlockContext {
	parentBlock, err := bp.bc.GetTailBlock()
	if err != nil {
		logger.WithError(err).Error("BlockProducer: cannot get the current tail block!")
		return nil
	}

	// Retrieve all valid transactions from tx pool
	utxoIndex := core.NewUTXOIndex(bp.bc.GetUtxoCache())

	validTxs, state := bp.collectTransactions(utxoIndex, parentBlock, deadlineInMs)

	cbtx := bp.calculateTips(validTxs)
	validTxs = append(validTxs, cbtx)
	utxoIndex.UpdateUtxo(cbtx)

	logger.WithFields(logger.Fields{
		"valid_txs":      len(validTxs),
	}).Info("BlockProducer: prepared a block.")

	ctx := core.BlockContext{Block: core.NewBlock(validTxs, parentBlock, bp.beneficiary), UtxoIndex: utxoIndex, State: state}
	return &ctx
}

func (bp *BlockProducer) collectTransactions(utxoIndex *core.UTXOIndex, parentBlk *core.Block, deadlineInMs int64) ([]*core.Transaction, *core.ScState) {
	var validTxs []*core.Transaction
	totalSize := 0

	scStorage := core.LoadScStateFromDatabase(bp.bc.GetDb())
	engine := vm.NewV8Engine()
	defer engine.DestroyEngine()
	var generatedTxs []*core.Transaction
	rewards := make(map[string]string)
	currBlkHeight := parentBlk.GetHeight() + 1

	for totalSize < bp.bc.GetBlockSizeLimit() && bp.bc.GetTxPool().GetNumOfTxInPool() > 0 && !isExceedingDeadline(deadlineInMs) {

		txNode := bp.bc.GetTxPool().PopTransactionWithMostTips(utxoIndex)
		if txNode == nil {
			break
		}
		totalSize += txNode.Size

		ctx := txNode.Value.ToContractTx()

		if ctx != nil {
			prevUtxos, err := ctx.FindAllTxinsInUtxoPool(*utxoIndex)
			if err != nil {
				logger.WithError(err).WithFields(logger.Fields{
					"txid": hex.EncodeToString(ctx.ID),
				}).Warn("Transaction: cannot find vin while executing smart contract")
				return nil, nil
			}
			isSCUTXO := (*utxoIndex).GetAllUTXOsByPubKeyHash([]byte(ctx.Vout[0].PubKeyHash)).Size() == 0

			validTxs = append(validTxs, txNode.Value)
			utxoIndex.UpdateUtxo(txNode.Value)

			generatedTxs = ctx.Execute(prevUtxos, isSCUTXO, *utxoIndex, scStorage, rewards, engine, currBlkHeight, parentBlk)
			validTxs = append(validTxs, generatedTxs...)
			utxoIndex.UpdateUtxoState(generatedTxs)
		} else {
			validTxs = append(validTxs, txNode.Value)
			utxoIndex.UpdateUtxo(txNode.Value)

		}

	}

	// append reward transaction
	if len(rewards) > 0 {
		rtx := core.NewRewardTx(currBlkHeight, rewards)
		validTxs = append(validTxs, &rtx)
		utxoIndex.UpdateUtxo(&rtx)
	}

	return validTxs, scStorage
}

func (bp *BlockProducer) calculateTips(txs []*core.Transaction) *core.Transaction {
	//calculate tips
	totalTips := common.NewAmount(0)
	for _, tx := range txs {
		totalTips = totalTips.Add(tx.Tip)
	}
	cbtx := core.NewCoinbaseTX(core.NewAddress(bp.beneficiary), "", bp.bc.GetMaxHeight()+1, totalTips)
	return &cbtx
}

//executeSmartContract executes all smart contracts
func (bp *BlockProducer) executeSmartContract(utxoIndex *core.UTXOIndex,
	txs []*core.Transaction, currBlkHeight uint64, parentBlk *core.Block) ([]*core.Transaction, *core.ScState) {
	//start a new smart contract engine

	scStorage := core.LoadScStateFromDatabase(bp.bc.GetDb())
	engine := vm.NewV8Engine()
	defer engine.DestroyEngine()
	var generatedTXs []*core.Transaction
	rewards := make(map[string]string)

	minerAddr := core.NewAddress(bp.beneficiary)

	for _, tx := range txs {
		ctx := tx.ToContractTx()
		if ctx == nil {
			// add utxo from txs into utxoIndex
			utxoIndex.UpdateUtxo(tx)
			continue
		}
<<<<<<< HEAD
		prevUtxos, err := ctx.FindAllTxinsInUtxoPool(*utxoIndex)
		if err != nil {
			logger.WithError(err).WithFields(logger.Fields{
				"txid": hex.EncodeToString(ctx.ID),
			}).Warn("Transaction: cannot find vin while executing smart contract")
			return nil, nil
		}
		isSCUTXO := (*utxoIndex).GetAllUTXOsByPubKeyHash([]byte(ctx.Vout[0].PubKeyHash)).Size() == 0
=======
		gasCount, newTxs, err := ctx.Execute(*utxoIndex, scStorage, rewards, engine, currBlkHeight, parentBlk)
		generatedTXs = append(generatedTXs, newTxs...)
		// record gas used
		if err != nil {
			// add utxo from txs into utxoIndex
			logger.WithFields(logger.Fields{
				"err": err,
			}).Error("executeSmartContract error.")
		}
		if gasCount > 0 {
			grtx, err := core.NewGasRewardTx(minerAddr, currBlkHeight, common.NewAmount(gasCount), ctx.GasPrice)
			if err == nil {
				generatedTXs = append(generatedTXs, &grtx)
			}
		}
		gctx, err := core.NewGasChangeTx(ctx.GetDefaultFromPubKeyHash().GenerateAddress(), currBlkHeight, common.NewAmount(gasCount), ctx.GasLimit, ctx.GasPrice)
		if err == nil {

			generatedTXs = append(generatedTXs, &gctx)
		}

>>>>>>> f4709d2f
		// add utxo from txs into utxoIndex
		utxoIndex.UpdateUtxo(tx)
		generatedTXs = append(generatedTXs, ctx.Execute(prevUtxos, isSCUTXO, *utxoIndex, scStorage, rewards, engine, currBlkHeight, parentBlk)...)
	}
	// append reward transaction
	if len(rewards) > 0 {
		rtx := core.NewRewardTx(currBlkHeight, rewards)
		generatedTXs = append(generatedTXs, &rtx)
	}
	return generatedTXs, scStorage
}

func isExceedingDeadline(deadlineInMs int64) bool {
	return deadlineInMs > 0 && time.Now().UnixNano()/1000000 >= deadlineInMs
}

func (bp *BlockProducer) Produced(blk *core.Block) bool {
	if blk != nil {
		return bp.beneficiary == blk.GetProducer()
	}
	return false
}<|MERGE_RESOLUTION|>--- conflicted
+++ resolved
@@ -101,7 +101,7 @@
 	utxoIndex.UpdateUtxo(cbtx)
 
 	logger.WithFields(logger.Fields{
-		"valid_txs":      len(validTxs),
+		"valid_txs": len(validTxs),
 	}).Info("BlockProducer: prepared a block.")
 
 	ctx := core.BlockContext{Block: core.NewBlock(validTxs, parentBlock, bp.beneficiary), UtxoIndex: utxoIndex, State: state}
@@ -115,7 +115,6 @@
 	scStorage := core.LoadScStateFromDatabase(bp.bc.GetDb())
 	engine := vm.NewV8Engine()
 	defer engine.DestroyEngine()
-	var generatedTxs []*core.Transaction
 	rewards := make(map[string]string)
 	currBlkHeight := parentBlk.GetHeight() + 1
 
@@ -128,7 +127,7 @@
 		totalSize += txNode.Size
 
 		ctx := txNode.Value.ToContractTx()
-
+		minerAddr := core.NewAddress(bp.beneficiary)
 		if ctx != nil {
 			prevUtxos, err := ctx.FindAllTxinsInUtxoPool(*utxoIndex)
 			if err != nil {
@@ -142,15 +141,29 @@
 			validTxs = append(validTxs, txNode.Value)
 			utxoIndex.UpdateUtxo(txNode.Value)
 
-			generatedTxs = ctx.Execute(prevUtxos, isSCUTXO, *utxoIndex, scStorage, rewards, engine, currBlkHeight, parentBlk)
+			gasCount, generatedTxs, err := ctx.Execute(prevUtxos, isSCUTXO, *utxoIndex, scStorage, rewards, engine, currBlkHeight, parentBlk)
+
+			// record gas used
+			if err != nil {
+				// add utxo from txs into utxoIndex
+				logger.WithError(err).Error("executeSmartContract error.")
+			}
+			if gasCount > 0 {
+				grtx, err := core.NewGasRewardTx(minerAddr, currBlkHeight, common.NewAmount(gasCount), ctx.GasPrice)
+				if err == nil {
+					generatedTxs = append(generatedTxs, &grtx)
+				}
+			}
+			gctx, err := core.NewGasChangeTx(ctx.GetDefaultFromPubKeyHash().GenerateAddress(), currBlkHeight, common.NewAmount(gasCount), ctx.GasLimit, ctx.GasPrice)
+			if err == nil {
+				generatedTxs = append(generatedTxs, &gctx)
+			}
 			validTxs = append(validTxs, generatedTxs...)
 			utxoIndex.UpdateUtxoState(generatedTxs)
 		} else {
 			validTxs = append(validTxs, txNode.Value)
 			utxoIndex.UpdateUtxo(txNode.Value)
-
-		}
-
+		}
 	}
 
 	// append reward transaction
@@ -193,7 +206,6 @@
 			utxoIndex.UpdateUtxo(tx)
 			continue
 		}
-<<<<<<< HEAD
 		prevUtxos, err := ctx.FindAllTxinsInUtxoPool(*utxoIndex)
 		if err != nil {
 			logger.WithError(err).WithFields(logger.Fields{
@@ -202,8 +214,7 @@
 			return nil, nil
 		}
 		isSCUTXO := (*utxoIndex).GetAllUTXOsByPubKeyHash([]byte(ctx.Vout[0].PubKeyHash)).Size() == 0
-=======
-		gasCount, newTxs, err := ctx.Execute(*utxoIndex, scStorage, rewards, engine, currBlkHeight, parentBlk)
+		gasCount, newTxs, err := ctx.Execute(prevUtxos, isSCUTXO, *utxoIndex, scStorage, rewards, engine, currBlkHeight, parentBlk)
 		generatedTXs = append(generatedTXs, newTxs...)
 		// record gas used
 		if err != nil {
@@ -224,10 +235,8 @@
 			generatedTXs = append(generatedTXs, &gctx)
 		}
 
->>>>>>> f4709d2f
 		// add utxo from txs into utxoIndex
 		utxoIndex.UpdateUtxo(tx)
-		generatedTXs = append(generatedTXs, ctx.Execute(prevUtxos, isSCUTXO, *utxoIndex, scStorage, rewards, engine, currBlkHeight, parentBlk)...)
 	}
 	// append reward transaction
 	if len(rewards) > 0 {
