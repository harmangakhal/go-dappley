--- conflicted
+++ resolved
@@ -333,15 +333,11 @@
 	}
 	pow.Stop()
 
-<<<<<<< HEAD
 	block, _ := bc.GetBlockByHeight(1)
 	// Only one transaction packaged(1 coinbase + 1 transaction)
 	assert.Equal(t, 2, len(block.GetTransactions()))
 
 	assert.False(t, core.MetricsTxDoubleSpend.Count() > 0)
-=======
-	assert.True(t, core.MetricsInvalidTx.Count() > 0)
->>>>>>> 48314ddf
 }
 
 func GetNumberOfBlocks(t *testing.T, i *core.Blockchain) int {
