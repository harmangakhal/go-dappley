--- conflicted
+++ resolved
@@ -19,6 +19,7 @@
 
 import (
 	"github.com/dappley/go-dappley/core"
+	"container/heap"
 )
 
 type state int
@@ -51,8 +52,8 @@
 }
 
 //start mining
-func (pd *Miner) Start() {
-	pd.run()
+func (miner *Miner) Start() {
+	miner.run()
 }
 
 func UpdateTxPool(txs core.TransactionPool) {
@@ -60,76 +61,72 @@
 }
 
 //start the state machine
-func (pd *Miner) run() {
+func (miner *Miner) run() {
 
 Loop:
 	for {
-		switch pd.nextState {
+		switch miner.nextState {
 		case prepareTxPoolState:
-			pd.prepareTxPool()
-			pd.nextState = mineState
+			miner.prepareTxPool()
+			miner.nextState = mineState
 
 		case mineState:
-			pd.mine()
-			pd.nextState = updateNewBlock
+			miner.mine()
+			miner.nextState = updateNewBlock
 		case updateNewBlock:
-			pd.updateNewBlock()
-			pd.nextState = cleanUpState
+			miner.updateNewBlock()
+			miner.nextState = cleanUpState
 		case cleanUpState:
-			pd.cleanUp()
+			miner.cleanUp()
 			break Loop
 		}
 	}
 }
 
 //prepare transaction pool
-func (pd *Miner) prepareTxPool() {
+func (miner *Miner) prepareTxPool() {
 	// verify all transactions
-	pd.verifyTransactions()
-<<<<<<< HEAD
-
+	miner.verifyTransactions()
 	// add coinbase transaction
-	cbtx := core.NewCoinbaseTX(pd.coinBaseAddr, "")
+	cbtx := core.NewCoinbaseTX(miner.coinBaseAddr, "")
 	h := core.GetTxnPoolInstance()
 	heap.Init(h)
 	heap.Push(core.GetTxnPoolInstance(), cbtx)
 
-=======
->>>>>>> e130d4d2
 }
 
 //start proof of work process
-func (pd *Miner) mine() {
+func (miner *Miner) mine() {
 
 	//get the hash of last newBlock
-	lastHash, err := pd.bc.GetLastHash()
+	lastHash, err := miner.bc.GetLastHash()
 	if err != nil {
 		//TODO
 	}
 
 	//create a new newBlock with the transaction pool and last hash
-	pd.consensus = NewProofOfWork(pd.coinBaseAddr)
-	pd.newBlock = pd.consensus.ProduceBlock(lastHash)
+	miner.consensus = NewProofOfWork(miner.coinBaseAddr)
+	miner.newBlock = miner.consensus.ProduceBlock(lastHash)
 }
 
 //update the blockchain with the new block
-func (pd *Miner) updateNewBlock() {
-	pd.bc.UpdateNewBlock(pd.newBlock)
+func (miner *Miner) updateNewBlock() {
+	miner.bc.UpdateNewBlock(miner.newBlock)
 }
 
-func (pd *Miner) cleanUp() {
-	pd.nextState = prepareTxPoolState
+func (miner *Miner) cleanUp() {
+	miner.nextState = prepareTxPoolState
 }
 
 //verify transactions and remove invalid transactions
-func (pd *Miner) verifyTransactions() {
+func (miner *Miner) verifyTransactions() {
 	//for TransactionPool.Len() > 0 {
 	//
 	//	var txn = heap.Pop(&TransactionPool).(core.Transaction)
 	//
-	//	//if pd.bc.VerifyTransaction(txn) != true {
+	//	//if miner.bc.VerifyTransaction(txn) != true {
 	//	//	//Remove transaction from transaction pool if the transaction is not verified
-	//	//	pd.txPool = append(pd.txPool[0:i],pd.txPool[i+1:len(pd.txPool)]...)
+	//	//	miner.txPool = append(miner.txPool[0:i],miner.txPool[i+1:len(miner.txPool)]...)
 	//	//}
 	//}
 	//}
