--- conflicted
+++ resolved
@@ -15,7 +15,6 @@
 	cleanUpState
 )
 
-<<<<<<< HEAD
 
 type Miner struct{
 	bc 		  		*core.Blockchain
@@ -26,18 +25,7 @@
 
 //create a new instance
 func NewMiner(bc *core.Blockchain,coinBaseAddr string) *Miner{
-=======
-type Miner struct {
-	bc           *core.Blockchain
-	txPool       []*core.Transaction
-	newBlock     *core.Block
-	coinBaseAddr string
-	nextState    state
-}
 
-//create a new instance
-func NewMiner(txs []*core.Transaction, bc *core.Blockchain, coinBaseAddr string) *Miner {
->>>>>>> 1ab19ef6
 
 	return &Miner{
 		bc,
@@ -52,13 +40,8 @@
 	pd.run()
 }
 
-<<<<<<< HEAD
 func UpdateTxPool(txs core.TransactionPool){
 	core.TransactionPoolSingleton = txs
-=======
-func (pd *Miner) UpdateTxPool(txs []*core.Transaction) {
-	pd.txPool = txs
->>>>>>> 1ab19ef6
 }
 
 //start the state machine
@@ -90,15 +73,10 @@
 	pd.verifyTransactions()
 
 	// add coinbase transaction
-<<<<<<< HEAD
 	cbtx := core.NewCoinbaseTX(pd.coinBaseAddr,"")
 	h := &core.TransactionPool{}
 	heap.Init(h)
 	heap.Push(&core.TransactionPoolSingleton, cbtx)
-=======
-	cbtx := core.NewCoinbaseTX(pd.coinBaseAddr, "")
-	pd.txPool = append([]*core.Transaction{cbtx}, pd.txPool...)
->>>>>>> 1ab19ef6
 
 }
 
@@ -121,31 +99,14 @@
 
 //update the blockchain with the new block
 func (pd *Miner) updateNewBlock() {
-
-<<<<<<< HEAD
-	err := pd.bc.UpdateNewBlock(pd.newBlock)
-	if err != nil {
-		log.Panic(err)
-	}
-}
+	pd.bc.UpdateNewBlock(pd.newBlock)}
 
 func (pd *Miner) cleanUp(){
-
-=======
-	pd.txPool = nil
-	pd.bc.UpdateNewBlock(pd.newBlock)
-
-}
-
-func (pd *Miner) cleanUp() {
-	pd.txPool = nil
->>>>>>> 1ab19ef6
 	pd.nextState = prepareTxPoolState
 }
 
 //verify transactions and remove invalid transactions
 func (pd *Miner) verifyTransactions() {
-<<<<<<< HEAD
 	//for TransactionPool.Len() > 0 {
 	//
 	//	var txn = heap.Pop(&TransactionPool).(core.Transaction)
@@ -156,12 +117,4 @@
 	//	//}
 	//}
 	//}
-=======
-	for i, tx := range pd.txPool {
-		if pd.bc.VerifyTransaction(tx) != true {
-			//Remove transaction from transaction pool if the transaction is not verified
-			pd.txPool = append(pd.txPool[0:i], pd.txPool[i+1:len(pd.txPool)]...)
-		}
-	}
->>>>>>> 1ab19ef6
-}+}
