--- conflicted
+++ resolved
@@ -36,14 +36,9 @@
 	cbAddr := core.Address{"dPGZmHd73UpZhrM6uvgnzu49ttbLp4AzU8"}
 	keystr := "5a66b0fdb69c99935783059bb200e86e97b506ae443a62febd7d0750cd7fac55"
 	bc := core.CreateBlockchain(cbAddr, storage.NewRamStorage(), dpos, 128, nil)
-<<<<<<< HEAD
-	node := network.NewNode(bc)
-	node.Start(22100)
-=======
 	pool := core.NewBlockPool(0)
 	node := network.NewNode(bc, pool)
-	node.Start(21100)
->>>>>>> 48314ddf
+	node.Start(22100)
 	dpos.Setup(node, cbAddr.String())
 	dpos.SetKey(keystr)
 
@@ -81,7 +76,7 @@
 	for i := 0; i < len(miners); i++ {
 		dpos := NewDPOS()
 		dpos.SetDynasty(dynasty)
-		bc := core.CreateBlockchain(core.Address{miners[0]}, storage.NewRamStorage(), dpos, 128, nil)
+		bc := core.CreateBlockchain(core.Address{miners[0]}, storage.NewRamStorage(), dpos, 128,nil)
 		pool := core.NewBlockPool(0)
 		node := network.NewNode(bc, pool)
 		node.Start(21200 + i)
