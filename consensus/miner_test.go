--- conflicted
+++ resolved
@@ -119,26 +119,25 @@
 
 	defer bc.DB.Close()
 
-	//check balance
-	checkBalance(t, addr1, addr2, bc, mineReward, 0)
-
-	//create 2 transactions and start mining
+	//check balance ; a:10, b:0
+	checkBalance(t, addr1, addr2, bc, mineReward, 0)
+
 	tx, err := core.NewUTXOTransaction(addr1, addr2, sendAmount, wallet, bc, tip)
 	assert.Nil(t, err)
-	//duplicated transactions. The second transaction will be ignored
-	core.GetTxnPoolInstance().Push(tx)
+
+	//a:15 b:5
+	core.GetTxnPoolInstance().Push(tx)
+	//a:20 b:10
 	core.GetTxnPoolInstance().Push(tx)
 
 	miner := NewMiner(bc, addr1, NewProofOfWork(addr1))
 	miner.Start()
-
-	checkBalance(t, addr1, addr2, bc, mineReward*3-sendAmount*2, sendAmount*2)
-
-	teardown()
-
-}
-
-<<<<<<< HEAD
+	checkBalance(t, addr1, addr2, bc, mineReward*4-sendAmount*2, sendAmount*2)
+
+	teardown()
+
+}
+
 //update tx pool
 func TestMiner_UpdateTxPool(t *testing.T) {
 
@@ -158,14 +157,14 @@
 
 	//create a blockchain
 	assert.Equal(t, true, core.ValidateAddress(addr1))
-	bc, err := core.CreateBlockchain(addr1)
+	bc, err := core.CreateBlockchain(addr1, NewProofOfWork(addr1))
 	assert.Nil(t, err)
 	assert.NotNil(t, bc)
 
 	defer bc.DB.Close()
 
 	//check balance; addr1 should have 'mineAward', addr2 should have 0
-	checkBalance(t, addr1, addr2, bc, mineAward, 0)
+	checkBalance(t, addr1, addr2, bc, mineReward, 0)
 
 	//send 5 from addr1 to addr2
 	tx, err := core.NewUTXOTransaction(addr1, addr2, sendAmount, wallet, bc, tip)
@@ -176,11 +175,11 @@
 	// addr1 should have 'mineAward - 0', addr2 should have 10
 	core.GetTxnPoolInstance().Push(tx)
 
-	miner := NewMiner(bc, addr1)
+	miner := NewMiner(bc, addr1,NewProofOfWork(addr1))
 	miner.Start()
 
 	// addr1 should have '3*MineReward' - 2*sendAmount, addr2 should have sendAmount*2
-	checkBalance(t, addr1, addr2, bc, mineAward*3-sendAmount*2, sendAmount*2)
+	checkBalance(t, addr1, addr2, bc, mineReward*3-sendAmount*2, sendAmount*2)
 
 	tx1, err := core.NewUTXOTransaction(addr1, addr2, sendAmount, wallet, bc, tip)
 
@@ -190,13 +189,12 @@
 	UpdateTxPool(*core.GetTxnPoolInstance())
 	miner.Start()
 
-	checkBalance(t, addr1, addr2, bc, mineAward*5-sendAmount*4, sendAmount*4)
-
-	teardown()
-}
-
-=======
->>>>>>> e130d4d2
+	checkBalance(t, addr1, addr2, bc, mineReward*5-sendAmount*4, sendAmount*4)
+
+	teardown()
+}
+
+
 //TODO: test mining with invalid transactions
 func TestMiner_InvalidTransactions(t *testing.T) {
 
