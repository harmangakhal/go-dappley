// Copyright (C) 2018 go-dappley authors
//
// This file is part of the go-dappley library.
//
// the go-dappley library is free software: you can redistribute it and/or modify
// it under the terms of the GNU General Public License as published by
// the Free Software Foundation, either version 3 of the License, or
// (at your option) any later version.
//
// the go-dappley library is distributed in the hope that it will be useful,
// but WITHOUT ANY WARRANTY; without even the implied warranty of
// MERCHANTABILITY or FITNESS FOR A PARTICULAR PURPOSE.  See the
// GNU General Public License for more details.
//
// You should have received a copy of the GNU General Public License
// along with the go-dappley library.  If not, see <http://www.gnu.org/licenses/>.
//

package consensus

import (
	"bytes"
	"encoding/hex"
	"strings"
	"time"

	"github.com/hashicorp/golang-lru"
	logger "github.com/sirupsen/logrus"

	"github.com/dappley/go-dappley/core"
	"github.com/dappley/go-dappley/crypto/keystore/secp256k1"
)

type DPOS struct {
	bp          *BlockProducer
	producerKey string
	newBlockCh  chan *core.Block
	node        core.NetService
	stopCh      chan bool
	dynasty     *Dynasty
	slot        *lru.Cache
}

func NewDPOS() *DPOS {
	dpos := &DPOS{
		bp:         NewBlockProducer(),
		newBlockCh: make(chan *core.Block, 1),
		node:       nil,
		stopCh:     make(chan bool, 1),
	}

	slot, err := lru.New(128)
	if err != nil {
		logger.Panic(err)
	}
	dpos.slot = slot
	return dpos
}

func (dpos *DPOS) GetSlot() *lru.Cache {
	return dpos.slot
}

func (dpos *DPOS) Setup(node core.NetService, cbAddr string) {
	dpos.node = node
	dpos.bp.Setup(node.GetBlockchain(), cbAddr)
	dpos.bp.SetProcess(dpos.hashAndSign)
}

func (dpos *DPOS) SetKey(key string) {
	dpos.producerKey = key
}

func (dpos *DPOS) SetDynasty(dynasty *Dynasty) {
	dpos.dynasty = dynasty
}

func (dpos *DPOS) GetDynasty() *Dynasty {
	return dpos.dynasty
}

func (dpos *DPOS) AddProducer(producer string) error {
	err := dpos.dynasty.AddProducer(producer)
	return err
}

func (dpos *DPOS) GetProducers() []string {
	return dpos.dynasty.GetProducers()
}

// Validate checks that the block fulfills the dpos requirement and accepts the block in the time slot
func (dpos *DPOS) Validate(block *core.Block) bool {
	producerIsValid := dpos.verifyProducer(block)
	if !producerIsValid {
		return false
	}

	if !dpos.beneficiaryIsProducer(block) {
		logger.Debug("DPoS: failed to validate producer.")
		return false
	}
	if dpos.isDoubleMint(block) {
		logger.Debug("DPoS: double-minting is detected.")
		return false
	}

	dpos.slot.Add(block.GetTimestamp(), block)
	return true
}

func (dpos *DPOS) Start() {
	go func() {
		logger.WithFields(logger.Fields{
			"peer_id": dpos.node.GetPeerID(),
		}).Info("DPoS starts...")
		if len(dpos.stopCh) > 0 {
			<-dpos.stopCh
		}
		ticker := time.NewTicker(time.Second).C
		for {
			select {
			case now := <-ticker:
				if dpos.dynasty.IsMyTurn(dpos.bp.Beneficiary(), now.Unix()) {
					logger.WithFields(logger.Fields{
						"peer_id": dpos.node.GetPeerID(),
					}).Info("DPoS: it is my turn to produce block.")
					// Do not produce block if block pool is syncing
<<<<<<< HEAD
					if dpos.node.GetBlockchain().GetState() != core.BlockchainReady {
						logger.Debug("BlockProducer: Paused while block pool is syncing")
=======
					if dpos.node.GetBlockPool().GetSyncState() {
						logger.Debug("DPoS: block producer paused because block pool is syncing.")
>>>>>>> 19e193cb
						continue
					}
					newBlk := dpos.bp.ProduceBlock()
					if !dpos.Validate(newBlk) {
						logger.Error("DPoS: produced an invalid block!")
						continue
					}
					dpos.updateNewBlock(newBlk)
				}
			case <-dpos.stopCh:
				return
			}
		}
	}()
}

func (dpos *DPOS) Stop() {
	logger.WithFields(logger.Fields{
		"peer_id": dpos.node.GetPeerID(),
	}).Info("DPoS stops...")
	dpos.stopCh <- true
}

func (dpos *DPOS) hashAndSign(block *core.Block) {
	//block.SetNonce(0)
	hash := block.CalculateHash()
	block.SetHash(hash)
	ok := block.SignBlock(dpos.producerKey, hash)
	if !ok {
		logger.Warn("DPoS: failed to sign the new block.")
	}
}

func (dpos *DPOS) isForking() bool {
	return false
}

func (dpos *DPOS) isDoubleMint(block *core.Block) bool {
	if _, exist := dpos.slot.Get(block.GetTimestamp()); exist {
		logger.Debug("DPoS: someone is minting when they are not supposed to.")
		return true
	}
	return false
}

// verifyProducer verifies a given block is produced by the valid producer by verifying the signature of the block
func (dpos *DPOS) verifyProducer(block *core.Block) bool {
	if block == nil {
		logger.Warn("DPoS: block is empty!")
		return false
	}

	hash := block.GetHash()
	sign := block.GetSign()

	producer := dpos.dynasty.ProducerAtATime(block.GetTimestamp())

	if hash == nil {
		logger.Warn("DPoS: block hash is empty!")
		return false
	}
	if sign == nil {
		logger.Warn("DPoS: block signature is empty!")
		return false
	}

	pubkey, err := secp256k1.RecoverECDSAPublicKey(hash, sign)
	if err != nil {
		logger.WithError(err).Warn("DPoS: cannot recover the public key from the block signature!")
		return false
	}

	pubKeyHash, err := core.NewUserPubKeyHash(pubkey[1:])
	if err != nil {
		logger.WithError(err).Warn("DPoS: cannot compute the public key hash!")
		return false
	}

	address := pubKeyHash.GenerateAddress()

	if strings.Compare(address.String(), producer) != 0 {
		logger.Warn("DPoS: the signer is not the producer in this time slot.")
		return false
	}

	return true
}

// beneficiaryIsProducer is a requirement that ensures the reward is paid to the producer at the time slot
func (dpos *DPOS) beneficiaryIsProducer(block *core.Block) bool {
	if block == nil {
		logger.Debug("DPoS: block is empty.")
		return false
	}

	producer := dpos.dynasty.ProducerAtATime(block.GetTimestamp())
	producerHash, _ := core.NewAddress(producer).GetPubKeyHash()

	cbtx := block.GetCoinbaseTransaction()
	if cbtx == nil {
		logger.Debug("DPoS: coinbase tx is empty.")
		return false
	}

	if len(cbtx.Vout) == 0 {
		logger.Debug("DPoS: coinbase vout is empty.")
		return false
	}

	return bytes.Compare(producerHash, cbtx.Vout[0].PubKeyHash.GetPubKeyHash()) == 0
}

func (dpos *DPOS) IsProducingBlock() bool {
	return !dpos.bp.IsIdle()
}

func (dpos *DPOS) updateNewBlock(newBlock *core.Block) {
	logger.WithFields(logger.Fields{
		"peer_id": dpos.node.GetPeerID(),
		"height": newBlock.GetHeight(),
		"hash":   hex.EncodeToString(newBlock.GetHash()),
	}).Info("DPoS: produced a new block.")
	if !newBlock.VerifyHash() {
		logger.Warn("DPoS: hash of the new block is invalid.")
		return
	}
	err := dpos.node.GetBlockchain().AddBlockToTail(newBlock)
	if err != nil {
		logger.Warn(err)
		return
	}
	dpos.node.BroadcastBlock(newBlock)
}<|MERGE_RESOLUTION|>--- conflicted
+++ resolved
@@ -125,13 +125,8 @@
 						"peer_id": dpos.node.GetPeerID(),
 					}).Info("DPoS: it is my turn to produce block.")
 					// Do not produce block if block pool is syncing
-<<<<<<< HEAD
 					if dpos.node.GetBlockchain().GetState() != core.BlockchainReady {
-						logger.Debug("BlockProducer: Paused while block pool is syncing")
-=======
-					if dpos.node.GetBlockPool().GetSyncState() {
 						logger.Debug("DPoS: block producer paused because block pool is syncing.")
->>>>>>> 19e193cb
 						continue
 					}
 					newBlk := dpos.bp.ProduceBlock()
