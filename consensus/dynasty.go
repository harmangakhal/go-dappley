// Copyright (C) 2018 go-dappley authors
//
// This file is part of the go-dappley library.
//
// the go-dappley library is free software: you can redistribute it and/or modify
// it under the terms of the GNU General Public License as published by
// the Free Software Foundation, either version 3 of the License, or
// (at your option) any later version.
//
// the go-dappley library is distributed in the hope that it will be useful,
// but WITHOUT ANY WARRANTY; without even the implied warranty of
// MERCHANTABILITY or FITNESS FOR A PARTICULAR PURPOSE.  See the
// GNU General Public License for more details.
//
// You should have received a copy of the GNU General Public License
// along with the go-dappley library.  If not, see <http://www.gnu.org/licenses/>.
//

package consensus

import (
	"bytes"
	"errors"

	"github.com/dappley/go-dappley/core"
	logger "github.com/sirupsen/logrus"
)

type Dynasty struct {
	producers      []string
	maxProducers   int
	timeBetweenBlk int
	dynastyTime    int
}

const (
	defaultMaxProducers   = 5
	defaultTimeBetweenBlk = 15
)

func (d *Dynasty) trimProducers() {
	//if producer conf file does not have all producers
	if len(d.producers) < defaultMaxProducers {
		for len(d.producers) < defaultMaxProducers {
			d.producers = append(d.producers, "")
		}
	}
	//if producer conf file has too many producers
	if len(d.producers) > defaultMaxProducers {
		d.producers = d.producers[:defaultMaxProducers]
	}
}

func NewDynasty(producers []string, maxProducers, timeBetweenBlk int) *Dynasty {
	return &Dynasty{
		producers:      producers,
		maxProducers:   maxProducers,
		timeBetweenBlk: timeBetweenBlk,
		dynastyTime:    timeBetweenBlk * maxProducers,
	}
}

<<<<<<< HEAD
func NewDynastyWithConfigProducers(producers []string) *Dynasty {
=======

//New dynasty from config file
func NewDynastyWithConfigProducers(producers []string, maxProducers int) *Dynasty {
>>>>>>> 65d517a2
	validProducers := []string{}
	for _, producer := range producers {
		if IsProducerAddressValid(producer) {
			validProducers = append(validProducers, producer)
		}
	}

	if maxProducers == 0 {
		maxProducers = defaultMaxProducers
	}

	d := &Dynasty{
		producers:      validProducers,
		maxProducers:   maxProducers,
		timeBetweenBlk: defaultTimeBetweenBlk,
		dynastyTime:    maxProducers * defaultTimeBetweenBlk,
	}
	d.trimProducers()
	return d
}

func (dynasty *Dynasty) SetMaxProducers(maxProducers int) {
	if maxProducers >= 0 {
		dynasty.maxProducers = maxProducers
		dynasty.dynastyTime = maxProducers * dynasty.timeBetweenBlk
	}
	if maxProducers < len(dynasty.producers) {
		dynasty.producers = dynasty.producers[:maxProducers]
	}
}

func (dynasty *Dynasty) SetTimeBetweenBlk(timeBetweenBlk int) {
	if timeBetweenBlk > 0 {
		dynasty.timeBetweenBlk = timeBetweenBlk
		dynasty.dynastyTime = dynasty.maxProducers * timeBetweenBlk
	}
}

func (dynasty *Dynasty) AddProducer(producer string) error {
	for _, producerNow := range dynasty.producers {
		if producerNow == producer {
			return errors.New("Producer already in the producer list！")
		}
	}

	if IsProducerAddressValid(producer) && len(dynasty.producers) < dynasty.maxProducers {
		dynasty.producers = append(dynasty.producers, producer)
		logger.Debug("Current Producers:")
		for _, producerIt := range dynasty.producers {
			logger.Debug(producerIt)
		}
		return nil
	} else {
		if !IsProducerAddressValid(producer) {
			return errors.New("The address of producers not valid！")
		} else {
			return errors.New("The number of producers reaches the maximum！")
		}
	}
}

func (dynasty *Dynasty) GetProducers() []string {
	return dynasty.producers
}

func (dynasty *Dynasty) AddMultipleProducers(producers []string) {
	for _, producer := range producers {
		dynasty.AddProducer(producer)
	}
}

func (dynasty *Dynasty) IsMyTurn(producer string, now int64) bool {
	index := dynasty.GetProducerIndex(producer)
	return dynasty.isMyTurnByIndex(index, now)
}

func (dynasty *Dynasty) isMyTurnByIndex(producerIndex int, now int64) bool {
	if producerIndex < 0 {
		return false
	}
	dynastyTimeElapsed := int(now % int64(dynasty.dynastyTime))
	return dynastyTimeElapsed == producerIndex*dynasty.timeBetweenBlk
}

func (dynasty *Dynasty) ProducerAtATime(time int64) string {
	if time < 0 {
		return ""
	}
	dynastyTimeElapsed := int(time % int64(dynasty.dynastyTime))
	index := dynastyTimeElapsed / dynasty.timeBetweenBlk
	return dynasty.producers[index]
}

//find the index of the producer. If not found, return -1
func (dynasty *Dynasty) GetProducerIndex(producer string) int {
	for i, m := range dynasty.producers {
		if producer == m {
			return i
		}
	}
	return -1
}

func (dynasty *Dynasty) ValidateProducer(block *core.Block) bool {

	if block == nil {
		logger.Debug("ValidateProducer: block is empty")
		return false
	}

	producer := dynasty.ProducerAtATime(block.GetTimestamp())
	producerHash := core.HashAddress(producer)

	cbtx := block.GetCoinbaseTransaction()
	if cbtx == nil {
		logger.Debug("ValidateProducer: coinbase tx is empty")
		return false
	}

	if len(cbtx.Vout) == 0 {
		logger.Debug("ValidateProducer: coinbase Vout is empty")
		return false
	}

	return bytes.Compare(producerHash, cbtx.Vout[0].PubKeyHash) == 0
}

func IsProducerAddressValid(producer string) bool {
	addr := core.Address{producer}
	return addr.ValidateAddress()
}

func (dynasty *Dynasty) GetDynastyTime() int {
	return dynasty.dynastyTime
}<|MERGE_RESOLUTION|>--- conflicted
+++ resolved
@@ -21,7 +21,6 @@
 import (
 	"bytes"
 	"errors"
-
 	"github.com/dappley/go-dappley/core"
 	logger "github.com/sirupsen/logrus"
 )
@@ -36,9 +35,9 @@
 const (
 	defaultMaxProducers   = 5
 	defaultTimeBetweenBlk = 15
-)
+	)
 
-func (d *Dynasty) trimProducers() {
+func (d *Dynasty) trimProducers(){
 	//if producer conf file does not have all producers
 	if len(d.producers) < defaultMaxProducers {
 		for len(d.producers) < defaultMaxProducers {
@@ -56,17 +55,13 @@
 		producers:      producers,
 		maxProducers:   maxProducers,
 		timeBetweenBlk: timeBetweenBlk,
-		dynastyTime:    timeBetweenBlk * maxProducers,
+		dynastyTime:    timeBetweenBlk* maxProducers,
 	}
 }
 
-<<<<<<< HEAD
-func NewDynastyWithConfigProducers(producers []string) *Dynasty {
-=======
 
 //New dynasty from config file
 func NewDynastyWithConfigProducers(producers []string, maxProducers int) *Dynasty {
->>>>>>> 65d517a2
 	validProducers := []string{}
 	for _, producer := range producers {
 		if IsProducerAddressValid(producer) {
@@ -181,17 +176,17 @@
 	producerHash := core.HashAddress(producer)
 
 	cbtx := block.GetCoinbaseTransaction()
-	if cbtx == nil {
+	if cbtx==nil {
 		logger.Debug("ValidateProducer: coinbase tx is empty")
 		return false
 	}
 
-	if len(cbtx.Vout) == 0 {
+	if len(cbtx.Vout) == 0{
 		logger.Debug("ValidateProducer: coinbase Vout is empty")
 		return false
 	}
 
-	return bytes.Compare(producerHash, cbtx.Vout[0].PubKeyHash) == 0
+	return bytes.Compare(producerHash, cbtx.Vout[0].PubKeyHash)==0
 }
 
 func IsProducerAddressValid(producer string) bool {
